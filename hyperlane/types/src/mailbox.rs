use {
    crate::{Addr32, IncrementalMerkleTree},
    anyhow::ensure,
    grug::{Addr, Hash256, HexBinary, Inner},
};

pub const MAILBOX_VERSION: u8 = 3;

pub type Domain = u32;

// ----------------------------------- types -----------------------------------

#[grug::derive(Serde)]
pub struct Message {
    pub version: u8,
    pub nonce: u32,
    pub origin_domain: Domain,
    pub sender: Addr32,
    pub destination_domain: Domain,
    pub recipient: Addr32,
    pub body: HexBinary,
}

impl Message {
    pub fn encode(&self) -> HexBinary {
        let mut buf = Vec::with_capacity(77 + self.body.len());
        buf.extend(self.version.to_be_bytes());
        buf.extend(self.nonce.to_be_bytes());
        buf.extend(self.origin_domain.to_be_bytes());
        buf.extend_from_slice(self.sender.inner());
        buf.extend(self.destination_domain.to_be_bytes());
        buf.extend_from_slice(self.recipient.inner());
        buf.extend_from_slice(&self.body);
        buf.into()
    }

    pub fn decode(buf: &[u8]) -> anyhow::Result<Self> {
        ensure!(
            buf.len() >= 77,
            "mailbox message should be at least 77 bytes, got: {}",
            buf.len()
        );

        Ok(Self {
            version: buf[0],
            nonce: u32::from_be_bytes(buf[1..5].try_into().unwrap()),
            origin_domain: Domain::from_be_bytes(buf[5..9].try_into().unwrap()),
            sender: Addr32::from_inner(buf[9..41].try_into().unwrap()),
            destination_domain: Domain::from_be_bytes(buf[41..45].try_into().unwrap()),
            recipient: Addr32::from_inner(buf[45..77].try_into().unwrap()),
            body: buf[77..].to_vec().into(),
        })
    }
}

#[grug::derive(Serde, Borsh)]
pub struct Config {
    // Domain registry: https://github.com/hyperlane-xyz/hyperlane-registry
    pub local_domain: Domain,
    // Note: this is typically set to the message ID multisig ISM.
    pub default_ism: Addr,
<<<<<<< HEAD
    // Note: this is typically set to the IGP (interchain gas paymaster) hook.
    // Users who don't want to pay IGP fee can compose a message that indicates
    // a different hook other than the IGP.
    // For Dango, this will be set to a "flat rate fee" hook.
    pub default_hook: Addr,
    // Note: this is typically set to the Merkle tree hook, or an aggregate hook
    // that contains the Merkle tree hook.
    pub required_hook: Addr,
=======
>>>>>>> 34bc7fa3
}

// --------------------------------- messages ----------------------------------

#[grug::derive(Serde)]
pub struct InstantiateMsg {
    pub config: Config,
}

#[grug::derive(Serde)]
pub enum ExecuteMsg {
    /// Send a message.
    Dispatch {
        destination_domain: Domain,
        recipient: Addr32,
        body: HexBinary,
    },
    /// Receive a message.
    Process {
        raw_message: HexBinary,
        raw_metadata: HexBinary,
    },
}

#[grug::derive(Serde, QueryRequest)]
pub enum QueryMsg {
    /// Query the mailbox configuration.
    #[returns(Config)]
    Config {},
    /// Query the current nonce.
    #[returns(u32)]
    Nonce {},
    /// Query the current Merkle tree.
    #[returns(IncrementalMerkleTree)]
    Tree {},
    /// Query whether a message has been delivered.
    #[returns(bool)]
    Delivered { message_id: Hash256 },
}

// ---------------------------------- events -----------------------------------

#[grug::derive(Serde)]
#[grug::event("mailbox_dispatch")]
pub struct Dispatch(pub Message);

#[grug::derive(Serde)]
#[grug::event("mailbox_dispatch_id")]
pub struct DispatchId {
    pub message_id: Hash256,
}

#[grug::derive(Serde)]
#[grug::event("mailbox_process")]
pub struct Process {
    pub origin_domain: Domain,
    pub sender: Addr32,
    pub recipient: Addr32,
}

#[grug::derive(Serde)]
#[grug::event("mailbox_process_id")]
pub struct ProcessId {
    pub message_id: Hash256,
}

#[grug::derive(Serde)]
#[grug::event("post_dispatch")]
pub struct PostDispatch {
    pub message_id: Hash256,
    pub index: u128,
}

#[grug::derive(Serde)]
#[grug::event("inserted_into_tree")]
pub struct InsertedIntoTree {
    pub index: u128,
}<|MERGE_RESOLUTION|>--- conflicted
+++ resolved
@@ -59,17 +59,6 @@
     pub local_domain: Domain,
     // Note: this is typically set to the message ID multisig ISM.
     pub default_ism: Addr,
-<<<<<<< HEAD
-    // Note: this is typically set to the IGP (interchain gas paymaster) hook.
-    // Users who don't want to pay IGP fee can compose a message that indicates
-    // a different hook other than the IGP.
-    // For Dango, this will be set to a "flat rate fee" hook.
-    pub default_hook: Addr,
-    // Note: this is typically set to the Merkle tree hook, or an aggregate hook
-    // that contains the Merkle tree hook.
-    pub required_hook: Addr,
-=======
->>>>>>> 34bc7fa3
 }
 
 // --------------------------------- messages ----------------------------------
