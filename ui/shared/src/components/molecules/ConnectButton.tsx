"use client";

import { useAccount } from "@leftcurve/react";
import { useRef } from "react";
import { Button, ConnectModal } from "../";
import type { ModalRef } from "./Modal";

export const ConnectButton: React.FC = () => {
  const modalRef = useRef<ModalRef>(null);
  const { username, connector, isConnected } = useAccount();

  return (
    <>
      <Button
<<<<<<< HEAD
        className="relative min-w-28 group"
        onClick={() => (isConnected ? connector?.disconnect() : modalRef.current?.showModal())}
=======
        color="gray"
        className="relative group font-bold px-4 py-2 gap-2"
        onClick={() =>
          isConnected
            ? [connector?.disconnect(), console.log(connector, "test")]
            : modalRef.current?.showModal()
        }
>>>>>>> 4507b2a6
      >
        {!isConnected ? <p>Connect</p> : null}
        {isConnected ? (
          <p className="text-center">
            <span className="block group-hover:hidden">{username}</span>
            <span className="hidden group-hover:block">Disconnect</span>
          </p>
        ) : null}
      </Button>
      <ConnectModal ref={modalRef} />
    </>
  );
};<|MERGE_RESOLUTION|>--- conflicted
+++ resolved
@@ -12,10 +12,6 @@
   return (
     <>
       <Button
-<<<<<<< HEAD
-        className="relative min-w-28 group"
-        onClick={() => (isConnected ? connector?.disconnect() : modalRef.current?.showModal())}
-=======
         color="gray"
         className="relative group font-bold px-4 py-2 gap-2"
         onClick={() =>
@@ -23,7 +19,6 @@
             ? [connector?.disconnect(), console.log(connector, "test")]
             : modalRef.current?.showModal()
         }
->>>>>>> 4507b2a6
       >
         {!isConnected ? <p>Connect</p> : null}
         {isConnected ? (
