# When changing this file, you have to check 3 scenarios:
#
# Classic deploy, used for PRs
# 1. `ansible-playbook full-app.yml -e expose_ports=true`
#
# Classic deploy, used for already deployed PRs
# 2. `ansible-playbook full-app.yml -e expose_ports=true -e deployment_name=<existing deploy>`
#
# Used to deploy devnet
# 3. `ansible-playbook full-app.yml -e traefik_enabled=true`

- import_tasks: validate.yml
- import_tasks: stop_previous.yml
  when: system_wide_directories
- import_tasks: deploy_configs.yml
- import_tasks: verify_signatures.yml
  when: verify_signatures
- import_tasks: create_databases.yml
- import_tasks: deploy_standalone.yml
- import_tasks: cloudflare.yml
- import_tasks: update_traefik.yml
  when: traefik_enabled
- import_tasks: update_pr_traefik.yml
  when: not traefik_enabled
- import_tasks: delete_old_deploy.yml
  when: current_deployment is defined
- import_tasks: cloudflare_cache.yml
  when: traefik_enabled
- import_tasks: github_pr_deployments.yml
  when: github_pr_number is defined
  ignore_errors: true
- import_tasks: github_main_deployments.yml
  when: not (github_pr_number is defined) and github_deployments_enabled
  ignore_errors: true
- import_tasks: summary.yml
  when: expose_ports
- import_tasks: check_cometbft_sync.yml
- import_tasks: dex_bot.yml
<<<<<<< HEAD
  when: dex_bot_enabled
=======
  when: dex_bot_enabled
- import_tasks: check_container_healthy.yml
>>>>>>> a51eb6c3
<|MERGE_RESOLUTION|>--- conflicted
+++ resolved
@@ -36,9 +36,5 @@
   when: expose_ports
 - import_tasks: check_cometbft_sync.yml
 - import_tasks: dex_bot.yml
-<<<<<<< HEAD
   when: dex_bot_enabled
-=======
-  when: dex_bot_enabled
-- import_tasks: check_container_healthy.yml
->>>>>>> a51eb6c3
+- import_tasks: check_container_healthy.yml