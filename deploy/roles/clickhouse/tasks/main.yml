--- conflicted
+++ resolved
@@ -17,12 +17,8 @@
   template:
     src: "{{ item }}"
     dest: "{{ config_dir }}/{{ item }}"
-<<<<<<< HEAD
-    owner: "{{ deploy_user }}"
-=======
     mode: '0644'
     owner: '{{ deploy_user }}'
->>>>>>> 94d97ace
   loop:
     - config.xml
     - users.xml
@@ -36,15 +32,13 @@
     recreate: true
     env:
       CLICKHOUSE_SKIP_USER_SETUP: "1"
-<<<<<<< HEAD
-=======
+    # Not sure I still need to bind outside
     ports:
       - "127.0.0.1:8123:8123" # HTTP interface
       - "127.0.0.1:9000:9000" # Native TCP interface
       - "127.0.0.1:9009:9009" # Inter-server communication (for clusters)
       - "127.0.0.1:9004:9004" # MySQL compatibility interface
       - "{{ tailscale_ip }}:9126:9126" # Prometheus metrics
->>>>>>> 94d97ace
     volumes:
       - "{{ data_dir }}:/var/lib/clickhouse"
       - "{{ logs_dir }}:/var/log/clickhouse-server"
