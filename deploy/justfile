--- conflicted
+++ resolved
@@ -7,7 +7,6 @@
 edit-secrets:
   ansible-vault edit group_vars/all/vault.yml
 
-<<<<<<< HEAD
 edit-hyperlane-secrets:
   ansible-vault edit group_vars/hyperlane/vault.yml
 
@@ -17,13 +16,12 @@
   ansible-playbook hyperlane-kms-address.yml \
     -e hyperlane_agents_network={{network}} \
     -e hyperlane_validator_index={{index}}
-=======
+
 edit-root-key:
   ansible-vault edit vaults/debian/debian_key.vault --vault-id debian@debian-password.sh --encrypt-vault-id debian
 
 edit-root-secrets:
   ansible-vault edit vaults/debian/root_vault.yml --vault-id debian@debian-password.sh --encrypt-vault-id debian
->>>>>>> 00e6045b
 
 cold-provision:
   ansible-playbook playbook.yml
