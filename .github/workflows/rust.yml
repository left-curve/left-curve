name: Rust

concurrency:
  group: ${{ github.workflow }}-${{ github.event.pull_request.number || github.ref }}
  cancel-in-progress: true

env:
  GIT_COMMIT: ${{ github.event.workflow_run.head_sha || github.event.pull_request.head.sha || github.sha }}
  DEPLOY_BACKEND_IMAGE_TAG: latest
  DEPLOY_FRONTEND_IMAGE_TAG: latest

on:
  workflow_dispatch:
  push:
    branches:
      - "main"
      - "develop"
      # - "ui/testnet"
      # - "ui/release"
    paths:
      - ".github/workflows/rust.yml"
      - "deploy/**"
      - "dango/**"
      - "docker/**"
      - "grug/**"
      - "hyperlane/**"
      - "indexer/**"
      - "pyth/**"
      - "sdk/**"
      - "ui/**"
      - "package.json"
      - "pnpm-lock.yaml"
      - "pnpm-workspace.yaml"
      - "turbo.json"
      - "Cargo.toml"
      - "Cargo.lock"
      - "clippy.toml"
      - "rustfmt.toml"
      # - "sdk/**"
      # - "ui/store/**"
      # - "ui/portal/**"
      # - "ui/applets/**"
  pull_request:
    branches:
      - "*"
    paths:
      - ".github/workflows/rust.yml"
      - "deploy/**"
      - "dango/**"
      - "docker/**"
      - "grug/**"
      - "hyperlane/**"
      - "indexer/**"
      - "pyth/**"
      - "sdk/**"
      - "ui/**"
      - "package.json"
      - "pnpm-lock.yaml"
      - "pnpm-workspace.yaml"
      - "turbo.json"
      - "Cargo.toml"
      - "Cargo.lock"
      - "clippy.toml"
      - "rustfmt.toml"
      # - "sdk/**"
      # - "ui/store/**"
      # - "ui/portal/**"
      # - "ui/applets/**"

jobs:
  changes:
    name: Detect Changes
    runs-on: ubuntu-latest
    outputs:
      backend: ${{ steps.filter.outputs.backend }}
      frontend: ${{ steps.filter.outputs.frontend }}
    steps:
      - uses: actions/checkout@v4
        with:
          ref: ${{ github.head_ref || github.ref }}
          fetch-depth: 100
      - name: Determine affected paths
        id: filter
        uses: dorny/paths-filter@v3
        with:
          filters: |
            backend:
              - 'dango/**'
              - 'grug/**'
              - 'hyperlane/**'
              - 'indexer/**'
              - 'pyth/**'
              - 'Cargo.toml'
              - 'Cargo.lock'
              - 'clippy.toml'
              - 'rustfmt.toml'
            frontend:
              - 'sdk/**'
              - 'ui/**'
              - 'package.json'
              - 'pnpm-lock.yaml'
              - 'pnpm-workspace.yaml'
              - 'turbo.json'
              - 'biome.json'
      - name: Add detected changes to summary
        run: |
          echo "## 🔍 Detected Changes" >> $GITHUB_STEP_SUMMARY
          echo "| Component | Changes Detected |" >> $GITHUB_STEP_SUMMARY
          echo "| --------- | --------------- |" >> $GITHUB_STEP_SUMMARY
          backend_status="${{ steps.filter.outputs.backend }}"
          frontend_status="${{ steps.filter.outputs.frontend }}"
          if [ "$backend_status" = "true" ]; then
            echo "| backend | ✅ Yes |" >> $GITHUB_STEP_SUMMARY
          else
            echo "| backend | ❌ No |" >> $GITHUB_STEP_SUMMARY
          fi
          if [ "$frontend_status" = "true" ]; then
            echo "| frontend | ✅ Yes |" >> $GITHUB_STEP_SUMMARY
          else
            echo "| frontend | ❌ No |" >> $GITHUB_STEP_SUMMARY
          fi

  format:
    name: Format
    needs: [changes]
    runs-on: [self-hosted]
    env:
      BACKEND_CHANGED: ${{ needs.changes.outputs.backend }}
    # Don't use this, it raises permissions issues on self hosted runners
    # container:
    #   image: rust:slim
    steps:
      - name: Skip format (no backend changes)
        if: env.BACKEND_CHANGED != 'true'
        run: echo "No backend changes detected. Skipping rustfmt checks."
      - name: Checkout sources
        if: env.BACKEND_CHANGED == 'true'
        uses: actions/checkout@v4
        with:
          ref: ${{ github.head_ref || github.ref }}

      - name: Install toolchain
        if: env.BACKEND_CHANGED == 'true'
        uses: dtolnay/rust-toolchain@stable
        with:
          toolchain: nightly
          components: rustfmt

      # This ends up being 8GB and takes 60sec to pull, which is too slow just for formatting.
      # - uses: actions/cache@v4
      #   with:
      #     path: |
      #       ${HOME}/.cargo/bin/
      #       ${HOME}/.cargo/registry/index/
      #       ${HOME}/.cargo/registry/cache/
      #       ${HOME}/.cargo/git/db/
      #       target/
      #     key: ${{ runner.os }}-cargo-${{ hashFiles('**/Cargo.lock') }}

      - name: Run rustfmt checks
        if: env.BACKEND_CHANGED == 'true'
        run: rustup run nightly cargo fmt --check --all

  check-no-features:
    needs: [backend-test, changes]
    name: Check compiling without features
    runs-on: self-hosted
    env:
      BACKEND_CHANGED: ${{ needs.changes.outputs.backend }}
    steps:
      - name: Skip no-feature check (no backend changes)
        if: env.BACKEND_CHANGED != 'true'
        run: echo "No backend changes detected. Skipping no-feature clippy check."
      - uses: actions/checkout@v4
        if: env.BACKEND_CHANGED == 'true'
        with:
          ref: ${{ github.head_ref || github.ref }}

      - uses: dtolnay/rust-toolchain@stable
        if: env.BACKEND_CHANGED == 'true'
        with:
          toolchain: stable
      - name: Check without features
        if: env.BACKEND_CHANGED == 'true'
        run: |
          set -euo pipefail
          for crate in $(cargo metadata --format-version=1 --no-deps | jq -r '.packages[].name'); do
            echo "Checking $crate..."
            cargo clippy -p "$crate" --bins --tests --benches --examples --no-default-features --all-targets -- -D warnings
          done

  backend-test:
    needs: [format, changes]
    name: Lint + Test
    runs-on: self-hosted
    timeout-minutes: 20
    permissions:
      id-token: write
      contents: read
    # Don't use this, it raises permissions issues on self hosted runners
    # container:
    #   image: ghcr.io/left-curve/left-curve/native-builder
    # permissions:
    #   packages: read
    env:
      BACKEND_CHANGED: ${{ needs.changes.outputs.backend }}
      PGDATABASE: grug_test
      DB_HOST: postgres
      CLICKHOUSE_HOST: localhost
      CLICKHOUSE_PORT: 10123
      POSTGRES_PORT: 6432
      CLICKHOUSE_DATABASE: grug_test
      CLICKHOUSE_USER: default
    services:
      postgres:
        image: postgres:17
        env:
          POSTGRES_PASSWORD: postgres
        ports:
          # Using a different port to not mess with the currently running psql
          - 127.0.0.1:6432:5432
        options: >-
          --health-cmd pg_isready
          --health-interval 10s
          --health-timeout 5s
          --health-retries 5
      clickhouse:
        image: clickhouse/clickhouse-server:latest
        env:
          CLICKHOUSE_DB: grug_test
          CLICKHOUSE_USER: default
          CLICKHOUSE_DEFAULT_ACCESS_MANAGEMENT: 1
        ports:
          # Using a different port to not mess with the currently running clickhouse
          - 127.0.0.1:10123:8123
        options: >-
          --health-cmd "clickhouse-client --query 'SELECT 1'"
          --health-interval 5s
          --health-timeout 5s
          --health-retries 10
          --ulimit nofile=262144:262144
    steps:
      - name: Skip backend tests (no backend changes)
        if: env.BACKEND_CHANGED != 'true'
        run: echo "No backend changes detected. Skipping backend lint/test."
      - name: Checkout sources
        if: env.BACKEND_CHANGED == 'true'
        uses: actions/checkout@v4
        with:
          ref: ${{ github.head_ref || github.ref }}

      - name: Install toolchain
        if: env.BACKEND_CHANGED == 'true'
        uses: dtolnay/rust-toolchain@stable
        with:
          toolchain: 1.88
          components: clippy, llvm-tools-preview

      # - name: Create psql database
      #   run: |
      #     createdb -U postgres -h postgres "$PGDATABASE"

      # - uses: actions/cache@v4
      #   with:
      #     path: |
      #       ${HOME}/.cargo/bin/
      #       ${HOME}/.cargo/registry/index/
      #       ${HOME}/.cargo/registry/cache/
      #       ${HOME}/.cargo/git/db/
      #       target/
      #     key: ${{ runner.os }}-cargo-${{ hashFiles('**/Cargo.lock') }}

      - name: Run clippy
        if: env.BACKEND_CHANGED == 'true'
        run: cargo clippy --bins --tests --benches --examples --all-features --all-targets -- -D warnings

      - name: Build GraphQL schema
        if: env.BACKEND_CHANGED == 'true'
        run: cargo run -p dango-httpd build_graphql_schema -- ./indexer/client/src/schemas/schema.graphql

      - name: Check if schema is up-to-date
        if: env.BACKEND_CHANGED == 'true'
        run: |
          if ! git diff --exit-code ./indexer/client/src/schemas/schema.graphql; then
            echo "::error::GraphQL schema is out of date. Please run 'just build-graphql-schema' locally and commit the changes."
            exit 1
          fi

      - name: Install cargo-llvm-cov
        if: env.BACKEND_CHANGED == 'true'
        run: cargo install cargo-llvm-cov

      # Prior to introducing coverage, we were running tests here like this:
      # - name: Run tests
      #   run: |
      #     cargo test --all-features # -- --test-threads=1
      #   env:
      #     RUST_BACKTRACE: 1
      #
      # Leaving here since coverage takes more time than tests and we might want to revert at some point.
      - name: Run tests and collect coverage
        if: env.BACKEND_CHANGED == 'true'
        run: |
          mkdir -p target/coverage
          cargo llvm-cov --workspace --all-features \
                         --lcov  --output-path target/coverage/lcov.info
        env:
          RUST_BACKTRACE: 1

      - name: Upload coverage to Qlty
        if: env.BACKEND_CHANGED == 'true'
        uses: qltysh/qlty-action/coverage@v2
        with:
          files: target/coverage/lcov.info
          token: ${{ secrets.QLTY_COVERAGE_TOKEN }}

  backend-build:
    needs: [backend-test, changes]
    timeout-minutes: 20
    strategy:
      fail-fast: false
      matrix:
        arch: [amd64, arm64]
        runner:
          [self-hosted]
          # when needing to try on all runner types
          # - [self-hosted, Linux]
          # - [self-hosted, macOS]
    name: Build backend for ${{ matrix.arch }} on ${{ join(matrix.runner, ', ') }}
    runs-on: ${{ matrix.runner }}
    env:
      BACKEND_CHANGED: ${{ needs.changes.outputs.backend }}
    permissions:
      packages: write
    steps:
      - name: Skip backend build (no backend changes)
        if: env.BACKEND_CHANGED != 'true'
        run: echo "No backend changes detected. Skipping backend build for ${{ matrix.arch }}."
      - uses: actions/checkout@v4
        if: env.BACKEND_CHANGED == 'true'
        with:
          ref: ${{ github.head_ref || github.ref }}

      - name: Set build config
        id: config
        if: env.BACKEND_CHANGED == 'true'
        run: |
          set -euo pipefail
          if [[ "${{ matrix.arch }}" == "amd64" ]]; then
            if [[ "${{ runner.arch }}" == "X64" ]]; then
              echo "image=ghcr.io/left-curve/left-curve/native-builder:amd64" >> $GITHUB_OUTPUT
              echo "arch=x86_64" >> $GITHUB_OUTPUT
            elif [[ "${{ runner.arch }}" == "ARM64" ]]; then
              # if [[ "${{ runner.os }}" == "macOS" ]]; then
              #   echo "Unsupported runner: OS=${{ runner.os }}, Arch=${{ runner.arch }}, cross doesn't work with this config (sadly). We should fix this."
              #   exit 1
              # fi

              echo "image=ghcr.io/left-curve/left-curve/cross-builder-amd64" >> $GITHUB_OUTPUT
              echo "arch=arm64" >> $GITHUB_OUTPUT
            else
              echo "Unsupported runner: OS=${{ runner.os }}, Arch=${{ runner.arch }}"
              exit 1
            fi
            echo "target=x86_64-unknown-linux-gnu" >> $GITHUB_OUTPUT
            echo "platform=linux/amd64" >> $GITHUB_OUTPUT
            echo "suffix=amd64" >> $GITHUB_OUTPUT
          elif [[ "${{ matrix.arch }}" == "arm64" ]]; then
            if [[ "${{ runner.arch }}" == "X64" ]]; then
              echo "image=ghcr.io/left-curve/left-curve/cross-builder-arm64" >> $GITHUB_OUTPUT
            elif [[ "${{ runner.arch }}" == "ARM64" ]]; then
              if [[ "${{ runner.os }}" == "macOS" ]]; then
                echo "image=ghcr.io/left-curve/left-curve/cross-builder-arm64" >> $GITHUB_OUTPUT
              elif [[ "${{ runner.os }}" == "Linux" ]]; then
                # NOTE: I could use a native-builder in such case, but using cross to keep consistency
                echo "image=ghcr.io/left-curve/left-curve/cross-builder-arm64" >> $GITHUB_OUTPUT
              else
                echo "Unsupported runner OS for ARM64: OS=${{ runner.os }}, Arch=${{ runner.arch }}"
                exit 1
              fi
            else
              echo "Unsupported runner: OS=${{ runner.os }}, Arch=${{ runner.arch }}"
              exit 1
            fi
            echo "target=aarch64-unknown-linux-gnu" >> $GITHUB_OUTPUT
            echo "platform=linux/arm64" >> $GITHUB_OUTPUT
            echo "suffix=arm64" >> $GITHUB_OUTPUT
          else
              echo "Unsupported matrix ${{ matrix.arch }}"
              exit 1
          fi

      - name: Install toolchain
        if: env.BACKEND_CHANGED == 'true'
        uses: dtolnay/rust-toolchain@stable
        with:
          toolchain: stable

      - name: Install cross
        if: env.BACKEND_CHANGED == 'true'
        run: cargo install cross --git https://github.com/cross-rs/cross

      - name: Write Cross.toml
        if: env.BACKEND_CHANGED == 'true'
        run: |
          echo "[target.${{ steps.config.outputs.target }}]" > Cross.toml
          echo "image = \"${{ steps.config.outputs.image }}\"" >> Cross.toml

      - name: Set GIT_COMMIT
        if: env.BACKEND_CHANGED == 'true'
        run: |
          cp grug/types/src/git_info.rs grug/types/src/git_info.rs.in
          sed "s/{{GIT_COMMIT}}/${{ env.GIT_COMMIT }}/" grug/types/src/git_info.rs.in > grug/types/src/git_info.rs
          rm grug/types/src/git_info.rs.in

      - uses: docker/setup-buildx-action@v3
        if: env.BACKEND_CHANGED == 'true'

      - uses: docker/login-action@v3
        if: env.BACKEND_CHANGED == 'true'
        with:
          registry: ghcr.io
          username: ${{ github.actor }}
          password: ${{ secrets.GITHUB_TOKEN }}

      - uses: actions/cache@v4
        if: env.BACKEND_CHANGED == 'true'
        with:
          path: .cross-cache
          key: cross-cache-${{ runner.os }}-${{ steps.config.outputs.target }}-${{ hashFiles('**/Cargo.lock') }}

      - name: pull cross docker builder image
        if: env.BACKEND_CHANGED == 'true'
        run: |
          docker pull ${{ steps.config.outputs.image }}

      - name: build binary with cross
        if: env.BACKEND_CHANGED == 'true'
        env:
          RUSTFLAGS: "-C debuginfo=2 -C force-frame-pointers=yes"
          CARGO_PROFILE_RELEASE_STRIP: "none"
        run: |
          set -euo pipefail
          mkdir -p .cross-cache/${{ steps.config.outputs.target }}
          CROSS_TARGET_CACHE=$(pwd)/.cross-cache/${{ steps.config.outputs.target }} \
          cross build --target ${{ steps.config.outputs.target }} --release --verbose

      - name: build docker image
        if: env.BACKEND_CHANGED == 'true'
        run: |
          set -euo pipefail
          docker buildx build \
            --push \
            --platform ${{ steps.config.outputs.platform }} \
            --build-arg TARGET_ARCH=${{ steps.config.outputs.target }} \
            --build-arg GIT_COMMIT=${{ env.GIT_COMMIT }} \
            --provenance=false \
            -t ghcr.io/left-curve/left-curve/dango:${{ env.GIT_COMMIT }}-${{ steps.config.outputs.suffix }} \
            -f docker/dango/Dockerfile .

      - name: Ensure Dango works
        if: env.BACKEND_CHANGED == 'true'
        run: |
          docker run --rm ghcr.io/left-curve/left-curve/dango:${{ env.GIT_COMMIT }}-${{ steps.config.outputs.suffix }} dango || true

  backend-push-manifest:
    permissions:
      packages: write
<<<<<<< HEAD
      id-token: write
    needs: [backend-build]
=======
    needs: [backend-build, changes]
    env:
      BACKEND_CHANGED: ${{ needs.changes.outputs.backend }}
    outputs:
      published: ${{ steps.publish-status.outputs.published }}
>>>>>>> a51eb6c3
    runs-on: [self-hosted]
    steps:
      - name: Skip backend manifest publish (no backend changes)
        if: env.BACKEND_CHANGED != 'true'
        run: echo "No backend changes detected. Skipping backend manifest publish."
      - name: Log in to GHCR
        if: env.BACKEND_CHANGED == 'true'
        uses: docker/login-action@v3
        with:
          registry: ghcr.io
          username: ${{ github.actor }}
          password: ${{ secrets.GITHUB_TOKEN }}

      - name: Create and push multi-arch Docker manifest
        if: env.BACKEND_CHANGED == 'true'
        run: |
          docker manifest create ghcr.io/left-curve/left-curve/dango:${{ env.GIT_COMMIT }} \
            --amend ghcr.io/left-curve/left-curve/dango:${{ env.GIT_COMMIT }}-amd64 \
            --amend ghcr.io/left-curve/left-curve/dango:${{ env.GIT_COMMIT }}-arm64

          docker manifest push --purge ghcr.io/left-curve/left-curve/dango:${{ env.GIT_COMMIT }}

          if [ "${{ github.ref }}" == "refs/heads/main" ]; then
            docker manifest create ghcr.io/left-curve/left-curve/dango:latest \
              --amend ghcr.io/left-curve/left-curve/dango:${{ env.GIT_COMMIT }}-amd64 \
              --amend ghcr.io/left-curve/left-curve/dango:${{ env.GIT_COMMIT }}-arm64

            docker manifest push --purge ghcr.io/left-curve/left-curve/dango:latest
          fi

          if [ "${{ github.event_name }}" == "pull_request" ]; then
            docker manifest create ghcr.io/left-curve/left-curve/dango:pr-${{ github.event.pull_request.number }}-latest \
              --amend ghcr.io/left-curve/left-curve/dango:${{ env.GIT_COMMIT }}-amd64 \
              --amend ghcr.io/left-curve/left-curve/dango:${{ env.GIT_COMMIT }}-arm64
            docker manifest push --purge ghcr.io/left-curve/left-curve/dango:pr-${{ github.event.pull_request.number }}-latest
          fi
      - name: Install Cosign
        uses: sigstore/cosign-installer@v3.10.0
      - name: Sign backend images
        id: sign-backend
        env:
          COSIGN_EXPERIMENTAL: "true"
          COSIGN_YES: "true"
          COSIGN_IDENTITY: "https://github.com/${{ github.repository }}/.github/workflows/rust.yml@${{ github.ref }}"
        run: |
          set -euo pipefail

          images=("ghcr.io/left-curve/left-curve/dango:${{ env.GIT_COMMIT }}")
          if [ "${{ github.ref }}" = "refs/heads/main" ]; then
            images+=("ghcr.io/left-curve/left-curve/dango:latest")
          fi
          if [ "${{ github.event_name }}" = "pull_request" ]; then
            images+=("ghcr.io/left-curve/left-curve/dango:pr-${{ github.event.pull_request.number }}-latest")
          fi

          tmp_markdown="$(mktemp)"
          tmp_digests="$(mktemp)"
          {
            echo "| Image | Digest |"
            echo "| ---- | ------ |"
          } > "$tmp_markdown"

          for image in "${images[@]}"; do
            digest="$(docker buildx imagetools inspect "$image" | awk '/^Digest:/ {print $2; exit}')"
            if [ -z "$digest" ]; then
              echo "Unable to determine digest for $image" >&2
              exit 1
            fi
            cosign sign "$image@$digest"
            printf '%s=%s\n' "$image" "$digest" >> "$tmp_digests"
            printf '| %s | `%s` |\n' "$image" "$digest" >> "$tmp_markdown"
          done
          {
            echo "digest_table<<EOF"
            cat "$tmp_markdown"
            echo "EOF"
            echo "digests<<EOF"
            cat "$tmp_digests"
            echo "EOF"
          } >> "$GITHUB_OUTPUT"

      - name: Verify backend signatures
        if: ${{ steps.sign-backend.outputs.digests != '' }}
        env:
          COSIGN_EXPERIMENTAL: "true"
          COSIGN_IDENTITY: "https://github.com/${{ github.repository }}/.github/workflows/rust.yml@${{ github.ref }}"
          COSIGN_DIGESTS: ${{ steps.sign-backend.outputs.digests }}
        run: |
          set -euo pipefail
          while IFS='=' read -r image digest; do
            [ -n "$image" ] || continue
            cosign verify \
              --certificate-identity "$COSIGN_IDENTITY" \
              --certificate-oidc-issuer https://token.actions.githubusercontent.com \
              "$image@$digest" >/dev/null
          done <<< "$COSIGN_DIGESTS"

      - name: Docker Deploy Summary
<<<<<<< HEAD
        env:
          DIGEST_TABLE: ${{ steps.sign-backend.outputs.digest_table }}
=======
        if: env.BACKEND_CHANGED == 'true'
>>>>>>> a51eb6c3
        run: |
          echo "# 🐳 Docker Multi-arch Manifest" >> $GITHUB_STEP_SUMMARY
          echo "| Name | Result |" >> $GITHUB_STEP_SUMMARY
          echo "| ---- | ------ |" >> $GITHUB_STEP_SUMMARY
          echo "| **Commit** | \`${{ env.GIT_COMMIT }}\` |" >> $GITHUB_STEP_SUMMARY
          echo "| **Status** | ✅ |" >> $GITHUB_STEP_SUMMARY
          echo "| **Image URL** | [ghcr.io/left-curve/left-curve/dango:${{ env.GIT_COMMIT }}](https://github.com/left-curve/left-curve/pkgs/container/left-curve%2Fdango) |" >> $GITHUB_STEP_SUMMARY
          if [ "${{ github.ref }}" == "refs/heads/main" ]; then
            echo "| **Latest tag:** | [ghcr.io/left-curve/left-curve/dango:latest](https://github.com/left-curve/left-curve/pkgs/container/left-curve%2Fdango) |" >> $GITHUB_STEP_SUMMARY
          fi
          echo "| **Architectures** | amd64, arm64 |" >> $GITHUB_STEP_SUMMARY
<<<<<<< HEAD
          if [ -n "$DIGEST_TABLE" ]; then
            echo "" >> $GITHUB_STEP_SUMMARY
            echo "## 🔏 Signed Image Digests" >> $GITHUB_STEP_SUMMARY
            echo "$DIGEST_TABLE" >> $GITHUB_STEP_SUMMARY
          fi
=======
      - name: Record backend manifest publication
        id: publish-status
        run: |
          if [ "${BACKEND_CHANGED}" = "true" ]; then
            echo "published=true" >> $GITHUB_OUTPUT
          else
            echo "published=false" >> $GITHUB_OUTPUT
          fi
        env:
          BACKEND_CHANGED: ${{ env.BACKEND_CHANGED }}
>>>>>>> a51eb6c3

  frontend-build:
    needs: [changes]
    permissions:
      packages: write
    timeout-minutes: 30
    strategy:
      fail-fast: false
      matrix:
        include:
          - arch: amd64
            runner: [self-hosted]
          # NOTE: building arm on `self-hosted` is very very slow
          - arch: arm64
            runner: ubuntu-24.04-arm
    name: Build frontend for ${{ matrix.arch }} on ${{ join(matrix.runner, ', ') }}
    runs-on: ${{ matrix.runner }}
    env:
      GITHUB_USER: ${{ github.actor }}
      GITHUB_TOKEN: ${{ secrets.GITHUB_TOKEN }}
      FRONTEND_CHANGED: ${{ needs.changes.outputs.frontend }}
    steps:
      - name: Skip frontend build (no frontend changes)
        if: env.FRONTEND_CHANGED != 'true'
        run: echo "No frontend changes detected. Skipping frontend build for ${{ matrix.arch }}."
      - uses: actions/checkout@v4
        if: env.FRONTEND_CHANGED == 'true'
        with:
          ref: ${{ github.head_ref || github.ref }}

      - uses: docker/setup-buildx-action@v3
        if: env.FRONTEND_CHANGED == 'true'

      - uses: docker/login-action@v3
        if: env.FRONTEND_CHANGED == 'true'
        with:
          registry: ghcr.io
          username: ${{ github.actor }}
          password: ${{ secrets.GITHUB_TOKEN }}

      - name: Set build config
        id: config
        if: env.FRONTEND_CHANGED == 'true'
        run: |
          set -euo pipefail
          if [[ "${{ matrix.arch }}" == "amd64" ]]; then
            echo "target=x86_64-unknown-linux-gnu" >> $GITHUB_OUTPUT
            echo "platform=linux/amd64" >> $GITHUB_OUTPUT
            echo "suffix=amd64" >> $GITHUB_OUTPUT
          elif [[ "${{ matrix.arch }}" == "arm64" ]]; then
            echo "target=aarch64-unknown-linux-gnu" >> $GITHUB_OUTPUT
            echo "platform=linux/arm64" >> $GITHUB_OUTPUT
            echo "suffix=arm64" >> $GITHUB_OUTPUT
          else
              echo "Unsupported matrix ${{ matrix.arch }}"
              exit 1
          fi

      - name: build docker image
        if: env.FRONTEND_CHANGED == 'true'
        run: |
          set -euo pipefail
          docker buildx build \
            --push \
            --platform ${{ steps.config.outputs.platform }} \
            --build-arg TARGET_ARCH=${{ steps.config.outputs.target }} \
            --build-arg GIT_COMMIT=${{ env.GIT_COMMIT }} \
            --build-arg GITHUB_TOKEN=${{ env.GITHUB_TOKEN }} \
            --build-arg PRIVY_APP_ID=${{ vars.PRIVY_APP_ID_DEV }} \
            --build-arg PRIVY_CLIENT_ID=${{ vars.PRIVY_CLIENT_ID_DEV }} \
            --provenance=false \
            -t ghcr.io/left-curve/left-curve/dango-frontend:${{ env.GIT_COMMIT }}-${{ steps.config.outputs.suffix }} \
            -f docker/dango-frontend/Dockerfile .

  frontend-push-manifest:
    permissions:
      packages: write
<<<<<<< HEAD
      id-token: write
    needs: [frontend-build]
=======
    needs: [frontend-build, changes]
    env:
      FRONTEND_CHANGED: ${{ needs.changes.outputs.frontend }}
    outputs:
      published: ${{ steps.frontend-status.outputs.published }}
>>>>>>> a51eb6c3
    runs-on: [self-hosted]
    steps:
      - name: Skip frontend manifest publish (no frontend changes)
        if: env.FRONTEND_CHANGED != 'true'
        run: echo "No frontend changes detected. Skipping frontend manifest publish."
      - name: Log in to GHCR
        if: env.FRONTEND_CHANGED == 'true'
        uses: docker/login-action@v3
        with:
          registry: ghcr.io
          username: ${{ github.actor }}
          password: ${{ secrets.GITHUB_TOKEN }}

      - name: Create and push multi-arch Docker manifest
        if: env.FRONTEND_CHANGED == 'true'
        run: |
          docker manifest create ghcr.io/left-curve/left-curve/dango-frontend:${{ env.GIT_COMMIT }} \
            --amend ghcr.io/left-curve/left-curve/dango-frontend:${{ env.GIT_COMMIT }}-amd64 \
            --amend ghcr.io/left-curve/left-curve/dango-frontend:${{ env.GIT_COMMIT }}-arm64

          docker manifest push --purge ghcr.io/left-curve/left-curve/dango-frontend:${{ env.GIT_COMMIT }}

          if [ "${{ github.ref }}" == "refs/heads/main" ]; then
            docker manifest create ghcr.io/left-curve/left-curve/dango-frontend:latest \
              --amend ghcr.io/left-curve/left-curve/dango-frontend:${{ env.GIT_COMMIT }}-amd64 \
              --amend ghcr.io/left-curve/left-curve/dango-frontend:${{ env.GIT_COMMIT }}-arm64

            docker manifest push --purge ghcr.io/left-curve/left-curve/dango-frontend:latest
          fi

          if [ "${{ github.event_name }}" == "pull_request" ]; then
            docker manifest create ghcr.io/left-curve/left-curve/dango-frontend:pr-${{ github.event.pull_request.number }}-latest\
              --amend ghcr.io/left-curve/left-curve/dango-frontend:${{ env.GIT_COMMIT }}-amd64 \
              --amend ghcr.io/left-curve/left-curve/dango-frontend:${{ env.GIT_COMMIT }}-arm64

            docker manifest push --purge ghcr.io/left-curve/left-curve/dango-frontend:pr-${{ github.event.pull_request.number }}-latest
          fi
      - name: Install Cosign
        uses: sigstore/cosign-installer@v3.10.0
      - name: Sign frontend images
        id: sign-frontend
        env:
          COSIGN_EXPERIMENTAL: "true"
          COSIGN_YES: "true"
          COSIGN_IDENTITY: "https://github.com/${{ github.repository }}/.github/workflows/rust.yml@${{ github.ref }}"
        run: |
          set -euo pipefail

          images=("ghcr.io/left-curve/left-curve/dango-frontend:${{ env.GIT_COMMIT }}")
          if [ "${{ github.ref }}" = "refs/heads/main" ]; then
            images+=("ghcr.io/left-curve/left-curve/dango-frontend:latest")
          fi
          if [ "${{ github.event_name }}" = "pull_request" ]; then
            images+=("ghcr.io/left-curve/left-curve/dango-frontend:pr-${{ github.event.pull_request.number }}-latest")
          fi

          tmp_markdown="$(mktemp)"
          tmp_digests="$(mktemp)"
          {
            echo "| Image | Digest |"
            echo "| ---- | ------ |"
          } > "$tmp_markdown"

          for image in "${images[@]}"; do
            digest="$(docker buildx imagetools inspect "$image" | awk '/^Digest:/ {print $2; exit}')"
            if [ -z "$digest" ]; then
              echo "Unable to determine digest for $image" >&2
              exit 1
            fi
            cosign sign "$image@$digest"
            printf '%s=%s\n' "$image" "$digest" >> "$tmp_digests"
            printf '| %s | `%s` |\n' "$image" "$digest" >> "$tmp_markdown"
          done
          {
            echo "digest_table<<EOF"
            cat "$tmp_markdown"
            echo "EOF"
            echo "digests<<EOF"
            cat "$tmp_digests"
            echo "EOF"
          } >> "$GITHUB_OUTPUT"

      - name: Verify frontend signatures
        if: ${{ steps.sign-frontend.outputs.digests != '' }}
        env:
          COSIGN_EXPERIMENTAL: "true"
          COSIGN_IDENTITY: "https://github.com/${{ github.repository }}/.github/workflows/rust.yml@${{ github.ref }}"
          COSIGN_DIGESTS: ${{ steps.sign-frontend.outputs.digests }}
        run: |
          set -euo pipefail
          while IFS='=' read -r image digest; do
            [ -n "$image" ] || continue
            cosign verify \
              --certificate-identity "$COSIGN_IDENTITY" \
              --certificate-oidc-issuer https://token.actions.githubusercontent.com \
              "$image@$digest" >/dev/null
          done <<< "$COSIGN_DIGESTS"

      - name: Frontend Docker Deploy Summary
<<<<<<< HEAD
        env:
          DIGEST_TABLE: ${{ steps.sign-frontend.outputs.digest_table }}
=======
        if: env.FRONTEND_CHANGED == 'true'
>>>>>>> a51eb6c3
        run: |
          echo "# 🎨 Frontend Docker Multi-arch Manifest" >> $GITHUB_STEP_SUMMARY
          echo "| Name | Result |" >> $GITHUB_STEP_SUMMARY
          echo "| ---- | ------ |" >> $GITHUB_STEP_SUMMARY
          echo "| **Commit** | \`${{ env.GIT_COMMIT }}\` |" >> $GITHUB_STEP_SUMMARY
          echo "| **Status** | ✅ |" >> $GITHUB_STEP_SUMMARY
          echo "| **Image URL** | [ghcr.io/left-curve/left-curve/dango-frontend:${{ env.GIT_COMMIT }}](https://github.com/left-curve/left-curve/pkgs/container/left-curve%2Fdango-frontend) |" >> $GITHUB_STEP_SUMMARY
          if [ "${{ github.ref }}" == "refs/heads/main" ]; then
            echo "| **Latest tag:** | [ghcr.io/left-curve/left-curve/dango-frontend:latest](https://github.com/left-curve/left-curve/pkgs/container/left-curve%2Fdango-frontend) |" >> $GITHUB_STEP_SUMMARY
          fi
          echo "| **Architectures** | amd64, arm64 |" >> $GITHUB_STEP_SUMMARY
<<<<<<< HEAD
          if [ -n "$DIGEST_TABLE" ]; then
            echo "" >> $GITHUB_STEP_SUMMARY
            echo "## 🔏 Signed Image Digests" >> $GITHUB_STEP_SUMMARY
            echo "$DIGEST_TABLE" >> $GITHUB_STEP_SUMMARY
          fi

  security-artifacts:
    name: Generate SBOMs and Scan Images
    needs: [backend-push-manifest, frontend-push-manifest]
    runs-on: ubuntu-latest
    permissions:
      contents: read
      packages: read
    steps:
      - uses: actions/checkout@v4
      - name: Install Syft
        env:
          GH_TOKEN: ${{ secrets.GITHUB_TOKEN }}
        run: |
          set -euo pipefail
          if ! command -v syft >/dev/null 2>&1; then
            curl -sSfL https://raw.githubusercontent.com/anchore/syft/main/install.sh | GH_TOKEN="$GH_TOKEN" GITHUB_TOKEN="$GH_TOKEN" sh -s -- -b /usr/local/bin
          fi
      - name: Install Grype
        env:
          GH_TOKEN: ${{ secrets.GITHUB_TOKEN }}
        run: |
          set -euo pipefail
          if ! command -v grype >/dev/null 2>&1; then
            curl -sSfL https://raw.githubusercontent.com/anchore/grype/main/install.sh | GH_TOKEN="$GH_TOKEN" GITHUB_TOKEN="$GH_TOKEN" sh -s -- -b /usr/local/bin
          fi
      - name: Log in to GHCR
        uses: docker/login-action@v3
        with:
          registry: ghcr.io
          username: ${{ github.actor }}
          password: ${{ secrets.GITHUB_TOKEN }}
      - name: Generate SBOM and scan
        env:
          SBOM_DIR: sbom
          REPORT_DIR: vuln-reports
          TARGET_COMMIT: ${{ env.GIT_COMMIT }}
        run: |
          set -euo pipefail
          mkdir -p "$SBOM_DIR" "$REPORT_DIR"
          failed=false
          images=(
            "ghcr.io/left-curve/left-curve/dango:${TARGET_COMMIT}"
            "ghcr.io/left-curve/left-curve/dango-frontend:${TARGET_COMMIT}"
          )
          for image in "${images[@]}"; do
            [ -n "$image" ] || continue
            safe_name=$(echo "$image" | tr '/:@' '___')
            sbom_file="$SBOM_DIR/${safe_name}.cdx.json"
            report_file="$REPORT_DIR/${safe_name}.txt"
            syft scan "$image" -o cyclonedx-json > "$sbom_file"
            if ! grype "$image" --fail-on high --only-fixed --add-cpes-if-none > "$report_file"; then
              echo "::warning::High severity vulnerabilities detected for $image"
              failed=true
            fi
          done
          if [ "$failed" = "true" ]; then
            touch "$REPORT_DIR/.failed"
          fi
      - name: Upload security artifacts
        if: always()
        uses: actions/upload-artifact@v4
        with:
          name: security-artifacts-${{ github.run_id }}
          path: |
            sbom
            vuln-reports
      - name: Enforce vulnerability policy
        run: |
          if [ -f vuln-reports/.failed ]; then
            echo "::error::Critical vulnerabilities detected in container images"
            exit 1
          fi
      - name: Document security summary
        if: always()
        run: |
          echo "## 🔐 Supply Chain Security" >> "$GITHUB_STEP_SUMMARY"
          echo "" >> "$GITHUB_STEP_SUMMARY"
          echo "- SBOMs generated with Syft v1.13.0" >> "$GITHUB_STEP_SUMMARY"
          echo "- Vulnerability scan performed with Grype v0.81.0 (fail-on=HIGH, only-fixed)" >> "$GITHUB_STEP_SUMMARY"
=======
      - name: Record frontend manifest publication
        id: frontend-status
        run: |
          if [ "${FRONTEND_CHANGED}" = "true" ]; then
            echo "published=true" >> $GITHUB_OUTPUT
          else
            echo "published=false" >> $GITHUB_OUTPUT
          fi
        env:
          FRONTEND_CHANGED: ${{ env.FRONTEND_CHANGED }}
>>>>>>> a51eb6c3

  deploy:
    permissions:
      packages: read
      deployments: write
      contents: read
    needs: [frontend-push-manifest, backend-push-manifest, changes]
    outputs:
      backend_tag: ${{ steps.determine-tags.outputs.backend_tag }}
      frontend_tag: ${{ steps.determine-tags.outputs.frontend_tag }}
    runs-on: [self-hosted]
    env:
      PR_NUMBER: ${{ github.event.pull_request.number }}
      PR_BRANCH: ${{ github.event.pull_request.head.ref }}
      ANSIBLE_VAULT_PASSWORD: ${{ secrets.ANSIBLE_VAULT_PASSWORD }}
    steps:
      - uses: actions/checkout@v4
        with:
          ref: ${{ github.head_ref || github.ref }}
      - name: Log in to GHCR
        uses: docker/login-action@v3
        with:
          registry: ghcr.io
          username: ${{ github.actor }}
          password: ${{ secrets.GITHUB_TOKEN }}
      - name: Determine deploy image tag
        id: determine-tags
        run: |
          set -euo pipefail
          backend_tag="latest"
          frontend_tag="latest"
          backend_changed="${{ needs.changes.outputs.backend }}"
          frontend_changed="${{ needs.changes.outputs.frontend }}"
          backend_published="${{ needs['backend-push-manifest'].outputs.published }}"
          frontend_published="${{ needs['frontend-push-manifest'].outputs.published }}"
          run_event="${{ github.event_name }}"
          backend_repo="ghcr.io/left-curve/left-curve/dango"
          frontend_repo="ghcr.io/left-curve/left-curve/dango-frontend"

          commit_tag="${{ env.GIT_COMMIT }}"
          pr_tag=""

          if [ "$backend_published" = "true" ]; then
            backend_tag="$commit_tag"
          elif docker manifest inspect "${backend_repo}:${commit_tag}" >/dev/null 2>&1; then
            backend_tag="$commit_tag"
          elif [ "$run_event" = "pull_request" ]; then
            pr_tag="pr-${{ github.event.pull_request.number }}-latest"
            if docker manifest inspect "${backend_repo}:${pr_tag}" >/dev/null 2>&1; then
              backend_tag="$pr_tag"
            fi
          fi

          if [ "$frontend_published" = "true" ]; then
            frontend_tag="$commit_tag"
          elif docker manifest inspect "${frontend_repo}:${commit_tag}" >/dev/null 2>&1; then
            frontend_tag="$commit_tag"
          elif [ "$run_event" = "pull_request" ]; then
            pr_tag="pr-${{ github.event.pull_request.number }}-latest"
            if docker manifest inspect "${frontend_repo}:${pr_tag}" >/dev/null 2>&1; then
              frontend_tag="$pr_tag"
            fi
          fi
          echo "Backend deploy image tag: $backend_tag"
          echo "Frontend deploy image tag: $frontend_tag"
          echo "## Deploy Image Tags" >> $GITHUB_STEP_SUMMARY
          echo "| Component | Tag |" >> $GITHUB_STEP_SUMMARY
          echo "| --------- | --- |" >> $GITHUB_STEP_SUMMARY
          echo "| backend | \`$backend_tag\` |" >> $GITHUB_STEP_SUMMARY
          echo "| frontend | \`$frontend_tag\` |" >> $GITHUB_STEP_SUMMARY
          echo "DEPLOY_BACKEND_IMAGE_TAG=$backend_tag" >> $GITHUB_ENV
          echo "DEPLOY_FRONTEND_IMAGE_TAG=$frontend_tag" >> $GITHUB_ENV
          echo "backend_tag=$backend_tag" >> "$GITHUB_OUTPUT"
          echo "frontend_tag=$frontend_tag" >> "$GITHUB_OUTPUT"
      - name: Check DEPLOY_KEY is set
        run: |
          if [ -z "${{ secrets.DEPLOY_KEY }}" ]; then
            echo "Missing DEPLOY_KEY secret"
            exit 1
          fi
      - name: Start SSH agent
        uses: webfactory/ssh-agent@v0.7.0
        with:
          ssh-private-key: ${{ secrets.DEPLOY_KEY }}
      - name: Install Ansible
        run: |
          pipx install ansible
          echo "${HOME}/.local/bin" >> $GITHUB_PATH
          ln -sf ~/.local/pipx/venvs/ansible/bin/ansible-galaxy ~/.local/bin/ansible-galaxy
          ln -sf ~/.local/pipx/venvs/ansible/bin/ansible-playbook ~/.local/bin/ansible-playbook
      - name: Install collections
        run: |
          ansible-galaxy collection install -r deploy/requirements.yml
      - name: Run Ansible playbook
        run: |
          cd deploy

          if [ "${{ github.ref }}" == "refs/heads/main" ]; then
          ansible-playbook full-app.yml -e '{"traefik_enabled": true, "cometbft_generate_keys": true, "dex_bot_enabled": true, "github_deployments_enabled": true, "expose_ports": false, "delete_postgres_database_at_merge": true, "delete_clickhouse_database_at_merge": true, "deploy_includes_postgres": false, "deploy_includes_clickhouse": false, "dango_network": "devnet", "chain_id": "dev-9", "deploy_env": "production", "frontend_banner": "You are using devnet"}' -e github_sha=${{ env.GIT_COMMIT }} -e dango_image_tag=${{ env.DEPLOY_BACKEND_IMAGE_TAG }} -e frontend_image_tag=${{ env.DEPLOY_FRONTEND_IMAGE_TAG }} -e ghcr_token=${{ secrets.GITHUB_TOKEN }}
          fi

          if [ "${{ github.event_name }}" == "pull_request" ]; then
          ansible-playbook full-app.yml -e dango_network=pr-${{ github.event.pull_request.number }} -e deployment_name=pr-${{ github.event.pull_request.number }} -e github_pr_number=${{ github.event.pull_request.number }} -e github_sha=${{ github.event.pull_request.head.sha }} -e dango_image_tag=${{ env.DEPLOY_BACKEND_IMAGE_TAG }} -e frontend_image_tag=${{ env.DEPLOY_FRONTEND_IMAGE_TAG }} -e '{"expose_ports": true, "cometbft_generate_keys": true, "dex_bot_enabled": true, "github_deployments_enabled": true, "frontend_banner": "Preview app from PR ${{ github.event.pull_request.number }}"}' -e deploy_env=preview -e ghcr_token=${{ secrets.GITHUB_TOKEN }}
          fi

  localdango:
    timeout-minutes: 5
    name: Testing localdango
    runs-on: [self-hosted]
    needs: [frontend-push-manifest, backend-push-manifest, changes]
    env:
      BACKEND_CHANGED: ${{ needs.changes.outputs.backend }}
    permissions:
      packages: read
    steps:
      - uses: actions/checkout@v4
        if: env.BACKEND_CHANGED == 'true'
        with:
          ref: ${{ github.head_ref || github.ref }}
      - uses: docker/setup-buildx-action@v3
        if: env.BACKEND_CHANGED == 'true'
      - uses: docker/login-action@v3
        if: env.BACKEND_CHANGED == 'true'
        with:
          registry: ghcr.io
          username: ${{ github.actor }}
          password: ${{ secrets.GITHUB_TOKEN }}
      - name: Ensure localdango works
        if: env.BACKEND_CHANGED == 'true'
        env:
          DANGO_TAG: ${{ env.DEPLOY_BACKEND_IMAGE_TAG }}
          FRONTEND_TAG: ${{ env.DEPLOY_FRONTEND_IMAGE_TAG }}
          POSTGRES_PORT: 0
          CLICKHOUSE_PORT: 0
          DANGO_PORT: 0
          COMETBFT_PORT: 0
          COMETBFT_TAG: v0.38.19
        run: |
          cd networks/localdango
          docker compose --profile dango down -v
          docker compose --profile dango up -d --wait || {
            echo "Services failed to become healthy"
            docker compose ps
            docker compose logs
            exit 1
          }
      - name: Cleanup
        if: env.BACKEND_CHANGED == 'true' && always()
        run: |
          cd networks/localdango
          docker compose --profile dango down -v || true<|MERGE_RESOLUTION|>--- conflicted
+++ resolved
@@ -466,16 +466,12 @@
   backend-push-manifest:
     permissions:
       packages: write
-<<<<<<< HEAD
       id-token: write
-    needs: [backend-build]
-=======
     needs: [backend-build, changes]
     env:
       BACKEND_CHANGED: ${{ needs.changes.outputs.backend }}
     outputs:
       published: ${{ steps.publish-status.outputs.published }}
->>>>>>> a51eb6c3
     runs-on: [self-hosted]
     steps:
       - name: Skip backend manifest publish (no backend changes)
@@ -574,12 +570,9 @@
           done <<< "$COSIGN_DIGESTS"
 
       - name: Docker Deploy Summary
-<<<<<<< HEAD
         env:
           DIGEST_TABLE: ${{ steps.sign-backend.outputs.digest_table }}
-=======
-        if: env.BACKEND_CHANGED == 'true'
->>>>>>> a51eb6c3
+        if: env.BACKEND_CHANGED == 'true'
         run: |
           echo "# 🐳 Docker Multi-arch Manifest" >> $GITHUB_STEP_SUMMARY
           echo "| Name | Result |" >> $GITHUB_STEP_SUMMARY
@@ -591,13 +584,11 @@
             echo "| **Latest tag:** | [ghcr.io/left-curve/left-curve/dango:latest](https://github.com/left-curve/left-curve/pkgs/container/left-curve%2Fdango) |" >> $GITHUB_STEP_SUMMARY
           fi
           echo "| **Architectures** | amd64, arm64 |" >> $GITHUB_STEP_SUMMARY
-<<<<<<< HEAD
           if [ -n "$DIGEST_TABLE" ]; then
             echo "" >> $GITHUB_STEP_SUMMARY
             echo "## 🔏 Signed Image Digests" >> $GITHUB_STEP_SUMMARY
             echo "$DIGEST_TABLE" >> $GITHUB_STEP_SUMMARY
           fi
-=======
       - name: Record backend manifest publication
         id: publish-status
         run: |
@@ -608,7 +599,6 @@
           fi
         env:
           BACKEND_CHANGED: ${{ env.BACKEND_CHANGED }}
->>>>>>> a51eb6c3
 
   frontend-build:
     needs: [changes]
@@ -686,16 +676,12 @@
   frontend-push-manifest:
     permissions:
       packages: write
-<<<<<<< HEAD
       id-token: write
     needs: [frontend-build]
-=======
-    needs: [frontend-build, changes]
     env:
       FRONTEND_CHANGED: ${{ needs.changes.outputs.frontend }}
     outputs:
       published: ${{ steps.frontend-status.outputs.published }}
->>>>>>> a51eb6c3
     runs-on: [self-hosted]
     steps:
       - name: Skip frontend manifest publish (no frontend changes)
@@ -795,12 +781,9 @@
           done <<< "$COSIGN_DIGESTS"
 
       - name: Frontend Docker Deploy Summary
-<<<<<<< HEAD
         env:
           DIGEST_TABLE: ${{ steps.sign-frontend.outputs.digest_table }}
-=======
         if: env.FRONTEND_CHANGED == 'true'
->>>>>>> a51eb6c3
         run: |
           echo "# 🎨 Frontend Docker Multi-arch Manifest" >> $GITHUB_STEP_SUMMARY
           echo "| Name | Result |" >> $GITHUB_STEP_SUMMARY
@@ -812,7 +795,6 @@
             echo "| **Latest tag:** | [ghcr.io/left-curve/left-curve/dango-frontend:latest](https://github.com/left-curve/left-curve/pkgs/container/left-curve%2Fdango-frontend) |" >> $GITHUB_STEP_SUMMARY
           fi
           echo "| **Architectures** | amd64, arm64 |" >> $GITHUB_STEP_SUMMARY
-<<<<<<< HEAD
           if [ -n "$DIGEST_TABLE" ]; then
             echo "" >> $GITHUB_STEP_SUMMARY
             echo "## 🔏 Signed Image Digests" >> $GITHUB_STEP_SUMMARY
@@ -898,7 +880,6 @@
           echo "" >> "$GITHUB_STEP_SUMMARY"
           echo "- SBOMs generated with Syft v1.13.0" >> "$GITHUB_STEP_SUMMARY"
           echo "- Vulnerability scan performed with Grype v0.81.0 (fail-on=HIGH, only-fixed)" >> "$GITHUB_STEP_SUMMARY"
-=======
       - name: Record frontend manifest publication
         id: frontend-status
         run: |
@@ -909,7 +890,6 @@
           fi
         env:
           FRONTEND_CHANGED: ${{ env.FRONTEND_CHANGED }}
->>>>>>> a51eb6c3
 
   deploy:
     permissions:
