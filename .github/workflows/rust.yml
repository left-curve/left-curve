--- conflicted
+++ resolved
@@ -1,12 +1,9 @@
 name: Rust
 
-<<<<<<< HEAD
-=======
 concurrency:
   group: ${{ github.workflow }}-${{ github.event.pull_request.number || github.ref }}
   cancel-in-progress: true
 
->>>>>>> 780060e3
 env:
   GIT_COMMIT: ${{ github.event_name == 'pull_request' && github.event.pull_request.head.sha || github.sha }}
 
@@ -40,10 +37,7 @@
   format:
     name: Format
     runs-on: [self-hosted]
-<<<<<<< HEAD
-=======
     # Don't use this, it raises permissions issues on self hosted runners
->>>>>>> 780060e3
     # container:
     #   image: rust:slim
     steps:
@@ -74,10 +68,7 @@
     needs: [format]
     name: Lint + Test
     runs-on: self-hosted
-<<<<<<< HEAD
-=======
     # Don't use this, it raises permissions issues on self hosted runners
->>>>>>> 780060e3
     # container:
     #   image: ghcr.io/left-curve/left-curve/native-builder
     # permissions:
