--- conflicted
+++ resolved
@@ -1031,14 +1031,10 @@
           fi
 
           if [ "${{ github.event_name }}" == "pull_request" ]; then
-<<<<<<< HEAD
           # This deletes the existing deployment
-          ansible-playbook delete-existing-app.yml -e deployment_name=pr-${{ github.event.pull_request.number }}
-
-          ansible-playbook full-app.yml -e dango_network=pr-${{ github.event.pull_request.number }} -e deployment_name=pr-${{ github.event.pull_request.number }} -e github_pr_number=${{ github.event.pull_request.number }} -e github_sha=${{ github.event.pull_request.head.sha }} -e dango_image_tag=${{ env.DEPLOY_BACKEND_IMAGE_TAG }} -e frontend_image_tag=${{ env.DEPLOY_FRONTEND_IMAGE_TAG }} -e '{"expose_ports": true, "cometbft_generate_keys": true, "dex_bot_enabled": true, "github_deployments_enabled": true, "frontend_banner": "Preview app from PR ${{ github.event.pull_request.number }}"}' -e deploy_env=preview -e ghcr_token=${{ secrets.GITHUB_TOKEN }}
-=======
+          # ansible-playbook delete-existing-app.yml -e deployment_name=pr-${{ github.event.pull_request.number }}
+
           ansible-playbook full-app.yml -e dango_network=pr-${{ github.event.pull_request.number }} -e deployment_name=pr-${{ github.event.pull_request.number }} -e github_pr_number=${{ github.event.pull_request.number }} -e github_sha=${{ github.event.pull_request.head.sha }} -e dango_image_tag=${{ env.DEPLOY_BACKEND_IMAGE_TAG }} -e frontend_image_tag=${{ env.DEPLOY_FRONTEND_IMAGE_TAG }} -e '{"expose_ports": true, "cometbft_generate_keys": true, "dex_bot_enabled": true, "github_deployments_enabled": true, "frontend_banner": "Preview app from PR ${{ github.event.pull_request.number }}", "chain_id": "pr-${{ github.event.pull_request.number }}"}' -e deploy_env=preview -e ghcr_token=${{ secrets.GITHUB_TOKEN }}
->>>>>>> 0d348057
           fi
 
   localdango:
