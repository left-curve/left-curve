use {
    crate::prompt::{confirm, print_json_pretty, read_password},
    anyhow::anyhow,
    clap::{Parser, Subcommand},
    colored::Colorize,
    grug_app::GAS_COSTS,
    grug_client::{Client, GasOption, SigningKey, SigningOption},
    grug_types::{Addr, Binary, Coins, Hash256, JsonDeExt, Message, UnsignedTx},
    serde::Serialize,
    std::{fs::File, io::Read, path::PathBuf, str::FromStr},
    tendermint_rpc::endpoint::broadcast::tx_sync,
};

#[derive(Parser)]
pub struct TxCmd {
    /// Tendermint RPC address
    #[arg(long, global = true, default_value = "http://127.0.0.1:26657")]
    node: String,

    /// Name of the key to sign transactions
    #[arg(long, global = true)]
    key: Option<String>,

    /// Transaction sender address
    #[arg(long, global = true)]
    sender: Option<Addr>,

    /// Chain identifier [default: query from chain]
    #[arg(long, global = true)]
    chain_id: Option<String>,

    /// Account sequence number [default: query from chain]
    #[arg(long, global = true)]
    sequence: Option<u32>,

    /// Amount of gas units to request
    #[arg(long, global = true)]
    gas_limit: Option<u64>,

    /// Scaling factor to apply to simulated gas consumption
    #[arg(long, global = true, default_value_t = 1.4)]
    gas_adjustment: f64,

    /// Simulate gas usage without submitting the transaction to mempool.
    #[arg(long, global = true)]
    simulate: bool,

    #[command(subcommand)]
    subcmd: SubCmd,
}

#[derive(Subcommand)]
enum SubCmd {
    /// Update the chain-level configurations
    Configure {
        /// Updates to the chain configuration
        updates: String,
        /// Updates to the app configuration
        app_updates: String,
    },
    /// Send coins to the given recipient address
    Transfer {
        /// Recipient address
        to: Addr,
        /// Coins to send in the format: {denom1}:{amount},{denom2}:{amount},...
        coins: String,
    },
    /// Update a Wasm binary code
    Upload {
        /// Path to the Wasm file
        path: PathBuf,
    },
    /// Instantiate a new contract
    Instantiate {
        /// Hash of the Wasm byte code to be associated with the contract
        code_hash: Hash256,
        /// Instantiate message as a JSON string
        msg: String,
        /// Salt in UTF-8 encoding
        salt: String,
        /// Coins to be sent to the contract, in the format: {denom1}:{amount},{denom2}:{amount},...
        #[arg(long)]
        funds: Option<String>,
        /// Administrator address for the contract
        #[arg(long)]
        admin: Option<Addr>,
    },
    /// Execute a contract
    Execute {
        /// Contract address
        contract: Addr,
        /// Execute message as a JSON string
        msg: String,
        /// Coins to be sent to the contract, in the format: {denom1}:{amount},{denom2}:{amount},...
        #[arg(long)]
        funds: Option<String>,
    },
    /// Update the code hash associated with a contract
    Migrate {
        /// Contract address
        contract: Addr,
        /// New code hash
        new_code_hash: Hash256,
        /// Migrate message as a JSON string
        msg: String,
    },
}

impl TxCmd {
    pub async fn run(self, key_dir: PathBuf) -> anyhow::Result<()> {
        let sender = self.sender.ok_or(anyhow!("sender not specified"))?;
        let key_name = self.key.ok_or(anyhow!("key name not specified"))?;

        // Compose the message
        let msg = match self.subcmd {
            SubCmd::Configure {
                updates,
                app_updates,
            } => {
<<<<<<< HEAD
                let updates = from_json_str(updates)?;
                let app_updates = from_json_str(app_updates)?;
=======
                let updates = updates.deserialize_json()?;
                let app_updates = app_updates.deserialize_json()?;
>>>>>>> 3112a256
                Message::Configure {
                    updates,
                    app_updates,
                }
            },
            SubCmd::Transfer { to, coins } => {
                let coins = Coins::from_str(&coins)?;
                Message::Transfer { to, coins }
            },
            SubCmd::Upload { path } => {
                let mut file = File::open(path)?;
                let mut code = vec![];
                file.read_to_end(&mut code)?;
                Message::Upload { code: code.into() }
            },
            SubCmd::Instantiate {
                code_hash,
                msg,
                salt,
                funds,
                admin,
            } => Message::Instantiate {
                msg: msg.into_bytes().into(),
                salt: salt.into_bytes().into(),
                funds: Coins::from_str(&funds.unwrap_or_default())?,
                code_hash,
                admin,
            },
            SubCmd::Execute {
                contract,
                msg,
                funds,
            } => Message::Execute {
                msg: msg.into_bytes().into(),
                funds: Coins::from_str(funds.as_deref().unwrap_or(Coins::EMPTY_COINS_STR))?,
                contract,
            },
            SubCmd::Migrate {
                contract,
                new_code_hash,
                msg,
            } => Message::Migrate {
                msg: msg.into_bytes().into(),
                new_code_hash,
                contract,
            },
        };

        let client = Client::connect(&self.node)?;

        if self.simulate {
            let unsigned_tx = UnsignedTx {
                sender,
                msgs: vec![msg],
            };
            let outcome = client.simulate(&unsigned_tx).await?;
            print_json_pretty(outcome)?;
        } else {
            // Load signing key
            let key_path = key_dir.join(format!("{key_name}.json"));
            let password = read_password("🔑 Enter a password to encrypt the key".bold())?;
            let signing_key = SigningKey::from_file(&key_path, &password)?;
            let sign_opt = SigningOption {
                signing_key: &signing_key,
                sender,
                chain_id: self.chain_id,
                sequence: self.sequence,
            };

            // Choose gas option
            let gas_opt = if let Some(gas_limit) = self.gas_limit {
                GasOption::Predefined { gas_limit }
            } else {
                GasOption::Simulate {
                    scale: self.gas_adjustment,
                    // We always increase the simulated gas consumption by this
                    // amount, since signature verification is skipped during
                    // simulation.
                    flat_increase: GAS_COSTS.secp256k1_verify,
                }
            };

            // Broadcast transaction
            let maybe_res = client
                .send_message_with_confirmation(msg, gas_opt, sign_opt, |tx| {
                    print_json_pretty(tx)?;
                    Ok(confirm("🤔 Broadcast transaction?".bold())?)
                })
                .await?;

            // Print result
            if let Some(res) = maybe_res {
                print_json_pretty(PrintableBroadcastResponse::from(res))?;
            } else {
                println!("🤷 User aborted");
            }
        }

        Ok(())
    }
}

/// Similar to tendermint_rpc Response but serializes to nicer JSON.
#[derive(Serialize)]
struct PrintableBroadcastResponse {
    code: u32,
    data: Binary,
    log: String,
    hash: String,
}

impl From<tx_sync::Response> for PrintableBroadcastResponse {
    fn from(broadcast_res: tx_sync::Response) -> Self {
        Self {
            code: broadcast_res.code.into(),
            data: broadcast_res.data.to_vec().into(),
            log: broadcast_res.log,
            hash: broadcast_res.hash.to_string(),
        }
    }
}<|MERGE_RESOLUTION|>--- conflicted
+++ resolved
@@ -117,13 +117,8 @@
                 updates,
                 app_updates,
             } => {
-<<<<<<< HEAD
-                let updates = from_json_str(updates)?;
-                let app_updates = from_json_str(app_updates)?;
-=======
                 let updates = updates.deserialize_json()?;
                 let app_updates = app_updates.deserialize_json()?;
->>>>>>> 3112a256
                 Message::Configure {
                     updates,
                     app_updates,
