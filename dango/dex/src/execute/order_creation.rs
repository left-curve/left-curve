use {
    crate::{LIMIT_ORDERS, MARKET_ORDERS, NEXT_ORDER_ID, PAIRS, RESTING_ORDER_BOOK},
    anyhow::{anyhow, ensure},
    dango_types::dex::{
        CreateLimitOrderRequest, CreateMarketOrderRequest, Direction, LimitOrder, MarketOrder,
        OrderCreated, OrderKind,
    },
    grug::{
        Addr, Coin, Coins, EventBuilder, MultiplyFraction, Number, NumberConst, Storage, Udec128_24,
    },
};

pub(super) fn create_limit_order(
    storage: &mut dyn Storage,
    current_block_height: u64,
    user: Addr,
    order: CreateLimitOrderRequest,
    events: &mut EventBuilder,
    deposits: &mut Coins,
) -> anyhow::Result<()> {
    ensure!(
        PAIRS.has(storage, (&order.base_denom, &order.quote_denom)),
        "pair not found with base `{}` and quote `{}`",
        order.base_denom,
        order.quote_denom
    );

    let deposit = match order.direction {
        Direction::Bid => Coin {
            denom: order.quote_denom.clone(),
            amount: order.amount.checked_mul_dec_ceil(*order.price)?,
        },
        Direction::Ask => Coin {
            denom: order.base_denom.clone(),
            amount: *order.amount,
        },
    };

    let (mut order_id, _) = NEXT_ORDER_ID.increment(storage)?;

    // For BUY orders, invert the order ID. This is necessary for enforcing
    // price-time priority. See the docs on `OrderId` for details.
    if order.direction == Direction::Bid {
        order_id = !order_id;
    }

    events.push(OrderCreated {
        user,
        id: order_id,
        kind: OrderKind::Limit,
        base_denom: order.base_denom.clone(),
        quote_denom: order.quote_denom.clone(),
        direction: order.direction,
        price: Some(*order.price),
        amount: *order.amount,
        deposit: deposit.clone(),
    })?;

    deposits.insert(deposit)?;

    LIMIT_ORDERS.save(
        storage,
        (
            (order.base_denom, order.quote_denom),
            order.direction,
            *order.price,
            order_id,
        ),
        &LimitOrder {
            user,
            id: order_id,
            price: *order.price,
            amount: *order.amount,
            remaining: order.amount.checked_into_dec()?,
            created_at_block_height: current_block_height,
        },
    )?;

    Ok(())
}

pub(super) fn create_market_order(
    storage: &mut dyn Storage,
    current_block_height: u64,
    user: Addr,
    order: CreateMarketOrderRequest,
    events: &mut EventBuilder,
    deposits: &mut Coins,
) -> anyhow::Result<()> {
    ensure!(
        PAIRS.has(storage, (&order.base_denom, &order.quote_denom)),
        "pair not found with base `{}` and quote `{}`",
        order.base_denom,
        order.quote_denom
    );

    // Load the resting order book of the pair.
    // The best price available in the book, together with the order's maximum
    // slippage, will be used to determine the order's "limit price"
    let resting_order_book = RESTING_ORDER_BOOK
        .load(storage, (&order.base_denom, &order.quote_denom))
        .map_err(|err| {
            anyhow!(
                "can't create market order, because resting order book either doesn't exist or is corrupted. base denom: {}, quote denom: {}, err: {err}",
                order.base_denom,
                order.quote_denom
            )
        })?;

    let (price, deposit) = match order.direction {
        Direction::Bid => {
            let best_ask_price = resting_order_book.best_ask_price.ok_or_else(|| {
                anyhow!(
                    "can't create market bid order, because best ask price isn't available. base denom: {}, quote denom: {}",
                    order.base_denom,
                    order.quote_denom
                )
            })?;

<<<<<<< HEAD
            let one_add_max_slippage = Udec128_24::ONE.saturating_add(order.max_slippage);
=======
            let one_add_max_slippage = Udec128_24::ONE.saturating_add(*order.max_slippage);
>>>>>>> d60c8cc8
            let price = best_ask_price.saturating_mul(one_add_max_slippage);

            (price, Coin {
                denom: order.quote_denom.clone(),
                amount: order.amount.checked_mul_dec_ceil(price)?,
            })
        },
        Direction::Ask => {
            let best_bid_price = resting_order_book.best_bid_price.ok_or_else(|| {
                anyhow!(
                    "can't create market ask order, because best bid price isn't available. base denom: {}, quote denom: {}",
                    order.base_denom,
                    order.quote_denom
                )
            })?;

<<<<<<< HEAD
            let one_sub_max_slippage = Udec128_24::ONE.saturating_sub(order.max_slippage);
=======
            let one_sub_max_slippage = Udec128_24::ONE.saturating_sub(*order.max_slippage);
>>>>>>> d60c8cc8
            let price = best_bid_price.saturating_mul(one_sub_max_slippage);

            (price, Coin {
                denom: order.base_denom.clone(),
                amount: *order.amount,
            })
        },
    };

    let (mut order_id, _) = NEXT_ORDER_ID.increment(storage)?;

    // For BUY orders, invert the order ID. This is necessary for enforcing
    // price-time priority. See the docs on `OrderId` for details.
    if order.direction == Direction::Bid {
        order_id = !order_id;
    }

    events.push(OrderCreated {
        user,
        id: order_id,
        kind: OrderKind::Market,
        base_denom: order.base_denom.clone(),
        quote_denom: order.quote_denom.clone(),
        direction: order.direction,
        price: None,
        amount: *order.amount,
        deposit: deposit.clone(),
    })?;

    deposits.insert(deposit)?;

    MARKET_ORDERS.save(
        storage,
        (user, order_id),
        &(
            (
                (order.base_denom, order.quote_denom),
                order.direction,
                price,
                order_id,
            ),
            MarketOrder {
                user,
                id: order_id,
                price,
                amount: *order.amount,
                remaining: order.amount.checked_into_dec()?,
                created_at_block_height: current_block_height,
            },
        ),
    )?;

    Ok(())
}<|MERGE_RESOLUTION|>--- conflicted
+++ resolved
@@ -117,11 +117,7 @@
                 )
             })?;
 
-<<<<<<< HEAD
-            let one_add_max_slippage = Udec128_24::ONE.saturating_add(order.max_slippage);
-=======
             let one_add_max_slippage = Udec128_24::ONE.saturating_add(*order.max_slippage);
->>>>>>> d60c8cc8
             let price = best_ask_price.saturating_mul(one_add_max_slippage);
 
             (price, Coin {
@@ -138,11 +134,7 @@
                 )
             })?;
 
-<<<<<<< HEAD
-            let one_sub_max_slippage = Udec128_24::ONE.saturating_sub(order.max_slippage);
-=======
             let one_sub_max_slippage = Udec128_24::ONE.saturating_sub(*order.max_slippage);
->>>>>>> d60c8cc8
             let price = best_bid_price.saturating_mul(one_sub_max_slippage);
 
             (price, Coin {
