use {
<<<<<<< HEAD
    dango_types::dex::{Direction, OrderId, PairParams, Pool},
    grug::{Addr, Counter, Denom, IndexedMap, Map, Udec128, Uint128, UniqueIndex},
=======
    dango_types::dex::{Direction, OrderId, PairParams},
    grug::{Addr, Counter, Denom, IndexedMap, Map, MultiIndex, Udec128, Uint128, UniqueIndex},
>>>>>>> aee8e22d
};

// (base_denom, quote_denom) => params
pub const PAIRS: Map<(&Denom, &Denom), PairParams> = Map::new("pair");

pub const NEXT_ORDER_ID: Counter<OrderId> = Counter::new("order_id", 0, 1);

pub const ORDERS: IndexedMap<OrderKey, Order, OrderIndex> = IndexedMap::new("order", OrderIndex {
    order_id: UniqueIndex::new(|(_, _, _, order_id), _| *order_id, "order", "order__id"),
    user: MultiIndex::new(|_, order| order.user, "order", "order__user"),
});

/// Key is the user's address and the order id.
pub const INCOMING_ORDERS: Map<(Addr, OrderId), (OrderKey, Order)> = Map::new("incoming_orders");

/// Mapping from LP token denom to pool.
pub const POOLS: Map<&Denom, Pool> = Map::new("pools");

/// Mapping from (&base_denom, &quote_denom) to lp_denom.
pub const LP_DENOMS: Map<(&Denom, &Denom), Denom> = Map::new("lp_denoms");

/// Type of the keys under which orders are stored in the contract storage.
///
/// This is nested tuple consisting of:
///
/// ```plain
/// ((base_denom, quote_denom), direction, price, order_id)
/// ```
///
/// TODO: ideally we use `&'a Denom` here, but handling lifetime is tricky.
pub type OrderKey = ((Denom, Denom), Direction, Udec128, OrderId);

#[grug::derive(Borsh, Serde)]
#[derive(Copy)]
pub struct Order {
    pub user: Addr,
    /// The order's total size, measured in the _base asset_.
    pub amount: Uint128,
    /// Portion of the order that remains unfilled, measured in the _base asset_.
    pub remaining: Uint128,
}
#[grug::index_list(OrderKey, Order)]
pub struct OrderIndex<'a> {
    pub order_id: UniqueIndex<'a, OrderKey, OrderId, Order>,
    pub user: MultiIndex<'a, OrderKey, Addr, Order>,
    // TODO: also index orders by pair
}<|MERGE_RESOLUTION|>--- conflicted
+++ resolved
@@ -1,11 +1,6 @@
 use {
-<<<<<<< HEAD
     dango_types::dex::{Direction, OrderId, PairParams, Pool},
-    grug::{Addr, Counter, Denom, IndexedMap, Map, Udec128, Uint128, UniqueIndex},
-=======
-    dango_types::dex::{Direction, OrderId, PairParams},
     grug::{Addr, Counter, Denom, IndexedMap, Map, MultiIndex, Udec128, Uint128, UniqueIndex},
->>>>>>> aee8e22d
 };
 
 // (base_denom, quote_denom) => params
