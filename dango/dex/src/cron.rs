use {
    crate::{
        LIMIT_ORDERS, MARKET_ORDERS, MAX_ORACLE_STALENESS, PAIRS, PAUSED, RESERVES,
        RESTING_ORDER_BOOK, VOLUMES, VOLUMES_BY_USER,
        core::{
            FillingOutcome, MatchingOutcome, MergedOrders, PassiveLiquidityPool, fill_orders,
            match_orders,
        },
    },
    dango_account_factory::AccountQuerier,
    dango_oracle::OracleQuerier,
    dango_types::{
        DangoQuerier,
        account_factory::Username,
        dex::{
            CallbackMsg, Direction, ExecuteMsg, LimitOrder, MarketOrder, Order, OrderCanceled,
            OrderFilled, OrderId, OrderTrait, OrdersMatched, PassiveOrder, Paused, Price, ReplyMsg,
            RestingOrderBookState,
        },
        taxman::{self, FeeType},
    },
    grug::{
        Addr, Api, Coins, DecCoins, Denom, EventBuilder, Inner, IsZero, Message, MultiplyFraction,
        MutableCtx, Number, NumberConst, Order as IterationOrder, Response, StdError, StdResult,
        Storage, SubMessage, SubMsgResult, SudoCtx, TransferBuilder, Udec128, Udec128_6,
        Udec128_24,
    },
    std::{
        collections::{BTreeMap, HashMap, hash_map::Entry},
        iter,
    },
};

const HALF: Udec128 = Udec128::new_percent(50);

// Note: the map key is prefixed with the price, so that the orders are sorted
// by price; the order ID is suffixed because there can be multiple orders of
// the same price.
type MarketOrders = BTreeMap<(Price, OrderId), MarketOrder>;

/// Match and fill orders using the uniform price auction strategy.
///
/// Implemented according to:
/// <https://motokodefi.substack.com/p/uniform-price-call-auctions-a-better>
#[cfg_attr(not(feature = "library"), grug::export)]
pub fn cron_execute(ctx: SudoCtx) -> anyhow::Result<Response> {
    // Skip the auction if trading is paused.
    if PAUSED.load(ctx.storage)? {
        return Ok(Response::new());
    }

    // Use submessage "reply on error" to catch errors that may happen during
    // the auction.
    Ok(Response::new().add_submessage(SubMessage::reply_on_error(
        Message::execute(
            ctx.contract,
            &ExecuteMsg::Callback(CallbackMsg::Auction {}),
            Coins::new(),
        )?,
        &ReplyMsg::AfterAuction {},
    )?))
}

#[cfg_attr(not(feature = "library"), grug::export)]
pub fn reply(ctx: SudoCtx, msg: ReplyMsg, res: SubMsgResult) -> StdResult<Response> {
    match msg {
        ReplyMsg::AfterAuction {} => {
            let error = res.unwrap_err(); // safe to unwrap because we only request reply on error

            #[cfg(feature = "library")]
            {
                tracing::error!(error, "!!! AUCTION FAILED !!!");
            }

            // Pause trading in case of a failure.
            PAUSED.save(ctx.storage, &true)?;

            Response::new().add_event(Paused { error: Some(error) })
        },
    }
}

pub(crate) fn auction(ctx: MutableCtx) -> anyhow::Result<Response> {
    let app_cfg = ctx.querier.query_dango_config()?;

    let mut oracle_querier = OracleQuerier::new_remote(app_cfg.addresses.oracle, ctx.querier)
        .with_no_older_than(ctx.block.timestamp - MAX_ORACLE_STALENESS);
    let mut account_querier = AccountQuerier::new(app_cfg.addresses.account_factory, ctx.querier);

    let mut events = EventBuilder::new();
    let mut refunds = TransferBuilder::<DecCoins<6>>::new();
    let mut volumes = HashMap::<Addr, Udec128_6>::new();
    let mut volumes_by_username = HashMap::<Username, Udec128_6>::new();
    let mut fees = DecCoins::<6>::new();
    let mut fee_payments = TransferBuilder::<DecCoins<6>>::new();

    // Collect all market orders received during this block.
    let mut market_orders = MARKET_ORDERS
        .values(ctx.storage, None, None, IterationOrder::Ascending)
        .try_fold(BTreeMap::new(), |mut acc, res| {
            let ((pair, direction, price, order_id), order) = res?;
            let (bids, asks): &mut (MarketOrders, MarketOrders) = acc.entry(pair).or_default();
            match direction {
                Direction::Bid => {
                    bids.insert((price, order_id), order);
                },
                Direction::Ask => {
                    asks.insert((price, order_id), order);
                },
            }

            Ok::<_, StdError>(acc)
        })?;

    // Since market orders are immediate-or-cancel, delete them from storage.
    MARKET_ORDERS.clear(ctx.storage, None, None);

    // Loop through all trading pairs. Match and clear the orders for each of them.
    // TODO: only process pairs that have received new orders during this block.
    // TODO: spawn a thread for each pair to process them in parallel.
    for (base_denom, quote_denom) in PAIRS
        .keys(ctx.storage, None, None, IterationOrder::Ascending)
        .collect::<StdResult<Vec<_>>>()?
    {
        let pair = (base_denom.clone(), quote_denom.clone());
        let (market_bids, market_asks) = market_orders.remove(&pair).unwrap_or_default();

        clear_orders_of_pair(
            ctx.storage,
            ctx.api,
            ctx.block.height,
            app_cfg.addresses.dex,
            &mut oracle_querier,
            &mut account_querier,
            app_cfg.maker_fee_rate.into_inner(),
            app_cfg.taker_fee_rate.into_inner(),
            base_denom.clone(),
            quote_denom.clone(),
            market_bids,
            market_asks,
            &mut events,
            &mut refunds,
            &mut fees,
            &mut fee_payments,
            &mut volumes,
            &mut volumes_by_username,
        )?;
    }

    // Save the updated volumes.
    for (address, volume) in volumes {
        VOLUMES.save(ctx.storage, (&address, ctx.block.timestamp), &volume)?;
        // TODO: purge volume data that are too old.
    }

    for (username, volume) in volumes_by_username {
        VOLUMES_BY_USER.save(ctx.storage, (&username, ctx.block.timestamp), &volume)?;
        // TODO: purge volume data that are too old.
    }

    // Round refunds and fee to integer amounts. Round _down_ in both cases.
    let refunds = refunds.into_batch();
    let fees = fees.into_coins_floor();

    Ok(Response::new()
        .may_add_message(if !refunds.is_empty() {
            Some(Message::Transfer(refunds))
        } else {
            None
        })
        .may_add_message(if fees.is_non_empty() {
            Some(Message::execute(
                app_cfg.addresses.taxman,
                &taxman::ExecuteMsg::Pay {
                    ty: FeeType::Trade,
                    payments: fee_payments.into_batch(),
                },
                fees,
            )?)
        } else {
            None
        })
        .add_events(events)?)
}

fn clear_orders_of_pair(
    storage: &mut dyn Storage,
    api: &dyn Api,
    current_block_height: u64,
    dex_addr: Addr,
    oracle_querier: &mut OracleQuerier,
    account_querier: &mut AccountQuerier,
    maker_fee_rate: Udec128,
    taker_fee_rate: Udec128,
    base_denom: Denom,
    quote_denom: Denom,
    market_bids: MarketOrders,
    market_asks: MarketOrders,
    events: &mut EventBuilder,
    refunds: &mut TransferBuilder<DecCoins<6>>,
    fees: &mut DecCoins<6>,
    fee_payments: &mut TransferBuilder<DecCoins<6>>,
    volumes: &mut HashMap<Addr, Udec128_6>,
    volumes_by_username: &mut HashMap<Username, Udec128_6>,
) -> anyhow::Result<()> {
    // ------------------------- 1. Prepare iterators --------------------------

    // Create iterators over the limit orders.
    //
    // Iterate BUY orders from the highest price to the lowest.
    // Iterate SELL orders from the lowest price to the highest.
    let limit_bids = LIMIT_ORDERS
        .prefix((base_denom.clone(), quote_denom.clone()))
        .append(Direction::Bid)
        .range(storage, None, None, IterationOrder::Descending);
    let limit_asks = LIMIT_ORDERS
        .prefix((base_denom.clone(), quote_denom.clone()))
        .append(Direction::Ask)
        .range(storage, None, None, IterationOrder::Ascending);

    // Create iterators over passive orders.
    //
    // If the pool doesn't have passive liquidity (reserve is `None`), or if
    // the order book reflection fails, simply use empty iterators. I.e. place
    // no passive liquidity orders.
    let reserve = RESERVES.may_load(storage, (&base_denom, &quote_denom))?;
    let (passive_bids, passive_asks) = match &reserve {
        Some(reserve) => {
            // Create the passive liquidity orders if the pair has a pool.
            let pair = PAIRS.load(storage, (&base_denom, &quote_denom))?;
            pair.reflect_curve(
                oracle_querier,
                base_denom.clone(),
                quote_denom.clone(),
                reserve,
            )
            .inspect_err(|err| {
                let msg = format!("ERROR: reflect curve failed! base denom: {base_denom}, quote denom: {quote_denom}, reserve: {reserve:?}, error: {err}"); // TODO: use tracing instead
                api.debug(dex_addr, &msg);
            })
            .unwrap_or_else(|_| (Box::new(iter::empty()) as _, Box::new(iter::empty()) as _))
        },
        None => (Box::new(iter::empty()) as _, Box::new(iter::empty()) as _),
    };

    // Merge orders using the iterator abstraction.
    //
    // Notes:
    // 1. Iterate from the best to worst price. Meaning, for bids, from the
    //    highest to the lowest (descending); for asks, from the lowest to the
    //    highest (ascending).
    // 2. The market order vectors are ordered ascendingly, so for bids we need
    //    to reverse it.
    let mut merged_bids = nested_merged_orders(
        limit_bids,
        market_bids.into_iter().rev(),
        passive_bids,
        IterationOrder::Descending,
    );
    let mut merged_asks = nested_merged_orders(
        limit_asks,
        market_asks.into_iter(),
        passive_asks,
        IterationOrder::Ascending,
    );

    #[cfg(feature = "tracing")]
    {
        tracing::info!(
            base_denom = base_denom.to_string(),
            quote_denom = quote_denom.to_string(),
            "Processing pair"
        );
    }

    // ---------------------------- 2. Match orders ----------------------------

    // Run the limit order matching algorithm.
    let MatchingOutcome {
        range,
        volume,
        bids,
        asks,
<<<<<<< HEAD
        last_partial_matched_bid,
        last_partial_matched_ask,
=======
>>>>>>> d60c8cc8
        unmatched_bid,
        unmatched_ask,
    } = match_orders(&mut merged_bids, &mut merged_asks)?;

    // Any order that isn't visited during `match_limit_orders` is unmatched.
    // They will be handled later in part (5) of this function.
    // Here we `disassemble`, with two purposes:
    // 1. drop the limit order iterators, so that the immutable reference on
    //    `storage` is released;
    // 2. get the unmatched market orders, so we can process their cancelation.
    // Limit orders are good-until-canceled, so no action is needed for them.
<<<<<<< HEAD
    let (mut unmatched_limit_bids, unmatched_market_bids) = merged_bids.disassemble();
    let (mut unmatched_limit_asks, unmatched_market_asks) = merged_asks.disassemble();
=======
    let (_, unmatched_market_bids) = merged_bids.disassemble();
    let (_, unmatched_market_asks) = merged_asks.disassemble();
>>>>>>> d60c8cc8

    #[cfg(feature = "tracing")]
    {
        let range_str = match range {
            Some((lower_price, upper_price)) => format!("{lower_price}-{upper_price}"),
            None => "None".to_string(),
        };

        tracing::info!(
            base_denom = base_denom.to_string(),
            quote_denom = quote_denom.to_string(),
            range = range_str,
            volume = volume.to_string(),
            num_matched_bids = bids.len(),
            num_matched_asks = asks.len(),
            "Matched limit orders"
        );
    }

    // ----------------------- 3. Fulfill matched orders -----------------------

    // If matching orders were found, then we need to fill the orders. All orders
    // are filled at the clearing price.
    let filling_outcomes = if let Some((lower_price, upper_price)) = range {
        // Choose the clearing price, based on the mid price of the resting
        // order book:
        // - if mid price is within the range, then use the mid price;
        // - if mid price is bigger than the upper bound of the range, then use
        //   the upper bound;
        // - if mid price is smaller than the lower bound of the range, then use
        //   the lower bound.
        // - if the mid price doesn't exist, use the middle point of the range.
        let clearing_price = match RESTING_ORDER_BOOK
            .may_load(storage, (&base_denom, &quote_denom))?
            .and_then(|book| book.mid_price)
        {
            Some(mid_price) => {
                if mid_price < lower_price {
                    lower_price
                } else if mid_price > upper_price {
                    upper_price
                } else {
                    mid_price
                }
            },
            None => lower_price.checked_add(upper_price)?.checked_mul(HALF)?,
        };

        events.push(OrdersMatched {
            base_denom: base_denom.clone(),
            quote_denom: quote_denom.clone(),
            clearing_price,
            volume,
        })?;

        fill_orders(
            bids,
            asks,
            clearing_price,
            volume,
            current_block_height,
            maker_fee_rate,
            taker_fee_rate,
        )?
    } else {
        vec![]
    };

    #[cfg(feature = "tracing")]
    {
        tracing::info!(
            base_denom = base_denom.to_string(),
            quote_denom = quote_denom.to_string(),
            num_filling_outcomes = filling_outcomes.len(),
            "Filled orders"
        );
    }

    // ------------------- 4. Handle unmatched market orders -------------------

    if let Some((_price, order)) = unmatched_bid {
        refund_unmatched_market_order(
            &base_denom,
            &quote_denom,
            Direction::Bid,
            order,
            events,
            refunds,
        )?;
    }

    for res in unmatched_market_bids {
        let (_price, order) = res?;
        refund_unmatched_market_order(
            &base_denom,
            &quote_denom,
            Direction::Bid,
            order,
            events,
            refunds,
        )?;
    }

    if let Some((_price, order)) = unmatched_ask {
        refund_unmatched_market_order(
            &base_denom,
            &quote_denom,
            Direction::Ask,
            order,
            events,
            refunds,
        )?;
    }

    for res in unmatched_market_asks {
        let (_price, order) = res?;
        refund_unmatched_market_order(
            &base_denom,
            &quote_denom,
            Direction::Ask,
            order,
            events,
            refunds,
        )?;
    }

    #[cfg(feature = "tracing")]
    {
        tracing::info!(
            base_denom = base_denom.to_string(),
            quote_denom = quote_denom.to_string(),
            "Handled unmatched orders"
        );
    }

<<<<<<< HEAD
    // ----------------- 5. Save the resting order book state ------------------

    // Find the best bid and ask prices that remains after the auction.
    let best_bid_price = find_best_remaining_price(
        last_partial_matched_bid,
        unmatched_bid,
        &mut unmatched_limit_bids,
    )?;
    let best_ask_price = find_best_remaining_price(
        last_partial_matched_ask,
        unmatched_ask,
        &mut unmatched_limit_asks,
    )?;

    // Drop the limit order iterators. This frees the immutable reference on `storage`.
    // All writes to the storage can only happen after this point.
    drop(unmatched_limit_bids);
    drop(unmatched_limit_asks);

    // Determine the mid price:
    // - if both best bid and ask prices exist, then take the average of them;
    // - if only one of them exists, then use that price;
    // - if none of them exists, then `None`.
    let mid_price = match (best_bid_price, best_ask_price) {
        (Some(bid), Some(ask)) => Some(bid.checked_add(ask)?.checked_mul(HALF)?),
        (Some(bid), None) => Some(bid),
        (None, Some(ask)) => Some(ask),
        (None, None) => None,
    };

    RESTING_ORDER_BOOK.save(
        storage,
        (&base_denom, &quote_denom),
        &RestingOrderBookState {
            best_bid_price,
            best_ask_price,
            mid_price,
        },
    )?;

    #[cfg(feature = "tracing")]
    {
        tracing::info!(
            ?best_bid_price,
            ?best_ask_price,
            ?mid_price,
            "Saved resting order book state"
        )
    }

    // ------------------------ 6. Handle filled orders ------------------------
=======
    // ------------------------ 5. Handle filled orders ------------------------
>>>>>>> d60c8cc8

    // Track the inflows and outflows of the dex.
    let mut inflows = DecCoins::new();
    let mut outflows = DecCoins::new();

    // Handle order filling outcomes for the user placed orders.
    for FillingOutcome {
        order_direction,
        order,
        filled_base,
        filled_quote,
        refund_base,
        refund_quote,
        fee_base,
        fee_quote,
        clearing_price,
    } in filling_outcomes
    {
        let (user, id) = if let Some((order_id, user)) = order.id_and_user() {
            fill_user_order(
                user,
                &base_denom,
                &quote_denom,
                refund_base,
                refund_quote,
                fee_base,
                fee_quote,
                refunds,
                fees,
                fee_payments,
            )?;

            if let Order::Limit(limit_order) = order {
                if limit_order.remaining.is_zero() {
                    // Remove the order from the storage if it was fully filled
                    LIMIT_ORDERS.remove(
                        storage,
                        (
                            (base_denom.clone(), quote_denom.clone()),
                            order_direction,
                            limit_order.price,
                            order_id,
                        ),
                    )?;
                } else {
                    LIMIT_ORDERS.save(
                        storage,
                        (
                            (base_denom.clone(), quote_denom.clone()),
                            order_direction,
                            limit_order.price,
                            order_id,
                        ),
                        &limit_order,
                    )?;
                }
            }

            (user, Some(order_id))
        } else {
            fill_passive_order(
                &base_denom,
                &quote_denom,
                order_direction,
                filled_base,
                filled_quote,
                &mut inflows,
                &mut outflows,
            )?;

            (dex_addr, None)
        };

        // Emit event for filled orders to be used by the frontend.
        events.push(OrderFilled {
            user,
            id,
            kind: order.kind(),
            base_denom: base_denom.clone(),
            quote_denom: quote_denom.clone(),
            direction: order_direction,
            filled_base,
            filled_quote,
            refund_base,
            refund_quote,
            fee_base,
            fee_quote,
            clearing_price,
            cleared: order.remaining().is_zero(),
        })?;

        // Record the order's trading volume.
        update_trading_volumes(
            storage,
            api,
            dex_addr,
            oracle_querier,
            account_querier,
            &base_denom,
            filled_base,
            order.user().unwrap_or(dex_addr),
            volumes,
            volumes_by_username,
        )?;
    }

    // Update the pool reserve.
    if inflows.is_non_empty() || outflows.is_non_empty() {
        RESERVES.update(storage, (&base_denom, &quote_denom), |mut reserve| {
            for inflow in inflows.into_coins_floor() {
                reserve.checked_add(&inflow)?;
            }

            for outflow in outflows.into_coins_ceil() {
                reserve.checked_sub(&outflow)?;
            }

            Ok::<_, StdError>(reserve)
        })?;
    }

    #[cfg(feature = "tracing")]
    {
        tracing::info!(
            base_denom = base_denom.to_string(),
            quote_denom = quote_denom.to_string(),
            "Handled filled orders"
        );
    }

    // ----------------- 6. Save the resting order book state ------------------

    // Find the best bid and ask prices available.
    // TODO: this doesn't consider passive pool liquidity
    let best_bid_price = LIMIT_ORDERS
        .prefix((base_denom.clone(), quote_denom.clone()))
        .append(Direction::Bid)
        .keys(storage, None, None, IterationOrder::Descending)
        .next()
        .transpose()?
        .map(|(price, _order_id)| price);
    let best_ask_price = LIMIT_ORDERS
        .prefix((base_denom.clone(), quote_denom.clone()))
        .append(Direction::Ask)
        .keys(storage, None, None, IterationOrder::Ascending)
        .next()
        .transpose()?
        .map(|(price, _order_id)| price);

    // Determine the mid price:
    // - if both best bid and ask prices exist, then take the average of them;
    // - if only one of them exists, then use that price;
    // - if none of them exists, then `None`.
    let mid_price = match (best_bid_price, best_ask_price) {
        (Some(bid), Some(ask)) => Some(bid.checked_add(ask)?.checked_mul(HALF)?),
        (Some(bid), None) => Some(bid),
        (None, Some(ask)) => Some(ask),
        (None, None) => None,
    };

    RESTING_ORDER_BOOK.save(
        storage,
        (&base_denom, &quote_denom),
        &RestingOrderBookState {
            best_bid_price,
            best_ask_price,
            mid_price,
        },
    )?;

    #[cfg(feature = "tracing")]
    {
        tracing::info!(
            ?best_bid_price,
            ?best_ask_price,
            ?mid_price,
            "Saved resting order book state"
        )
    }

    Ok(())
}

/// Merges three iterators over limit, market, ans passive orders into one iterator.
/// It achieves this by nesting two `MergedOrders` iterators.
fn nested_merged_orders<A, B, C>(
    limit: A,
    market: B,
    passive: C,
    iteration_order: IterationOrder,
) -> MergedOrders<
    MergedOrders<
        impl Iterator<Item = StdResult<(Udec128_24, Order)>>,
        impl Iterator<Item = StdResult<(Udec128_24, Order)>>,
    >,
    impl Iterator<Item = StdResult<(Udec128_24, Order)>>, /* TODO: simplify this return type once trait alias is stablized: https://doc.rust-lang.org/beta/unstable-book/language-features/trait-alias.html */
>
where
    A: Iterator<Item = StdResult<((Udec128_24, OrderId), LimitOrder)>>,
    B: Iterator<Item = ((Udec128_24, OrderId), MarketOrder)>,
    C: Iterator<Item = (Udec128_24, PassiveOrder)>,
{
    // Make the three iterators return the same item type, so they can be merged.
    let limit = limit.map(|res| res.map(|((price, _), order)| (price, Order::Limit(order))));
    let market = market.map(|((price, _), order)| Ok((price, Order::Market(order))));
    let passive = passive.map(|(price, order)| Ok((price, Order::Passive(order))));

    // Merge the three iterators.
    //
    // The ordering of the three iterators matters! For two reasons:
    // 1. In `MergedOrders::new(a, b, ..)`, `b` is prioritized.
    //    We use the following priority: market > limit > passive.
    // 2. We need to disassemble the `MergedOrders` later and retrieve the market
    //    order iterator. Note that `Peekable<T>` can't be disassembled to take
    //    out the inner `T`. So we need to make sure the market order iterator
    //    is only nested once, not twice.
    MergedOrders::new(
        MergedOrders::new(passive, limit, iteration_order),
        market,
        iteration_order,
    )
}

<<<<<<< HEAD
/// Find the best price available on one side of the order book after the auction:
/// - if the last order that was matched was only partially matched, and it's
///   a limit order, then it's the best; otherwise,
/// - if there's a left over bid, and it's a limit order, then it's the best;
///   otherwise,
/// - the first unmatched limit order is the best.
fn find_best_remaining_price<I>(
    last_partial_matched_order: Option<(Udec128_24, Order)>,
    first_unmatched_order: Option<(Udec128_24, Order)>,
    other_unmatched_orders: &mut I,
) -> StdResult<Option<Udec128_24>>
where
    I: Iterator<Item = StdResult<(Udec128_24, Order)>>,
{
    if let Some((price, order)) = last_partial_matched_order {
        if let Order::Limit(_) | Order::Passive(_) = order {
            return Ok(Some(price));
        }
    }

    if let Some((price, order)) = first_unmatched_order {
        if let Order::Limit(_) | Order::Passive(_) = order {
            return Ok(Some(price));
        }
    }

    for res in other_unmatched_orders {
        if let Ok((price, Order::Limit(_) | Order::Passive(_))) = res {
            return Ok(Some(price));
        }
    }

    Ok(None)
}

=======
>>>>>>> d60c8cc8
/// Handle the `FillingOutcome` of a user order.
///
/// ## Returns
///
/// - `refund`: fund to be sent back to the user.
/// - `fee`: protocol fee to be transferred to the taxman contract.
fn fill_user_order(
    user: Addr,
    base_denom: &Denom,
    quote_denom: &Denom,
    refund_base: Udec128_6,
    refund_quote: Udec128_6,
    fee_base: Udec128_6,
    fee_quote: Udec128_6,
    refunds: &mut TransferBuilder<DecCoins<6>>,
    fees: &mut DecCoins<6>,
    fee_payments: &mut TransferBuilder<DecCoins<6>>,
) -> StdResult<()> {
    // Handle fees.
    if fee_base.is_non_zero() {
        fees.insert((base_denom.clone(), fee_base))?;
        fee_payments.insert(user, base_denom.clone(), fee_base)?;
    }

    if fee_quote.is_non_zero() {
        fees.insert((quote_denom.clone(), fee_quote))?;
        fee_payments.insert(user, quote_denom.clone(), fee_quote)?;
    }

    // Handle refunds.
    refunds.insert(user, base_denom.clone(), refund_base)?;
    refunds.insert(user, quote_denom.clone(), refund_quote)
}

fn fill_passive_order(
    base_denom: &Denom,
    quote_denom: &Denom,
    order_direction: Direction,
    filled_base: Udec128_6,
    filled_quote: Udec128_6,
    inflows: &mut DecCoins<6>,
    outflows: &mut DecCoins<6>,
) -> StdResult<()> {
    // The order only exists in the storage if it's not owned by the dex, since
    // the passive orders are "virtual". If it is virtual, we need to update the
    // reserve.
    match order_direction {
        Direction::Bid => {
            inflows.insert((base_denom.clone(), filled_base))?;
            outflows.insert((quote_denom.clone(), filled_quote))?;
        },
        Direction::Ask => {
            inflows.insert((quote_denom.clone(), filled_quote))?;
            outflows.insert((base_denom.clone(), filled_base))?;
        },
    }

    Ok(())
}

/// Add a refund to the `refunds` transfer builder and emit an order canceled event
/// for an unmatched market order.
///
/// If the order is not a market order, then this function is a no-op.
fn refund_unmatched_market_order(
    base_denom: &Denom,
    quote_denom: &Denom,
    direction: Direction,
    order: Order,
    events: &mut EventBuilder,
    refunds: &mut TransferBuilder<DecCoins<6>>,
) -> StdResult<()> {
    let Order::Market(order) = order else {
        // Market orders are immediate-or-cancel, so unmatched market orders are
        // to be canceled and the user refunded.
        // Unmatched limit and passive orders remain in the order book, so nothing
        // to do.
        return Ok(());
    };

    let (refund_denom, refund_amount) = match direction {
        Direction::Bid => {
            let remaining_in_quote = order.remaining.checked_mul_dec_floor(order.price)?;
            (quote_denom.clone(), remaining_in_quote)
        },
        Direction::Ask => (base_denom.clone(), order.remaining),
    };

    events.push(OrderCanceled {
        user: order.user,
        id: order.id,
        kind: order.kind(),
        remaining: order.remaining,
        refund: (refund_denom.clone(), refund_amount).into(),
    })?;

    refunds.insert(order.user, refund_denom, refund_amount)
}

/// Updates trading volumes for both user addresses and usernames
fn update_trading_volumes(
    storage: &mut dyn Storage,
    api: &dyn Api,
    dex_addr: Addr,
    oracle_querier: &mut OracleQuerier,
    account_querier: &mut AccountQuerier,
    base_denom: &Denom,
    filled: Udec128_6,
    order_user: Addr,
    volumes: &mut HashMap<Addr, Udec128_6>,
    volumes_by_username: &mut HashMap<Username, Udec128_6>,
) -> anyhow::Result<()> {
    // Query the base asset's oracle price.
    let base_asset_price = match oracle_querier.query_price(base_denom, None) {
        Err(err) => {
            let msg = format!("ERROR: failed to query price! denom: {base_denom}, error: {err}");
            api.debug(dex_addr, &msg);

            // If the query fails, simply do nothing and return, since we want to
            // ensure that `cron_execute` function doesn't fail.
            return Ok(());
        },
        Ok(price) => price,
    };

    // Calculate the volume in USD for the filled order.
    let new_volume: Udec128_6 = base_asset_price.value_of_dec_amount(filled)?;

    // Record trading volume for the user's address
    {
        match volumes.entry(order_user) {
            Entry::Occupied(mut v) => {
                v.get_mut().checked_add_assign(new_volume)?;
            },
            Entry::Vacant(v) => {
                let volume = VOLUMES
                    .prefix(&order_user)
                    .values(storage, None, None, IterationOrder::Descending)
                    .next()
                    .transpose()?
                    .unwrap_or(Udec128_6::ZERO)
                    .checked_add(new_volume)?;

                v.insert(volume);
            },
        }
    }

    // Record trading volume for the user's username, if the trader is a
    // single-signature account (skip for multisig accounts).
    if let Some(username) = account_querier
        .query_account(order_user)?
        .and_then(|account| account.params.owner())
    {
        match volumes_by_username.entry(username.clone()) {
            Entry::Occupied(mut v) => {
                v.get_mut().checked_add_assign(new_volume)?;
            },
            Entry::Vacant(v) => {
                let volume = VOLUMES_BY_USER
                    .prefix(username)
                    .values(storage, None, None, IterationOrder::Descending)
                    .next()
                    .transpose()?
                    .unwrap_or(Udec128_6::ZERO)
                    .checked_add(new_volume)?;

                v.insert(volume);
            },
        }
    }

    Ok(())
}

// ----------------------------------- tests -----------------------------------

#[cfg(test)]
mod tests {
    use {
        super::*,
        dango_types::{
            config::{AppAddresses, AppConfig},
            constants::{dango, usdc},
            dex::{PairParams, PassiveLiquidity},
            oracle::PriceSource,
        },
        grug::{Bounded, MockContext, MockQuerier, Timestamp, Uint128},
        std::str::FromStr,
        test_case::test_case,
    };

    const MOCK_USER: Addr = Addr::mock(123);
    const MOCK_DEX: Addr = Addr::mock(0);
    const MOCK_ORACLE: Addr = Addr::mock(1);
    const MOCK_ACCOUNT_FACTORY: Addr = Addr::mock(2);
    const MOCK_BLOCK_HEIGHT: u64 = 888;
    const MOCK_BLOCK_TIMESTAMP: Timestamp = Timestamp::from_seconds(1_000_000);

    #[test_case(
        vec![],
        vec![]
        => RestingOrderBookState {
            best_bid_price: None,
            best_ask_price: None,
            mid_price: None,
        };
        "no orders"
    )]
    // The ask partially consumes the bid.
    // The bid remains the best price in the book.
    #[test_case(
        vec![],
        vec![
            (Direction::Bid, Price::new(50), Uint128::new(2)),
            (Direction::Ask, Price::new(50), Uint128::new(1)),
        ]
        => RestingOrderBookState {
            best_bid_price: Some(Price::new(50)),
            best_ask_price: None,
            mid_price: Some(Price::new(50)),
        };
        "limit bid partially matched"
    )]
    // Same as the previous test, but the best bid that got partially matched is
    // a market order.
    // Market orders are immediate-or-cancel, so the best price falls back to
    // the next best limit or passive bid, which is 49.
    #[test_case(
        vec![
            (Direction::Bid, Price::new(50), Uint128::new(2)),
        ],
        vec![
            (Direction::Ask, Price::new(50), Uint128::new(1)),
            (Direction::Bid, Price::new(49), Uint128::new(1)),
        ]
        => RestingOrderBookState {
            best_bid_price: Some(Price::new(49)),
            best_ask_price: None,
            mid_price: Some(Price::new(49)),
        };
        "market bid partially matched, limit bid other unmatched"
    )]
    // The bid and ask at 50 consumes each other exactly.
    // The bid at 49 becomes the best price remaining in the book.
    #[test_case(
        vec![],
        vec![
            (Direction::Bid, Price::new(50), Uint128::new(1)),
            (Direction::Ask, Price::new(50), Uint128::new(1)),
            (Direction::Bid, Price::new(49), Uint128::new(1)),
        ]
        => RestingOrderBookState {
            best_bid_price: Some(Price::new(49)),
            best_ask_price: None,
            mid_price: Some(Price::new(49)),
        };
        "limit bid first unmatched"
    )]
    // Same as the previous test, but the order at 49 is a market order.
    // The best price falls back to the limit bid at 49.
    #[test_case(
        vec![
            (Direction::Bid, Price::new(49), Uint128::new(1)),
        ],
        vec![
            (Direction::Bid, Price::new(50), Uint128::new(1)),
            (Direction::Ask, Price::new(50), Uint128::new(1)),
            (Direction::Bid, Price::new(48), Uint128::new(1)),
        ]
        => RestingOrderBookState {
            best_bid_price: Some(Price::new(48)),
            best_ask_price: None,
            mid_price: Some(Price::new(48)),
        };
        "market bid first unmatched, limit bid other unmatched"
    )]
    // The following test cases are the same as above, except for mirrored to
    // the ask side of the book.
    #[test_case(
        vec![],
        vec![
            (Direction::Bid, Price::new(50), Uint128::new(1)),
            (Direction::Ask, Price::new(50), Uint128::new(2)),
        ]
        => RestingOrderBookState {
            best_bid_price: None,
            best_ask_price: Some(Price::new(50)),
            mid_price: Some(Price::new(50)),
        };
        "limit ask partially matched"
    )]
    #[test_case(
        vec![
            (Direction::Ask, Price::new(50), Uint128::new(2)),
        ],
        vec![
            (Direction::Bid, Price::new(50), Uint128::new(1)),
            (Direction::Ask, Price::new(51), Uint128::new(1)),
        ]
        => RestingOrderBookState {
            best_bid_price: None,
            best_ask_price: Some(Price::new(51)),
            mid_price: Some(Price::new(51)),
        };
        "market ask partially matched, limit ask other unmatched"
    )]
    #[test_case(
        vec![],
        vec![
            (Direction::Ask, Price::new(50), Uint128::new(1)),
            (Direction::Bid, Price::new(50), Uint128::new(1)),
            (Direction::Ask, Price::new(51), Uint128::new(1)),
        ]
        => RestingOrderBookState {
            best_bid_price: None,
            best_ask_price: Some(Price::new(51)),
            mid_price: Some(Price::new(51)),
        };
        "limit ask first unmatched"
    )]
    #[test_case(
        vec![
            (Direction::Ask, Price::new(51), Uint128::new(1)),
        ],
        vec![
            (Direction::Ask, Price::new(50), Uint128::new(1)),
            (Direction::Bid, Price::new(50), Uint128::new(1)),
            (Direction::Ask, Price::new(52), Uint128::new(1)),
        ]
        => RestingOrderBookState {
            best_bid_price: None,
            best_ask_price: Some(Price::new(52)),
            mid_price: Some(Price::new(52)),
        };
        "market ask first unmatched, limit ask other unmatched"
    )]
    fn properly_determine_resting_order_book_state(
        market_orders: Vec<(Direction, Price, Uint128)>, // direction, price, amount
        limit_orders: Vec<(Direction, Price, Uint128)>,  // direction, price, amount
    ) -> RestingOrderBookState {
        let querier = MockQuerier::new()
            .with_raw_contract_storage(MOCK_ACCOUNT_FACTORY, |_storage| {
                // The `update_trading_volumes` function queries the username
                // associated with the user address.
                // Since trading volume is irrelevant for this test, we simply
                // do nothing, so that no username is found and the volume updating
                // logic is simply skipped.
            })
            .with_raw_contract_storage(MOCK_ORACLE, |storage| {
                // Set the prices for dango and USDC.
                // Used by the `update_trading_volumes` function.
                dango_oracle::PRICE_SOURCES
                    .save(
                        storage,
                        &dango::DENOM,
                        &PriceSource::Fixed {
                            humanized_price: Udec128::new(50),
                            precision: 0,
                            timestamp: MOCK_BLOCK_TIMESTAMP,
                        },
                    )
                    .unwrap();
                dango_oracle::PRICE_SOURCES
                    .save(
                        storage,
                        &usdc::DENOM,
                        &PriceSource::Fixed {
                            humanized_price: Udec128::new(1),
                            precision: 6,
                            timestamp: MOCK_BLOCK_TIMESTAMP,
                        },
                    )
                    .unwrap();
            })
            .with_app_config(AppConfig {
                addresses: AppAddresses {
                    account_factory: MOCK_ACCOUNT_FACTORY,
                    dex: MOCK_DEX,
                    oracle: MOCK_ORACLE,
                    ..Default::default()
                },
                maker_fee_rate: Bounded::new_unchecked(Udec128::ZERO), // set fee rates to zero for simplicity
                taker_fee_rate: Bounded::new_unchecked(Udec128::ZERO),
                ..Default::default()
            })
            .unwrap();
        let mut ctx = MockContext::new()
            .with_querier(querier)
            .with_block_height(MOCK_BLOCK_HEIGHT)
            .with_sender(MOCK_DEX)
            .with_funds(Coins::new());
        let market_order_count = market_orders.len();

        // Save paused state as false.
        PAUSED.save(&mut ctx.storage, &false).unwrap();

        // Save pair config.
        PAIRS
            .save(
                &mut ctx.storage,
                (&dango::DENOM, &usdc::DENOM),
                &PairParams {
                    lp_denom: Denom::from_str("dex/pool/dango/usdc").unwrap(),
                    pool_type: PassiveLiquidity::Geometric {
                        order_spacing: Udec128::ZERO,
                        ratio: Bounded::new_unchecked(Udec128::ONE),
                    },
                    swap_fee_rate: Bounded::new_unchecked(Udec128::ZERO),
                },
            )
            .unwrap();

        // Save the market orders.
        for (index, (direction, price, amount)) in market_orders.into_iter().enumerate() {
            let id = OrderId::new(index as _);
            MARKET_ORDERS
                .save(
                    &mut ctx.storage,
                    (MOCK_USER, id),
                    &(
                        (
                            (dango::DENOM.clone(), usdc::DENOM.clone()),
                            direction,
                            price,
                            id,
                        ),
                        MarketOrder {
                            user: MOCK_USER.clone(),
                            id,
                            price,
                            amount,
                            remaining: amount.checked_into_dec().unwrap(),
                            created_at_block_height: MOCK_BLOCK_HEIGHT,
                        },
                    ),
                )
                .unwrap();
        }

        // Save the limit orders.
        for (index, (direction, price, amount)) in limit_orders.into_iter().enumerate() {
            let id = OrderId::new((market_order_count + index) as _);
            LIMIT_ORDERS
                .save(
                    &mut ctx.storage,
                    (
                        (dango::DENOM.clone(), usdc::DENOM.clone()),
                        direction,
                        price,
                        id,
                    ),
                    &LimitOrder {
                        user: MOCK_USER.clone(),
                        id,
                        price,
                        amount,
                        remaining: amount.checked_into_dec().unwrap(),
                        created_at_block_height: MOCK_BLOCK_HEIGHT,
                    },
                )
                .unwrap();
        }

        // Run the auction.
        auction(ctx.as_mutable()).unwrap();

        // Return the resting order book state after the auction to check for accuracy.
        RESTING_ORDER_BOOK
            .load(&ctx.storage, (&dango::DENOM, &usdc::DENOM))
            .unwrap()
    }
}<|MERGE_RESOLUTION|>--- conflicted
+++ resolved
@@ -281,11 +281,8 @@
         volume,
         bids,
         asks,
-<<<<<<< HEAD
         last_partial_matched_bid,
         last_partial_matched_ask,
-=======
->>>>>>> d60c8cc8
         unmatched_bid,
         unmatched_ask,
     } = match_orders(&mut merged_bids, &mut merged_asks)?;
@@ -297,13 +294,8 @@
     //    `storage` is released;
     // 2. get the unmatched market orders, so we can process their cancelation.
     // Limit orders are good-until-canceled, so no action is needed for them.
-<<<<<<< HEAD
     let (mut unmatched_limit_bids, unmatched_market_bids) = merged_bids.disassemble();
     let (mut unmatched_limit_asks, unmatched_market_asks) = merged_asks.disassemble();
-=======
-    let (_, unmatched_market_bids) = merged_bids.disassemble();
-    let (_, unmatched_market_asks) = merged_asks.disassemble();
->>>>>>> d60c8cc8
 
     #[cfg(feature = "tracing")]
     {
@@ -439,7 +431,6 @@
         );
     }
 
-<<<<<<< HEAD
     // ----------------- 5. Save the resting order book state ------------------
 
     // Find the best bid and ask prices that remains after the auction.
@@ -491,9 +482,6 @@
     }
 
     // ------------------------ 6. Handle filled orders ------------------------
-=======
-    // ------------------------ 5. Handle filled orders ------------------------
->>>>>>> d60c8cc8
 
     // Track the inflows and outflows of the dex.
     let mut inflows = DecCoins::new();
@@ -717,7 +705,6 @@
     )
 }
 
-<<<<<<< HEAD
 /// Find the best price available on one side of the order book after the auction:
 /// - if the last order that was matched was only partially matched, and it's
 ///   a limit order, then it's the best; otherwise,
@@ -753,8 +740,6 @@
     Ok(None)
 }
 
-=======
->>>>>>> d60c8cc8
 /// Handle the `FillingOutcome` of a user order.
 ///
 /// ## Returns
