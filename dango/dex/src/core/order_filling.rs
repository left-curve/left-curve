--- conflicted
+++ resolved
@@ -19,19 +19,10 @@
     pub refund_base: Uint128,
     /// Amount of quote asset that should be refunded to the trader.
     pub refund_quote: Uint128,
-<<<<<<< HEAD
-    /// Fee charged in base asset
-    pub fee_base: Uint128,
-    /// Fee charged in quote asset
-    pub fee_quote: Uint128,
-    /// Whether the order is a maker (if not, it's a taker)
-    pub is_maker: bool,
-=======
     /// Fee charged in base asset.
     pub fee_base: Uint128,
     /// Fee charged in quote asset.
     pub fee_quote: Uint128,
->>>>>>> 6a5a7998
 }
 
 /// Clear the orders given a clearing price and volume.
@@ -41,48 +32,29 @@
     clearing_price: Udec128,
     volume: Uint128,
     current_block_height: u64,
-<<<<<<< HEAD
-    maker_fee: Udec128,
-    taker_fee: Udec128,
-) -> StdResult<Vec<FillingOutcome>> {
-    let mut outcome = Vec::with_capacity(bids.len() + asks.len());
-=======
     maker_fee_rate: Udec128,
     taker_fee_rate: Udec128,
 ) -> StdResult<Vec<FillingOutcome>> {
     let mut outcome = Vec::with_capacity(bids.len() + asks.len());
 
->>>>>>> 6a5a7998
     outcome.extend(fill_bids(
         bids,
         clearing_price,
         volume,
         current_block_height,
-<<<<<<< HEAD
-        maker_fee,
-        taker_fee,
-    )?);
-=======
         maker_fee_rate,
         taker_fee_rate,
     )?);
 
->>>>>>> 6a5a7998
     outcome.extend(fill_asks(
         asks,
         clearing_price,
         volume,
         current_block_height,
-<<<<<<< HEAD
-        maker_fee,
-        taker_fee,
-    )?);
-=======
         maker_fee_rate,
         taker_fee_rate,
     )?);
 
->>>>>>> 6a5a7998
     Ok(outcome)
 }
 
@@ -92,13 +64,8 @@
     clearing_price: Udec128,
     mut volume: Uint128,
     current_block_height: u64,
-<<<<<<< HEAD
-    maker_fee: Udec128,
-    taker_fee: Udec128,
-=======
     maker_fee_rate: Udec128,
     taker_fee_rate: Udec128,
->>>>>>> 6a5a7998
 ) -> StdResult<Vec<FillingOutcome>> {
     let mut outcome = Vec::with_capacity(bids.len());
 
@@ -108,17 +75,6 @@
         order.remaining -= filled;
         volume -= filled;
 
-<<<<<<< HEAD
-        // Calculate fee based on whether the order is a maker or taker
-        let is_maker = order.created_at_block_height < current_block_height;
-        let fee_rate = if is_maker {
-            maker_fee
-        } else {
-            taker_fee
-        };
-
-        // For bids, the fee is paid in base asset
-=======
         // Calculate fee based on whether the order is a maker or taker.
         //
         // An order is considered a maker, if it was created in an earlier block.
@@ -131,7 +87,6 @@
         };
 
         // For bids, the fee is paid in base asset.
->>>>>>> 6a5a7998
         let fee_base = filled.checked_mul_dec_ceil(fee_rate)?;
 
         outcome.push(FillingOutcome {
@@ -141,21 +96,13 @@
             order,
             filled,
             cleared: order.remaining.is_zero(),
-<<<<<<< HEAD
-            // Reduce the base refund by the fee amount
-=======
             // Reduce the base refund by the fee amount.
->>>>>>> 6a5a7998
             refund_base: filled.checked_sub(fee_base)?,
             // If the order is filled at a price better than the limit price,
             // we need to refund the trader the unused quote asset.
             refund_quote: filled.checked_mul_dec_floor(order_price - clearing_price)?,
             fee_base,
             fee_quote: Uint128::ZERO,
-<<<<<<< HEAD
-            is_maker,
-=======
->>>>>>> 6a5a7998
         });
 
         if volume.is_zero() {
@@ -182,16 +129,6 @@
 
         order.remaining -= filled;
         volume -= filled;
-        // Calculate fee based on whether the order is a maker or taker
-        let is_maker = order.created_at_block_height < current_block_height;
-        let fee_rate = if is_maker {
-            maker_fee
-        } else {
-            taker_fee
-        };
-        // For asks, the fee is paid in quote asset
-        let quote_amount = filled.checked_mul_dec_floor(clearing_price)?;
-        let fee_quote = quote_amount.checked_mul_dec_ceil(fee_rate)?;
 
         // Calculate fee based on whether the order is a maker or taker.
         let fee_rate = if order.created_at_block_height < current_block_height {
@@ -212,18 +149,10 @@
             filled,
             cleared: order.remaining.is_zero(),
             refund_base: Uint128::ZERO,
-<<<<<<< HEAD
-            // Reduce the quote refund by the fee amount
-            refund_quote: quote_amount.checked_sub(fee_quote)?,
-            fee_base: Uint128::ZERO,
-            fee_quote,
-            is_maker,
-=======
             // Reduce the quote refund by the fee amount.
             refund_quote: quote_amount.checked_sub(fee_quote)?,
             fee_base: Uint128::ZERO,
             fee_quote,
->>>>>>> 6a5a7998
         });
 
         if volume.is_zero() {
