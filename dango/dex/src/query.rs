use {
    crate::{ORDERS, PAIRS, RESERVES, VOLUMES, VOLUMES_BY_USER, core},
    dango_types::{
        account_factory::Username,
        dex::{
            OrderId, OrderResponse, OrdersByPairResponse, OrdersByUserResponse, PairId, PairParams,
            PairUpdate, QueryMsg, ReservesResponse,
        },
    },
    grug::{
        Addr, Bound, CoinPair, DEFAULT_PAGE_LIMIT, Denom, ImmutableCtx, Inner, Json, JsonSerExt,
<<<<<<< HEAD
        NumberConst, Order as IterationOrder, StdResult, Timestamp, Uint128,
=======
        Number, NumberConst, Order as IterationOrder, StdResult, Timestamp, Uint128,
>>>>>>> 6a5a7998
    },
    std::collections::BTreeMap,
};

#[cfg_attr(not(feature = "library"), grug::export)]
pub fn query(ctx: ImmutableCtx, msg: QueryMsg) -> anyhow::Result<Json> {
    match msg {
        QueryMsg::Pair {
            base_denom,
            quote_denom,
        } => {
            let res = query_pair(ctx, base_denom, quote_denom)?;
            res.to_json_value()
        },
        QueryMsg::Pairs { start_after, limit } => {
            let res = query_pairs(ctx, start_after, limit)?;
            res.to_json_value()
        },
        QueryMsg::Reserve {
            base_denom,
            quote_denom,
        } => {
            let res = query_reserve(ctx, base_denom, quote_denom)?;
            res.to_json_value()
        },
        QueryMsg::Reserves { start_after, limit } => {
            let res = query_reserves(ctx, start_after, limit)?;
            res.to_json_value()
        },
        QueryMsg::Order { order_id } => {
            let res = query_order(ctx, order_id)?;
            res.to_json_value()
        },
        QueryMsg::Orders { start_after, limit } => {
            let res = query_orders(ctx, start_after, limit)?;
            res.to_json_value()
        },
        QueryMsg::OrdersByPair {
            base_denom,
            quote_denom,
            start_after,
            limit,
        } => {
            let res = query_orders_by_pair(ctx, base_denom, quote_denom, start_after, limit)?;
            res.to_json_value()
        },
        QueryMsg::OrdersByUser {
            user,
            start_after,
            limit,
        } => {
            let res = query_orders_by_user(ctx, user, start_after, limit)?;
            res.to_json_value()
        },
        QueryMsg::SimulateSwapExactAmountIn { route, input } => {
            let (_, output) = core::swap_exact_amount_in(ctx.storage, route.into_inner(), input)?;
            output.to_json_value()
        },
        QueryMsg::SimulateSwapExactAmountOut { route, output } => {
            let (_, input) = core::swap_exact_amount_out(ctx.storage, route.into_inner(), output)?;
            input.to_json_value()
        },
        QueryMsg::Volume { user, since } => {
            let res = query_volume(ctx, user, since)?;
            res.to_json_value()
        },
        QueryMsg::VolumeByUser { user, since } => {
            let res = query_volume_by_user(ctx, user, since)?;
            res.to_json_value()
        },
    }
    .map_err(Into::into)
}

#[inline]
fn query_pair(ctx: ImmutableCtx, base_denom: Denom, quote_denom: Denom) -> StdResult<PairParams> {
    PAIRS.load(ctx.storage, (&base_denom, &quote_denom))
}

#[inline]
fn query_pairs(
    ctx: ImmutableCtx,
    start_after: Option<PairId>,
    limit: Option<u32>,
) -> StdResult<Vec<PairUpdate>> {
    let start = start_after
        .as_ref()
        .map(|p| Bound::Exclusive((&p.base_denom, &p.quote_denom)));
    let limit = limit.unwrap_or(DEFAULT_PAGE_LIMIT) as usize;

    PAIRS
        .range(ctx.storage, start, None, IterationOrder::Ascending)
        .take(limit)
        .map(|res| {
            let ((base_denom, quote_denom), params) = res?;
            Ok(PairUpdate {
                base_denom,
                quote_denom,
                params,
            })
        })
        .collect()
}

#[inline]
fn query_reserve(ctx: ImmutableCtx, base_denom: Denom, quote_denom: Denom) -> StdResult<CoinPair> {
    RESERVES.load(ctx.storage, (&base_denom, &quote_denom))
}

#[inline]
fn query_reserves(
    ctx: ImmutableCtx,
    start_after: Option<PairId>,
    limit: Option<u32>,
) -> StdResult<Vec<ReservesResponse>> {
    let start = start_after
        .as_ref()
        .map(|pair| Bound::Exclusive((&pair.base_denom, &pair.quote_denom)));
    let limit = limit.unwrap_or(DEFAULT_PAGE_LIMIT) as usize;

    RESERVES
        .range(ctx.storage, start, None, IterationOrder::Ascending)
        .take(limit)
        .map(|res| {
            let ((base_denom, quote_denom), reserve) = res?;
            Ok(ReservesResponse {
                pair: PairId {
                    base_denom,
                    quote_denom,
                },
                reserve,
            })
        })
        .collect()
}

#[inline]
fn query_order(ctx: ImmutableCtx, order_id: OrderId) -> StdResult<OrderResponse> {
    let (((base_denom, quote_denom), direction, price, _), order) =
        ORDERS.idx.order_id.load(ctx.storage, order_id)?;

    Ok(OrderResponse {
        base_denom,
        quote_denom,
        direction,
        price,
        user: order.user,
        amount: order.amount,
        remaining: order.remaining,
    })
}

#[inline]
fn query_orders(
    ctx: ImmutableCtx,
    start_after: Option<OrderId>,
    limit: Option<u32>,
) -> StdResult<BTreeMap<OrderId, OrderResponse>> {
    let start = start_after.map(Bound::Exclusive);
    let limit = limit.unwrap_or(DEFAULT_PAGE_LIMIT) as usize;

    ORDERS
        .idx
        .order_id
        .range(ctx.storage, start, None, IterationOrder::Ascending)
        .take(limit)
        .map(|res| {
            let (order_id, ((base_denom, quote_denom), direction, price, _), order) = res?;
            Ok((order_id, OrderResponse {
                base_denom,
                quote_denom,
                direction,
                price,
                user: order.user,
                amount: order.amount,
                remaining: order.remaining,
            }))
        })
        .collect()
}

#[inline]
fn query_orders_by_pair(
    ctx: ImmutableCtx,
    base_denom: Denom,
    quote_denom: Denom,
    start_after: Option<OrderId>,
    limit: Option<u32>,
) -> StdResult<BTreeMap<OrderId, OrdersByPairResponse>> {
    let start = start_after
        .map(|order_id| -> StdResult<_> {
            let ((_, direction, price, _), _) = ORDERS.idx.order_id.load(ctx.storage, order_id)?;
            Ok(Bound::Exclusive((direction, price, order_id)))
        })
        .transpose()?;
    let limit = limit.unwrap_or(DEFAULT_PAGE_LIMIT) as usize;

    ORDERS
        .prefix((base_denom, quote_denom))
        .range(ctx.storage, start, None, IterationOrder::Ascending)
        .take(limit)
        .map(|res| {
            let ((direction, price, order_id), order) = res?;
            Ok((order_id, OrdersByPairResponse {
                user: order.user,
                direction,
                price,
                amount: order.amount,
                remaining: order.remaining,
            }))
        })
        .collect()
}

#[inline]
fn query_orders_by_user(
    ctx: ImmutableCtx,
    user: Addr,
    start_after: Option<OrderId>,
    limit: Option<u32>,
) -> StdResult<BTreeMap<OrderId, OrdersByUserResponse>> {
    let start = start_after
        .map(|order_id| -> StdResult<_> {
            let ((pair, direction, price, _), _) =
                ORDERS.idx.order_id.load(ctx.storage, order_id)?;
            Ok(Bound::Exclusive((pair, direction, price, order_id)))
        })
        .transpose()?;
    let limit = limit.unwrap_or(DEFAULT_PAGE_LIMIT) as usize;

    ORDERS
        .idx
        .user
        .prefix(user)
        .range(ctx.storage, start, None, IterationOrder::Ascending)
        .take(limit)
        .map(|res| {
            let (((base_denom, quote_denom), direction, price, order_id), order) = res?;
            Ok((order_id, OrdersByUserResponse {
                base_denom,
                quote_denom,
                direction,
                price,
                amount: order.amount,
                remaining: order.remaining,
            }))
        })
        .collect()
}

#[inline]
fn query_volume(ctx: ImmutableCtx, user: Addr, since: Option<Timestamp>) -> StdResult<Uint128> {
    let volume_now = VOLUMES
        .prefix(&user)
        .values(ctx.storage, None, None, IterationOrder::Descending)
        .next()
        .transpose()?
        .unwrap_or(Uint128::ZERO);

    let volume_since = if let Some(since) = since {
        VOLUMES
            .prefix(&user)
            .values(
                ctx.storage,
                None,
                Some(Bound::Inclusive(since)),
                IterationOrder::Descending,
            )
            .next()
            .transpose()?
            .unwrap_or(Uint128::ZERO)
    } else {
        Uint128::ZERO
    };

<<<<<<< HEAD
    let volume_for_period = volume_now - volume_since;
    Ok(volume_for_period)
=======
    Ok(volume_now.checked_sub(volume_since)?)
>>>>>>> 6a5a7998
}

#[inline]
fn query_volume_by_user(
    ctx: ImmutableCtx,
    user: Username,
    since: Option<Timestamp>,
) -> StdResult<Uint128> {
    let volume_now = VOLUMES_BY_USER
        .prefix(&user)
        .values(ctx.storage, None, None, IterationOrder::Descending)
        .next()
        .transpose()?
        .unwrap_or(Uint128::ZERO);

    let volume_since = if let Some(since) = since {
        VOLUMES_BY_USER
            .prefix(&user)
            .values(
                ctx.storage,
                None,
                Some(Bound::Inclusive(since)),
                IterationOrder::Descending,
            )
            .next()
            .transpose()?
            .unwrap_or(Uint128::ZERO)
    } else {
        Uint128::ZERO
    };

<<<<<<< HEAD
    let volume_for_period = volume_now - volume_since;
    Ok(volume_for_period)
=======
    Ok(volume_now.checked_sub(volume_since)?)
>>>>>>> 6a5a7998
}<|MERGE_RESOLUTION|>--- conflicted
+++ resolved
@@ -9,11 +9,7 @@
     },
     grug::{
         Addr, Bound, CoinPair, DEFAULT_PAGE_LIMIT, Denom, ImmutableCtx, Inner, Json, JsonSerExt,
-<<<<<<< HEAD
-        NumberConst, Order as IterationOrder, StdResult, Timestamp, Uint128,
-=======
         Number, NumberConst, Order as IterationOrder, StdResult, Timestamp, Uint128,
->>>>>>> 6a5a7998
     },
     std::collections::BTreeMap,
 };
@@ -289,12 +285,7 @@
         Uint128::ZERO
     };
 
-<<<<<<< HEAD
-    let volume_for_period = volume_now - volume_since;
-    Ok(volume_for_period)
-=======
     Ok(volume_now.checked_sub(volume_since)?)
->>>>>>> 6a5a7998
 }
 
 #[inline]
@@ -326,10 +317,5 @@
         Uint128::ZERO
     };
 
-<<<<<<< HEAD
-    let volume_for_period = volume_now - volume_since;
-    Ok(volume_for_period)
-=======
     Ok(volume_now.checked_sub(volume_since)?)
->>>>>>> 6a5a7998
 }