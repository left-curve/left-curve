use {
    crate::{LP_DENOMS, ORDERS, PAIRS, POOLS},
    dango_types::dex::{
        OrderId, OrderResponse, OrdersByPairResponse, OrdersByUserResponse, Pair, PairParams,
        PairUpdate, Pool, QueryMsg,
    },
    grug::{
        Addr, Bound, Denom, ImmutableCtx, Json, JsonSerExt, Order as IterationOrder, StdResult,
    },
    std::collections::BTreeMap,
};

const DEFAULT_PAGE_LIMIT: u32 = 30;

#[cfg_attr(not(feature = "library"), grug::export)]
pub fn query(ctx: ImmutableCtx, msg: QueryMsg) -> StdResult<Json> {
    match msg {
        QueryMsg::Pair {
            base_denom,
            quote_denom,
        } => {
            let res = query_pair(ctx, base_denom, quote_denom)?;
            res.to_json_value()
        },
        QueryMsg::Pairs { start_after, limit } => {
            let res = query_pairs(ctx, start_after, limit)?;
            res.to_json_value()
        },
        QueryMsg::Order { order_id } => {
            let res = query_order(ctx, order_id)?;
            res.to_json_value()
        },
        QueryMsg::Orders { start_after, limit } => {
            let res = query_orders(ctx, start_after, limit)?;
            res.to_json_value()
        },
        QueryMsg::OrdersByPair {
            base_denom,
            quote_denom,
            start_after,
            limit,
        } => {
            let res = query_orders_by_pair(ctx, base_denom, quote_denom, start_after, limit)?;
            res.to_json_value()
        },
        QueryMsg::OrdersByUser {
            user,
            start_after,
            limit,
        } => {
            let res = query_orders_by_user(ctx, user, start_after, limit)?;
            res.to_json_value()
        },
        QueryMsg::PassivePool { lp_denom } => {
            let res = query_passive_pool(ctx, lp_denom)?;
            res.to_json_value()
        },
        QueryMsg::LpDenom {
            base_denom,
            quote_denom,
        } => {
            let res = query_lp_denom(ctx, base_denom, quote_denom)?;
            res.to_json_value()
        },
    }
}

#[inline]
fn query_pair(ctx: ImmutableCtx, base_denom: Denom, quote_denom: Denom) -> StdResult<PairParams> {
    PAIRS.load(ctx.storage, (&base_denom, &quote_denom))
}

#[inline]
fn query_pairs(
    ctx: ImmutableCtx,
    start_after: Option<Pair>,
    limit: Option<u32>,
) -> StdResult<Vec<PairUpdate>> {
    let start = start_after
        .as_ref()
        .map(|p| Bound::Exclusive((&p.base_denom, &p.quote_denom)));
    let limit = limit.unwrap_or(DEFAULT_PAGE_LIMIT) as usize;

    PAIRS
        .range(ctx.storage, start, None, IterationOrder::Ascending)
        .take(limit)
        .map(|res| {
            let ((base_denom, quote_denom), params) = res?;
            Ok(PairUpdate {
                base_denom,
                quote_denom,
                params,
            })
        })
        .collect()
}

#[inline]
fn query_order(ctx: ImmutableCtx, order_id: OrderId) -> StdResult<OrderResponse> {
    let (((base_denom, quote_denom), direction, price, _), order) =
        ORDERS.idx.order_id.load(ctx.storage, order_id)?;

    Ok(OrderResponse {
        base_denom,
        quote_denom,
        direction,
        price,
        user: order.user,
        amount: order.amount,
        remaining: order.remaining,
    })
}

#[inline]
fn query_orders(
    ctx: ImmutableCtx,
    start_after: Option<OrderId>,
    limit: Option<u32>,
) -> StdResult<BTreeMap<OrderId, OrderResponse>> {
    let start = start_after.map(Bound::Exclusive);
    let limit = limit.unwrap_or(DEFAULT_PAGE_LIMIT) as usize;

    ORDERS
        .idx
        .order_id
        .range(ctx.storage, start, None, IterationOrder::Ascending)
        .take(limit)
        .map(|res| {
            let (order_id, ((base_denom, quote_denom), direction, price, _), order) = res?;
            Ok((order_id, OrderResponse {
                base_denom,
                quote_denom,
                direction,
                price,
                user: order.user,
                amount: order.amount,
                remaining: order.remaining,
            }))
        })
        .collect()
}

#[inline]
fn query_orders_by_pair(
    _ctx: ImmutableCtx,
    _base_denom: Denom,
    _quote_denom: Denom,
    _start_after: Option<OrderId>,
    _limit: Option<u32>,
) -> StdResult<BTreeMap<OrderId, OrdersByPairResponse>> {
    todo!();
}

#[inline]
fn query_orders_by_user(
    ctx: ImmutableCtx,
    user: Addr,
    start_after: Option<OrderId>,
    limit: Option<u32>,
) -> StdResult<BTreeMap<OrderId, OrdersByUserResponse>> {
<<<<<<< HEAD
    todo!();
}

#[inline]
fn query_passive_pool(ctx: ImmutableCtx, lp_denom: Denom) -> StdResult<Pool> {
    POOLS.load(ctx.storage, &lp_denom)
}

#[inline]
fn query_lp_denom(ctx: ImmutableCtx, base_denom: Denom, quote_denom: Denom) -> StdResult<Denom> {
    LP_DENOMS.load(ctx.storage, (&base_denom, &quote_denom))
=======
    let start = start_after
        .map(|order_id| -> StdResult<_> {
            let ((pair, direction, price, _), _) =
                ORDERS.idx.order_id.load(ctx.storage, order_id)?;
            Ok(Bound::Exclusive((pair, direction, price, order_id)))
        })
        .transpose()?;
    let limit = limit.unwrap_or(DEFAULT_PAGE_LIMIT) as usize;

    ORDERS
        .idx
        .user
        .prefix(user)
        .range(ctx.storage, start, None, IterationOrder::Ascending)
        .take(limit)
        .map(|res| {
            let (((base_denom, quote_denom), direction, price, order_id), order) = res?;
            Ok((order_id, OrdersByUserResponse {
                base_denom,
                quote_denom,
                direction,
                price,
                amount: order.amount,
                remaining: order.remaining,
            }))
        })
        .collect()
>>>>>>> aee8e22d
}<|MERGE_RESOLUTION|>--- conflicted
+++ resolved
@@ -158,19 +158,6 @@
     start_after: Option<OrderId>,
     limit: Option<u32>,
 ) -> StdResult<BTreeMap<OrderId, OrdersByUserResponse>> {
-<<<<<<< HEAD
-    todo!();
-}
-
-#[inline]
-fn query_passive_pool(ctx: ImmutableCtx, lp_denom: Denom) -> StdResult<Pool> {
-    POOLS.load(ctx.storage, &lp_denom)
-}
-
-#[inline]
-fn query_lp_denom(ctx: ImmutableCtx, base_denom: Denom, quote_denom: Denom) -> StdResult<Denom> {
-    LP_DENOMS.load(ctx.storage, (&base_denom, &quote_denom))
-=======
     let start = start_after
         .map(|order_id| -> StdResult<_> {
             let ((pair, direction, price, _), _) =
@@ -198,5 +185,14 @@
             }))
         })
         .collect()
->>>>>>> aee8e22d
+}
+
+#[inline]
+fn query_passive_pool(ctx: ImmutableCtx, lp_denom: Denom) -> StdResult<Pool> {
+    POOLS.load(ctx.storage, &lp_denom)
+}
+
+#[inline]
+fn query_lp_denom(ctx: ImmutableCtx, base_denom: Denom, quote_denom: Denom) -> StdResult<Denom> {
+    LP_DENOMS.load(ctx.storage, (&base_denom, &quote_denom))
 }