use {
<<<<<<< HEAD
    crate::{LIMIT_ORDERS, MAX_ORACLE_STALENESS, PAIRS, RESERVES, VOLUMES, VOLUMES_BY_USER, core},
=======
    crate::{LIMIT_ORDERS, PAIRS, PassiveLiquidityPool, RESERVES, VOLUMES, VOLUMES_BY_USER, core},
>>>>>>> 1ccdcdaa
    dango_oracle::OracleQuerier,
    dango_types::{
        DangoQuerier,
        account_factory::Username,
        dex::{
            OrderId, OrderResponse, OrdersByPairResponse, OrdersByUserResponse, PairId, PairParams,
            PairUpdate, QueryMsg, ReservesResponse, SwapRoute,
        },
    },
    grug::{
        Addr, Bound, Coin, CoinPair, DEFAULT_PAGE_LIMIT, Denom, ImmutableCtx, Inner, Json,
<<<<<<< HEAD
        JsonSerExt, NonZero, Number, NumberConst, Order as IterationOrder, StdResult, Timestamp,
=======
        JsonSerExt, Number, NumberConst, Order as IterationOrder, QuerierExt, StdResult, Timestamp,
>>>>>>> 1ccdcdaa
        Uint128,
    },
    std::collections::BTreeMap,
};

#[cfg_attr(not(feature = "library"), grug::export)]
pub fn query(ctx: ImmutableCtx, msg: QueryMsg) -> anyhow::Result<Json> {
    match msg {
        QueryMsg::Pair {
            base_denom,
            quote_denom,
        } => {
            let res = query_pair(ctx, base_denom, quote_denom)?;
            res.to_json_value()
        },
        QueryMsg::Pairs { start_after, limit } => {
            let res = query_pairs(ctx, start_after, limit)?;
            res.to_json_value()
        },
        QueryMsg::Reserve {
            base_denom,
            quote_denom,
        } => {
            let res = query_reserve(ctx, base_denom, quote_denom)?;
            res.to_json_value()
        },
        QueryMsg::Reserves { start_after, limit } => {
            let res = query_reserves(ctx, start_after, limit)?;
            res.to_json_value()
        },
        QueryMsg::Order { order_id } => {
            let res = query_order(ctx, order_id)?;
            res.to_json_value()
        },
        QueryMsg::Orders { start_after, limit } => {
            let res = query_orders(ctx, start_after, limit)?;
            res.to_json_value()
        },
        QueryMsg::OrdersByPair {
            base_denom,
            quote_denom,
            start_after,
            limit,
        } => {
            let res = query_orders_by_pair(ctx, base_denom, quote_denom, start_after, limit)?;
            res.to_json_value()
        },
        QueryMsg::OrdersByUser {
            user,
            start_after,
            limit,
        } => {
            let res = query_orders_by_user(ctx, user, start_after, limit)?;
            res.to_json_value()
        },
        QueryMsg::Volume { user, since } => {
            let res = query_volume(ctx, user, since)?;
            res.to_json_value()
        },
        QueryMsg::VolumeByUser { user, since } => {
            let res = query_volume_by_user(ctx, user, since)?;
            res.to_json_value()
        },
        QueryMsg::SimulateProvideLiquidity {
            base_denom,
            quote_denom,
            deposit,
        } => {
            let res = query_simulate_provide_liquidity(ctx, base_denom, quote_denom, deposit)?;
            res.to_json_value()
        },
        QueryMsg::SimulateWithdrawLiquidity {
            base_denom,
            quote_denom,
            lp_burn_amount,
        } => {
            let res =
                query_simulate_withdraw_liquidity(ctx, base_denom, quote_denom, lp_burn_amount)?;
            res.to_json_value()
        },
        QueryMsg::SimulateSwapExactAmountIn { route, input } => {
            let res = query_simulate_swap_exact_amount_in(ctx, route, input)?;
            res.to_json_value()
        },
        QueryMsg::SimulateSwapExactAmountOut { route, output } => {
            let res = query_simulate_swap_exact_amount_out(ctx, route, output)?;
            res.to_json_value()
        },
    }
    .map_err(Into::into)
}

fn query_pair(ctx: ImmutableCtx, base_denom: Denom, quote_denom: Denom) -> StdResult<PairParams> {
    PAIRS.load(ctx.storage, (&base_denom, &quote_denom))
}

fn query_pairs(
    ctx: ImmutableCtx,
    start_after: Option<PairId>,
    limit: Option<u32>,
) -> StdResult<Vec<PairUpdate>> {
    let start = start_after
        .as_ref()
        .map(|p| Bound::Exclusive((&p.base_denom, &p.quote_denom)));
    let limit = limit.unwrap_or(DEFAULT_PAGE_LIMIT) as usize;

    PAIRS
        .range(ctx.storage, start, None, IterationOrder::Ascending)
        .take(limit)
        .map(|res| {
            let ((base_denom, quote_denom), params) = res?;
            Ok(PairUpdate {
                base_denom,
                quote_denom,
                params,
            })
        })
        .collect()
}

fn query_reserve(ctx: ImmutableCtx, base_denom: Denom, quote_denom: Denom) -> StdResult<CoinPair> {
    RESERVES.load(ctx.storage, (&base_denom, &quote_denom))
}

fn query_reserves(
    ctx: ImmutableCtx,
    start_after: Option<PairId>,
    limit: Option<u32>,
) -> StdResult<Vec<ReservesResponse>> {
    let start = start_after
        .as_ref()
        .map(|pair| Bound::Exclusive((&pair.base_denom, &pair.quote_denom)));
    let limit = limit.unwrap_or(DEFAULT_PAGE_LIMIT) as usize;

    RESERVES
        .range(ctx.storage, start, None, IterationOrder::Ascending)
        .take(limit)
        .map(|res| {
            let ((base_denom, quote_denom), reserve) = res?;
            Ok(ReservesResponse {
                pair: PairId {
                    base_denom,
                    quote_denom,
                },
                reserve,
            })
        })
        .collect()
}

fn query_order(ctx: ImmutableCtx, order_id: OrderId) -> StdResult<OrderResponse> {
    let (((base_denom, quote_denom), direction, price, _), order) =
        LIMIT_ORDERS.idx.order_id.load(ctx.storage, order_id)?;

    Ok(OrderResponse {
        base_denom,
        quote_denom,
        direction,
        price,
        user: order.user,
        amount: order.amount,
        remaining: order.remaining,
    })
}

fn query_orders(
    ctx: ImmutableCtx,
    start_after: Option<OrderId>,
    limit: Option<u32>,
) -> StdResult<BTreeMap<OrderId, OrderResponse>> {
    let start = start_after.map(Bound::Exclusive);
    let limit = limit.unwrap_or(DEFAULT_PAGE_LIMIT) as usize;

    LIMIT_ORDERS
        .idx
        .order_id
        .range(ctx.storage, start, None, IterationOrder::Ascending)
        .take(limit)
        .map(|res| {
            let (order_id, ((base_denom, quote_denom), direction, price, _), order) = res?;
            Ok((order_id, OrderResponse {
                base_denom,
                quote_denom,
                direction,
                price,
                user: order.user,
                amount: order.amount,
                remaining: order.remaining,
            }))
        })
        .collect()
}

fn query_orders_by_pair(
    ctx: ImmutableCtx,
    base_denom: Denom,
    quote_denom: Denom,
    start_after: Option<OrderId>,
    limit: Option<u32>,
) -> StdResult<BTreeMap<OrderId, OrdersByPairResponse>> {
    let start = start_after
        .map(|order_id| -> StdResult<_> {
            let ((_, direction, price, _), _) =
                LIMIT_ORDERS.idx.order_id.load(ctx.storage, order_id)?;
            Ok(Bound::Exclusive((direction, price, order_id)))
        })
        .transpose()?;
    let limit = limit.unwrap_or(DEFAULT_PAGE_LIMIT) as usize;

    LIMIT_ORDERS
        .prefix((base_denom, quote_denom))
        .range(ctx.storage, start, None, IterationOrder::Ascending)
        .take(limit)
        .map(|res| {
            let ((direction, price, order_id), order) = res?;
            Ok((order_id, OrdersByPairResponse {
                user: order.user,
                direction,
                price,
                amount: order.amount,
                remaining: order.remaining,
            }))
        })
        .collect()
}

fn query_orders_by_user(
    ctx: ImmutableCtx,
    user: Addr,
    start_after: Option<OrderId>,
    limit: Option<u32>,
) -> StdResult<BTreeMap<OrderId, OrdersByUserResponse>> {
    let start = start_after
        .map(|order_id| -> StdResult<_> {
            let ((pair, direction, price, _), _) =
                LIMIT_ORDERS.idx.order_id.load(ctx.storage, order_id)?;
            Ok(Bound::Exclusive((pair, direction, price, order_id)))
        })
        .transpose()?;
    let limit = limit.unwrap_or(DEFAULT_PAGE_LIMIT) as usize;

    LIMIT_ORDERS
        .idx
        .user
        .prefix(user)
        .range(ctx.storage, start, None, IterationOrder::Ascending)
        .take(limit)
        .map(|res| {
            let (((base_denom, quote_denom), direction, price, order_id), order) = res?;
            Ok((order_id, OrdersByUserResponse {
                base_denom,
                quote_denom,
                direction,
                price,
                amount: order.amount,
                remaining: order.remaining,
            }))
        })
        .collect()
}

<<<<<<< HEAD
#[inline]
fn query_simulate_swap_exact_amount_in(
    ctx: ImmutableCtx,
    route: SwapRoute,
    input: Coin,
) -> anyhow::Result<Coin> {
    let mut oracle_querier = OracleQuerier::new_remote(ctx.querier.query_oracle()?, ctx.querier)
        .with_no_older_than(ctx.block.timestamp - MAX_ORACLE_STALENESS);

    core::swap_exact_amount_in(ctx.storage, &mut oracle_querier, route.into_inner(), input)
        .map(|(_updated_reserves, output)| output)
}

#[inline]
fn query_simulate_swap_exact_amount_out(
    ctx: ImmutableCtx,
    route: SwapRoute,
    output: NonZero<Coin>,
) -> anyhow::Result<Coin> {
    core::swap_exact_amount_out(ctx.storage, route.into_inner(), output)
        .map(|(_updated_reserves, input)| input)
}

#[inline]
=======
>>>>>>> 1ccdcdaa
fn query_volume(ctx: ImmutableCtx, user: Addr, since: Option<Timestamp>) -> StdResult<Uint128> {
    let volume_now = VOLUMES
        .prefix(&user)
        .values(ctx.storage, None, None, IterationOrder::Descending)
        .next()
        .transpose()?
        .unwrap_or(Uint128::ZERO);

    let volume_since = if let Some(since) = since {
        VOLUMES
            .prefix(&user)
            .values(
                ctx.storage,
                None,
                Some(Bound::Inclusive(since)),
                IterationOrder::Descending,
            )
            .next()
            .transpose()?
            .unwrap_or(Uint128::ZERO)
    } else {
        Uint128::ZERO
    };

    Ok(volume_now.checked_sub(volume_since)?)
}

fn query_volume_by_user(
    ctx: ImmutableCtx,
    user: Username,
    since: Option<Timestamp>,
) -> StdResult<Uint128> {
    let volume_now = VOLUMES_BY_USER
        .prefix(&user)
        .values(ctx.storage, None, None, IterationOrder::Descending)
        .next()
        .transpose()?
        .unwrap_or(Uint128::ZERO);

    let volume_since = if let Some(since) = since {
        VOLUMES_BY_USER
            .prefix(&user)
            .values(
                ctx.storage,
                None,
                Some(Bound::Inclusive(since)),
                IterationOrder::Descending,
            )
            .next()
            .transpose()?
            .unwrap_or(Uint128::ZERO)
    } else {
        Uint128::ZERO
    };

    Ok(volume_now.checked_sub(volume_since)?)
}

fn query_simulate_provide_liquidity(
    ctx: ImmutableCtx,
    base_denom: Denom,
    quote_denom: Denom,
    deposit: CoinPair,
) -> anyhow::Result<Coin> {
    let mut oracle_querier = OracleQuerier::new_remote(ctx.querier.query_oracle()?, ctx.querier);
    let pair = PAIRS.load(ctx.storage, (&base_denom, &quote_denom))?;
    let reserve = RESERVES.load(ctx.storage, (&base_denom, &quote_denom))?;
    let lp_token_supply = ctx.querier.query_supply(pair.lp_denom.clone())?;

    pair.add_liquidity(&mut oracle_querier, reserve, lp_token_supply, deposit)
        .map(|(_, lp_mint_amount)| Coin {
            denom: pair.lp_denom,
            amount: lp_mint_amount,
        })
}

fn query_simulate_withdraw_liquidity(
    ctx: ImmutableCtx,
    base_denom: Denom,
    quote_denom: Denom,
    lp_burn_amount: Uint128,
) -> anyhow::Result<CoinPair> {
    let pair = PAIRS.load(ctx.storage, (&base_denom, &quote_denom))?;
    let reserve = RESERVES.load(ctx.storage, (&base_denom, &quote_denom))?;
    let lp_token_supply = ctx.querier.query_supply(pair.lp_denom.clone())?;

    pair.remove_liquidity(reserve, lp_token_supply, lp_burn_amount)
        .map(|(_, underlying_refund_amount)| underlying_refund_amount)
}<|MERGE_RESOLUTION|>--- conflicted
+++ resolved
@@ -1,9 +1,8 @@
 use {
-<<<<<<< HEAD
-    crate::{LIMIT_ORDERS, MAX_ORACLE_STALENESS, PAIRS, RESERVES, VOLUMES, VOLUMES_BY_USER, core},
-=======
-    crate::{LIMIT_ORDERS, PAIRS, PassiveLiquidityPool, RESERVES, VOLUMES, VOLUMES_BY_USER, core},
->>>>>>> 1ccdcdaa
+    crate::{
+        LIMIT_ORDERS, MAX_ORACLE_STALENESS, PAIRS, PassiveLiquidityPool, RESERVES, VOLUMES,
+        VOLUMES_BY_USER, core,
+    },
     dango_oracle::OracleQuerier,
     dango_types::{
         DangoQuerier,
@@ -15,12 +14,8 @@
     },
     grug::{
         Addr, Bound, Coin, CoinPair, DEFAULT_PAGE_LIMIT, Denom, ImmutableCtx, Inner, Json,
-<<<<<<< HEAD
-        JsonSerExt, NonZero, Number, NumberConst, Order as IterationOrder, StdResult, Timestamp,
-=======
-        JsonSerExt, Number, NumberConst, Order as IterationOrder, QuerierExt, StdResult, Timestamp,
->>>>>>> 1ccdcdaa
-        Uint128,
+        JsonSerExt, NonZero, Number, NumberConst, Order as IterationOrder, QuerierExt, StdResult,
+        Timestamp, Uint128,
     },
     std::collections::BTreeMap,
 };
@@ -281,33 +276,7 @@
         .collect()
 }
 
-<<<<<<< HEAD
 #[inline]
-fn query_simulate_swap_exact_amount_in(
-    ctx: ImmutableCtx,
-    route: SwapRoute,
-    input: Coin,
-) -> anyhow::Result<Coin> {
-    let mut oracle_querier = OracleQuerier::new_remote(ctx.querier.query_oracle()?, ctx.querier)
-        .with_no_older_than(ctx.block.timestamp - MAX_ORACLE_STALENESS);
-
-    core::swap_exact_amount_in(ctx.storage, &mut oracle_querier, route.into_inner(), input)
-        .map(|(_updated_reserves, output)| output)
-}
-
-#[inline]
-fn query_simulate_swap_exact_amount_out(
-    ctx: ImmutableCtx,
-    route: SwapRoute,
-    output: NonZero<Coin>,
-) -> anyhow::Result<Coin> {
-    core::swap_exact_amount_out(ctx.storage, route.into_inner(), output)
-        .map(|(_updated_reserves, input)| input)
-}
-
-#[inline]
-=======
->>>>>>> 1ccdcdaa
 fn query_volume(ctx: ImmutableCtx, user: Addr, since: Option<Timestamp>) -> StdResult<Uint128> {
     let volume_now = VOLUMES
         .prefix(&user)
@@ -396,4 +365,25 @@
 
     pair.remove_liquidity(reserve, lp_token_supply, lp_burn_amount)
         .map(|(_, underlying_refund_amount)| underlying_refund_amount)
+}
+
+fn query_simulate_swap_exact_amount_in(
+    ctx: ImmutableCtx,
+    route: SwapRoute,
+    input: Coin,
+) -> anyhow::Result<Coin> {
+    let mut oracle_querier = OracleQuerier::new_remote(ctx.querier.query_oracle()?, ctx.querier)
+        .with_no_older_than(ctx.block.timestamp - MAX_ORACLE_STALENESS);
+
+    core::swap_exact_amount_in(ctx.storage, &mut oracle_querier, route.into_inner(), input)
+        .map(|(_updated_reserves, output)| output)
+}
+
+fn query_simulate_swap_exact_amount_out(
+    ctx: ImmutableCtx,
+    route: SwapRoute,
+    output: NonZero<Coin>,
+) -> anyhow::Result<Coin> {
+    core::swap_exact_amount_out(ctx.storage, route.into_inner(), output)
+        .map(|(_updated_reserves, input)| input)
 }