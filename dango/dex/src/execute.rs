use {
    crate::{
        fill_orders, match_orders, FillingOutcome, MatchingOutcome, Order, INCOMING_ORDERS,
        LP_DENOMS, NEXT_ORDER_ID, ORDERS, PAIRS, POOLS,
    },
    anyhow::{bail, ensure},
    dango_types::{
        bank,
        dex::{
<<<<<<< HEAD
            CurveInvariant, Direction, ExecuteMsg, InstantiateMsg, OrderCanceled, OrderFilled,
            OrderId, OrderSubmitted, OrdersMatched, PairUpdate, PairUpdated, Pool, LP_NAMESPACE,
            NAMESPACE,
=======
            Direction, ExecuteMsg, InstantiateMsg, OrderCanceled, OrderFilled, OrderIds,
            OrderSubmitted, OrdersMatched, PairUpdate, PairUpdated,
>>>>>>> aee8e22d
        },
    },
    grug::{
        Addr, Coin, Coins, ContractEvent, Denom, EventName, Inner, Message, MultiplyFraction,
        MutableCtx, Number, NumberConst, Order as IterationOrder, QuerierExt, Response, StdResult,
        Storage, SudoCtx, Udec128, Uint128,
    },
    std::collections::{BTreeMap, BTreeSet},
};

const HALF: Udec128 = Udec128::new_percent(50);

#[cfg_attr(not(feature = "library"), grug::export)]
pub fn instantiate(ctx: MutableCtx, msg: InstantiateMsg) -> anyhow::Result<Response> {
    batch_update_pairs(ctx, msg.pairs)
}

#[cfg_attr(not(feature = "library"), grug::export)]
pub fn execute(ctx: MutableCtx, msg: ExecuteMsg) -> anyhow::Result<Response> {
    match msg {
        ExecuteMsg::BatchUpdatePairs(updates) => {
            ensure!(
                ctx.sender == ctx.querier.query_owner()?,
                "only the owner can update a trading pair parameters"
            );

            batch_update_pairs(ctx, updates)
        },
        ExecuteMsg::CreatePassivePool {
            base_denom,
            quote_denom,
            curve_type,
            lp_denom,
            swap_fee,
        } => create_passive_pool(ctx, base_denom, quote_denom, curve_type, lp_denom, swap_fee),
        ExecuteMsg::SubmitOrder {
            base_denom,
            quote_denom,
            direction,
            amount,
            price,
        } => submit_order(ctx, base_denom, quote_denom, direction, amount, price),
        ExecuteMsg::CancelOrders { order_ids } => cancel_orders(ctx, order_ids),
        ExecuteMsg::ProvideLiquidity { lp_denom } => provide_liquidity(ctx, lp_denom),
        ExecuteMsg::WithdrawLiquidity {} => withdraw_liquidity(ctx),
    }
}

#[inline]
fn batch_update_pairs(ctx: MutableCtx, updates: Vec<PairUpdate>) -> anyhow::Result<Response> {
    let mut events = Vec::with_capacity(updates.len());

    for update in updates {
        PAIRS.save(
            ctx.storage,
            (&update.base_denom, &update.quote_denom),
            &update.params,
        )?;

        events.push(ContractEvent::new(PairUpdated::NAME, PairUpdated {
            base_denom: update.base_denom,
            quote_denom: update.quote_denom,
        })?);
    }

    Ok(Response::new().add_subevents(events))
}

#[inline]
fn create_passive_pool(
    ctx: MutableCtx,
    base_denom: Denom,
    quote_denom: Denom,
    curve_type: CurveInvariant,
    lp_denom: Denom,
    swap_fee: Udec128,
) -> anyhow::Result<Response> {
    // Only the owner can create a passive pool
    ensure!(
        ctx.sender == ctx.querier.query_owner()?,
        "Only the owner can create a passive pool"
    );

    // Ensure the pool doesn't already exist
    ensure!(
        !POOLS.has(ctx.storage, &lp_denom),
        "Pool already exists for pair ({base_denom}, {quote_denom})"
    );

    // Ensure the LP token denom is valid
    let parts = lp_denom.inner();
    ensure!(
        parts.len() == 3 && parts[0] == *NAMESPACE && parts[1] == *LP_NAMESPACE,
        "invalid LP token denom"
    );

    // Save the LP token denom
    LP_DENOMS.save(ctx.storage, (&base_denom, &quote_denom), &lp_denom)?;

    // Create the pool
    POOLS.save(ctx.storage, &lp_denom, &Pool {
        base_denom,
        quote_denom,
        curve_type,
        reserves: Coins::new(),
        swap_fee,
    })?;

    Ok(Response::new())
}

#[inline]
fn submit_order(
    ctx: MutableCtx,
    base_denom: Denom,
    quote_denom: Denom,
    direction: Direction,
    amount: Uint128,
    price: Udec128,
) -> anyhow::Result<Response> {
    ensure!(
        PAIRS.has(ctx.storage, (&base_denom, &quote_denom)),
        "pair not found with base `{base_denom}` and quote `{quote_denom}`"
    );

    let deposit = ctx.funds.into_one_coin()?;

    match direction {
        Direction::Bid => {
            let amount = amount.checked_mul_dec_ceil(price)?;

            ensure!(
                deposit.denom == quote_denom,
                "incorrect deposit denom for BUY order! expecting: {}, found: {}",
                quote_denom,
                deposit.denom
            );

            ensure!(
                deposit.amount == amount,
                "incorrect deposit amount for BUY order! expecting: {}, found: {}",
                amount,
                deposit.amount
            );
        },
        Direction::Ask => {
            ensure!(
                deposit.denom == base_denom,
                "incorrect deposit denom for SELL order! expecting: {}, found: {}",
                base_denom,
                deposit.denom
            );

            ensure!(
                deposit.amount == amount,
                "incorrect deposit amount for SELL order! expecting: {}, found: {}",
                amount,
                deposit.amount
            );
        },
    }

    let (mut order_id, _) = NEXT_ORDER_ID.increment(ctx.storage)?;

    // For BUY orders, invert the order ID. This is necessary for enforcing
    // price-time priority. See the docs on `OrderId` for details.
    if direction == Direction::Bid {
        order_id = !order_id;
    }

    INCOMING_ORDERS.save(
        ctx.storage,
        (ctx.sender, order_id),
        &(
            (
                (base_denom.clone(), quote_denom.clone()),
                direction,
                price,
                order_id,
            ),
            Order {
                user: ctx.sender,
                amount,
                remaining: amount,
            },
        ),
    )?;

    Ok(Response::new().add_event(OrderSubmitted {
        order_id,
        user: ctx.sender,
        base_denom,
        quote_denom,
        direction,
        price,
        amount,
        deposit,
    })?)
}

#[inline]
fn cancel_orders(ctx: MutableCtx, order_ids: OrderIds) -> anyhow::Result<Response> {
    let mut refunds = Coins::new();
    let mut events = Vec::new();

<<<<<<< HEAD
    for order_id in order_ids {
        // First try to load from resting orders, then from incoming orders storage.
        // If found in neither or both through an error
        let (((base_denom, quote_denom), direction, price, _), order) = match (
            ORDERS.idx.order_id.may_load(ctx.storage, order_id)?,
            INCOMING_ORDERS.may_load(ctx.storage, order_id)?,
        ) {
            // If the order is in the persistent storage, then remove it from
            // there.
            (Some((order_key, order)), None) => {
                ORDERS.remove(ctx.storage, order_key.clone())?;
                (order_key, order)
            },
            // If the order is in the incoming orders map, then remove it from
            // there. This should be rare, as the trader would need to submit
            // then remove the order in the same block.
            (None, Some((order_key, order))) => {
                INCOMING_ORDERS.remove(ctx.storage, order_id);
                (order_key, order)
            },
            // Order is not found in either place, error.
            (None, None) => {
                bail!("order with id `{order_id}` not found");
            },
            // Order is found in both maps. This should never happen, indicating
            // a serious bug. We panic and halt the chain for investigation.
            (Some(_), Some(_)) => {
                unreachable!("order with id `{order_id}` found in both maps");
            },
        };
=======
    // First, collect all orders to be cancelled into memory.
    let orders = match order_ids {
        // Cancel all orders.
        OrderIds::All => ORDERS
            .idx
            .user
            .prefix(ctx.sender)
            .range(ctx.storage, None, None, IterationOrder::Ascending)
            .map(|order| Ok((order?, false)))
            .chain(
                INCOMING_ORDERS
                    .prefix(ctx.sender)
                    .values(ctx.storage, None, None, IterationOrder::Ascending)
                    .map(|order| Ok((order?, true))),
            )
            .collect::<StdResult<Vec<_>>>()?,
        // Cancel selected orders.
        OrderIds::Some(order_ids) => order_ids
            .into_iter()
            .map(|order_id| {
                // First see if the order is the persistent storage. If not,
                // check the transient storage.
                if let Some(order) = ORDERS.idx.order_id.may_load(ctx.storage, order_id)? {
                    Ok((order, false))
                } else if let Some(order) =
                    INCOMING_ORDERS.may_load(ctx.storage, (ctx.sender, order_id))?
                {
                    Ok((order, true))
                } else {
                    bail!("order with id `{order_id}` not found");
                }
            })
            .collect::<anyhow::Result<Vec<_>>>()?,
    };

    // Now, cancel the orders one by one.
    for ((order_key, order), is_incoming) in orders {
        let ((base_denom, quote_denom), direction, price, order_id) = &order_key;
>>>>>>> aee8e22d

        ensure!(
            ctx.sender == order.user,
            "only the user can cancel the order"
        );

        let refund = match direction {
            Direction::Bid => Coin {
                denom: quote_denom.clone(),
                amount: order.remaining.checked_mul_dec_floor(*price)?,
            },
            Direction::Ask => Coin {
                denom: base_denom.clone(),
                amount: order.remaining,
            },
        };

        events.push(ContractEvent::new("order_canceled", OrderCanceled {
            order_id: *order_id,
            remaining: order.remaining,
            refund: refund.clone(),
        })?);

        refunds.insert(refund)?;

        // Remove the order from storage
        if is_incoming {
            INCOMING_ORDERS.remove(ctx.storage, (ctx.sender, *order_id));
        } else {
            ORDERS.remove(ctx.storage, order_key)?;
        }
    }

    Ok(Response::new()
        .add_message(Message::transfer(ctx.sender, refunds)?)
        .add_subevents(events))
}

/// Provide liquidity to a pool. The liquidity is provided in the same ratio as the
/// current pool reserves. The required funds MUST be sent with the message. Any
/// funds sent in excess of the required amount will be returned to the sender.
#[inline]
fn provide_liquidity(ctx: MutableCtx, lp_denom: Denom) -> anyhow::Result<Response> {
    // Get the funds from sent
    let funds = &ctx.funds;

    let mut pool = POOLS.load(ctx.storage, &lp_denom)?;

    // Ensure the funds are valid. They must only contain the base and quote denoms and must contain both
    ensure!(
        funds.len() == 2 && funds.has(&pool.base_denom) && funds.has(&pool.quote_denom),
        "Invalid funds. Must send both coins in the pair. {:?}, {:?}",
        funds,
        pool.reserves
    );

    // Ensure the pair is registered
    ensure!(
        PAIRS.has(ctx.storage, (&pool.base_denom, &pool.quote_denom)),
        "Pair not found."
    );

    // Query the LP token supply
    let lp_supply = ctx.querier.query_supply(lp_denom.clone())?;

    // Calculate the funds to provide and the amount of LP tokens to mint
    let (funds_to_provide, lp_mint_amount) = match lp_supply {
        Uint128::ZERO => (
            funds.clone(),
            funds
                .clone()
                .into_iter()
                .fold(Uint128::ONE, |acc, c| acc * c.amount),
        ),
        _ => {
            // Calculate the minimum ratio of sent funds to the pool reserves
            let min_ratio = funds
                .into_iter()
                .map(|c| {
                    Udec128::checked_from_ratio(*c.amount, pool.reserves.amount_of(c.denom))
                        .unwrap()
                })
                .min()
                .unwrap_or(Udec128::ZERO);

            // Ensure the minimum ratio is greater than 0
            ensure!(
                min_ratio > Udec128::ZERO,
                "Invalid funds. Must send both coins in the pair."
            );

            // The funds to use in the provision are the pool reserves scaled by the minimum ratio.
            // This ensures that the provision is made in the same ratio as the pool reserves.
            let funds_to_provide = pool
                .reserves
                .clone()
                .into_iter()
                .map(|c| {
                    Ok(Coin {
                        denom: c.denom.clone(),
                        amount: c.amount.checked_mul_dec_floor(min_ratio)?,
                    })
                })
                .collect::<StdResult<Vec<Coin>>>()?
                .try_into()?;
            let lp_mint_amount = lp_supply.checked_mul_dec_floor(min_ratio)?;

            (funds_to_provide, lp_mint_amount)
        },
    };

    // Calculate funds to provide and funds to return
    let funds_to_return = funds.clone().deduct_many(funds_to_provide.clone())?.clone();

    // Update the pool reserves
    pool.reserves.insert_many(funds_to_provide)?;
    POOLS.save(ctx.storage, &lp_denom, &pool)?;

    // Create mint message
    let bank = ctx.querier.query_bank()?;
    let mint_msg = Message::execute(
        bank,
        &bank::ExecuteMsg::Mint {
            to: ctx.sender,
            denom: lp_denom,
            amount: lp_mint_amount,
        },
        Coins::new(), // No funds needed for minting
    )?;

    Ok(Response::default()
        .add_message(Message::transfer(ctx.sender, funds_to_return)?)
        .add_message(mint_msg))
}

/// Withdraw liquidity from a pool. The LP tokens must be sent with the message.
/// The underlying assets will be returned to the sender.
#[inline]
fn withdraw_liquidity(ctx: MutableCtx) -> anyhow::Result<Response> {
    let sent_lp_tokens = ctx.funds.clone().into_one_coin()?;

    // Query the LP token supply
    let lp_supply = ctx.querier.query_supply(sent_lp_tokens.denom.clone())?;

    // Load the pool
    let mut pool = POOLS.load(ctx.storage, &sent_lp_tokens.denom)?;

    // Calculate the amount of each asset to return
    let ratio = Udec128::checked_from_ratio(sent_lp_tokens.amount, lp_supply)?;
    let coins_to_return: Coins = pool
        .reserves
        .clone()
        .into_iter()
        .map(|c| Coin {
            denom: c.denom.clone(),
            amount: c.amount.checked_mul_dec_floor(ratio).unwrap(),
        })
        .collect::<Vec<Coin>>()
        .try_into()?;

    // Update the pool reserves
    pool.reserves.deduct_many(coins_to_return.clone())?;
    POOLS.save(ctx.storage, &sent_lp_tokens.denom, &pool)?;

    // Create burn message
    let bank = ctx.querier.query_bank()?;
    let burn_msg = Message::execute(
        bank,
        &bank::ExecuteMsg::Burn {
            from: ctx.contract,
            denom: sent_lp_tokens.denom,
            amount: sent_lp_tokens.amount,
        },
        Coins::new(), // No funds needed for burning
    )?;

    // Create transfer message
    let transfer_msg = Message::transfer(ctx.sender, coins_to_return)?;

    Ok(Response::default()
        .add_message(burn_msg)
        .add_message(transfer_msg))
}

/// Match and fill orders using the uniform price auction strategy.
///
/// Implemented according to:
/// <https://motokodefi.substack.com/p/uniform-price-call-auctions-a-better>
#[cfg_attr(not(feature = "library"), grug::export)]
pub fn cron_execute(ctx: SudoCtx) -> StdResult<Response> {
    let mut events = Vec::new();
    let mut refunds = BTreeMap::new();

    // Collect incoming orders and clear the temporary storage.
    let incoming_orders = INCOMING_ORDERS.drain(ctx.storage, None, None)?;

    // Add incoming orders to the persistent storage.
    for (order_key, order) in incoming_orders.values() {
        ORDERS.save(ctx.storage, order_key.clone(), order)?;
    }

    // Find all the unique pairs that have received new orders in the block.
    let pairs = incoming_orders
        .into_values()
        .map(|((pair, ..), _)| pair)
        .collect::<BTreeSet<_>>();

    // Loop through the pairs that have received new orders in the block.
    // Match and clear the orders for each of them.
    // TODO: spawn a thread for each pair to process them in parallel.
    for (base_denom, quote_denom) in pairs {
        clear_orders_of_pair(
            ctx.storage,
            base_denom,
            quote_denom,
            &mut events,
            &mut refunds,
        )?;
    }

    Ok(Response::new()
        .add_message({
            let bank = ctx.querier.query_bank()?;
            Message::execute(
                bank,
                &bank::ExecuteMsg::BatchTransfer(refunds),
                Coins::new(),
            )?
        })
        .add_subevents(events))
}

#[inline]
fn clear_orders_of_pair(
    storage: &mut dyn Storage,
    base_denom: Denom,
    quote_denom: Denom,
    events: &mut Vec<ContractEvent>,
    refunds: &mut BTreeMap<Addr, Coins>,
) -> StdResult<()> {
    // Iterate BUY orders from the highest price to the lowest.
    // Iterate SELL orders from the lowest price to the highest.
    let bid_iter = ORDERS
        .prefix((base_denom.clone(), quote_denom.clone()))
        .append(Direction::Bid)
        .range(storage, None, None, IterationOrder::Descending);
    let ask_iter = ORDERS
        .prefix((base_denom.clone(), quote_denom.clone()))
        .append(Direction::Ask)
        .range(storage, None, None, IterationOrder::Ascending);

    // Run the order matching algorithm.
    let MatchingOutcome {
        range,
        volume,
        bids,
        asks,
    } = match_orders(bid_iter, ask_iter)?;

    // If no matching orders were found, then we're done with this pair.
    // Continue to the next pair.
    let Some((lower_price, higher_price)) = range else {
        return Ok(());
    };

    // Choose the clearing price. Any price within `range` gives the same
    // volume (measured in the base asset). We can either take
    //
    // - the lower end,
    // - the higher end, or
    // - the midpoint of the range.
    //
    // Here we choose the midpoint.
    let clearing_price = lower_price.checked_add(higher_price)?.checked_mul(HALF)?;

    events.push(ContractEvent::new("orders_matched", OrdersMatched {
        base_denom: base_denom.clone(),
        quote_denom: quote_denom.clone(),
        clearing_price,
        volume,
    })?);

    // Clear the BUY orders.
    for FillingOutcome {
        order_direction,
        order_price,
        order_id,
        order,
        filled,
        cleared,
        refund_base,
        refund_quote,
    } in fill_orders(bids, asks, clearing_price, volume)?
    {
        let refund = Coins::try_from([
            Coin {
                denom: base_denom.clone(),
                amount: refund_base,
            },
            Coin {
                denom: quote_denom.clone(),
                amount: refund_quote,
            },
        ])?;

        events.push(ContractEvent::new("order_filled", OrderFilled {
            order_id,
            clearing_price,
            filled,
            refund: refund.clone(),
            fee: None,
            cleared,
        })?);

        refunds.entry(order.user).or_default().insert_many(refund)?;

        if cleared {
            ORDERS.remove(
                storage,
                (
                    (base_denom.clone(), quote_denom.clone()),
                    order_direction,
                    order_price,
                    order_id,
                ),
            )?;
        } else {
            ORDERS.save(
                storage,
                (
                    (base_denom.clone(), quote_denom.clone()),
                    order_direction,
                    order_price,
                    order_id,
                ),
                &order,
            )?;
        }
    }

    Ok(())
}<|MERGE_RESOLUTION|>--- conflicted
+++ resolved
@@ -7,14 +7,9 @@
     dango_types::{
         bank,
         dex::{
-<<<<<<< HEAD
             CurveInvariant, Direction, ExecuteMsg, InstantiateMsg, OrderCanceled, OrderFilled,
-            OrderId, OrderSubmitted, OrdersMatched, PairUpdate, PairUpdated, Pool, LP_NAMESPACE,
+            OrderIds, OrderSubmitted, OrdersMatched, PairUpdate, PairUpdated, Pool, LP_NAMESPACE,
             NAMESPACE,
-=======
-            Direction, ExecuteMsg, InstantiateMsg, OrderCanceled, OrderFilled, OrderIds,
-            OrderSubmitted, OrdersMatched, PairUpdate, PairUpdated,
->>>>>>> aee8e22d
         },
     },
     grug::{
@@ -220,38 +215,6 @@
     let mut refunds = Coins::new();
     let mut events = Vec::new();
 
-<<<<<<< HEAD
-    for order_id in order_ids {
-        // First try to load from resting orders, then from incoming orders storage.
-        // If found in neither or both through an error
-        let (((base_denom, quote_denom), direction, price, _), order) = match (
-            ORDERS.idx.order_id.may_load(ctx.storage, order_id)?,
-            INCOMING_ORDERS.may_load(ctx.storage, order_id)?,
-        ) {
-            // If the order is in the persistent storage, then remove it from
-            // there.
-            (Some((order_key, order)), None) => {
-                ORDERS.remove(ctx.storage, order_key.clone())?;
-                (order_key, order)
-            },
-            // If the order is in the incoming orders map, then remove it from
-            // there. This should be rare, as the trader would need to submit
-            // then remove the order in the same block.
-            (None, Some((order_key, order))) => {
-                INCOMING_ORDERS.remove(ctx.storage, order_id);
-                (order_key, order)
-            },
-            // Order is not found in either place, error.
-            (None, None) => {
-                bail!("order with id `{order_id}` not found");
-            },
-            // Order is found in both maps. This should never happen, indicating
-            // a serious bug. We panic and halt the chain for investigation.
-            (Some(_), Some(_)) => {
-                unreachable!("order with id `{order_id}` found in both maps");
-            },
-        };
-=======
     // First, collect all orders to be cancelled into memory.
     let orders = match order_ids {
         // Cancel all orders.
@@ -290,7 +253,6 @@
     // Now, cancel the orders one by one.
     for ((order_key, order), is_incoming) in orders {
         let ((base_denom, quote_denom), direction, price, order_id) = &order_key;
->>>>>>> aee8e22d
 
         ensure!(
             ctx.sender == order.user,
