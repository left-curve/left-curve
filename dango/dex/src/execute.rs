mod order_cancellation;
mod order_creation;

use {
<<<<<<< HEAD
    crate::{
        FillingOutcome, INCOMING_ORDERS, LIMIT_ORDERS, MARKET_ORDERS, MatchingOutcome,
        MergedOrders, Order, PAIRS, PassiveLiquidityPool, RESERVES, VOLUMES, VOLUMES_BY_USER, core,
        fill_orders, match_limit_orders, match_market_orders,
    },
    anyhow::{anyhow, ensure},
    dango_account_factory::AccountQuerier,
    dango_oracle::OracleQuerier,
=======
    crate::{PAIRS, PassiveLiquidityPool, RESERVES, core},
    anyhow::{anyhow, ensure},
>>>>>>> 6bb38bf7
    dango_types::{
        bank,
        dex::{
<<<<<<< HEAD
            CancelOrderRequest, CreateLimitOrderRequest, CreateMarketOrderRequest, Direction,
            ExecuteMsg, InstantiateMsg, LP_NAMESPACE, NAMESPACE, OrderFilled, OrdersMatched,
            PairId, PairUpdate, PairUpdated, SwapExactAmountIn, SwapExactAmountOut,
=======
            CancelOrderRequest, CreateLimitOrderRequest, CreateMarketOrderRequest, ExecuteMsg,
            InstantiateMsg, LP_NAMESPACE, NAMESPACE, PairId, PairUpdate, PairUpdated,
            SwapExactAmountIn, SwapExactAmountOut,
>>>>>>> 6bb38bf7
        },
    },
    grug::{
        Coin, CoinPair, Coins, Denom, EventBuilder, GENESIS_SENDER, Inner, IsZero, Message,
        MutableCtx, NonZero, QuerierExt, Response, Uint128, UniqueVec, coins,
    },
};

#[cfg_attr(not(feature = "library"), grug::export)]
pub fn instantiate(ctx: MutableCtx, msg: InstantiateMsg) -> anyhow::Result<Response> {
    batch_update_pairs(ctx, msg.pairs)
}

#[cfg_attr(not(feature = "library"), grug::export)]
pub fn execute(ctx: MutableCtx, msg: ExecuteMsg) -> anyhow::Result<Response> {
    match msg {
        ExecuteMsg::BatchUpdatePairs(updates) => batch_update_pairs(ctx, updates),
        ExecuteMsg::BatchUpdateOrders {
            creates_market,
            creates_limit,
            cancels,
        } => batch_update_orders(ctx, creates_market, creates_limit, cancels),
        ExecuteMsg::ProvideLiquidity {
            base_denom,
            quote_denom,
        } => provide_liquidity(ctx, base_denom, quote_denom),
        ExecuteMsg::WithdrawLiquidity {
            base_denom,
            quote_denom,
        } => withdraw_liquidity(ctx, base_denom, quote_denom),
        ExecuteMsg::SwapExactAmountIn {
            route,
            minimum_output,
        } => swap_exact_amount_in(ctx, route.into_inner(), minimum_output),
        ExecuteMsg::SwapExactAmountOut { route, output } => {
            swap_exact_amount_out(ctx, route.into_inner(), output)
        },
    }
}

#[inline]
fn batch_update_pairs(ctx: MutableCtx, updates: Vec<PairUpdate>) -> anyhow::Result<Response> {
    ensure!(
        ctx.sender == ctx.querier.query_owner()? || ctx.sender == GENESIS_SENDER,
        "only the owner can update a trading pair parameters"
    );

    let mut events = EventBuilder::with_capacity(updates.len());

    for update in updates {
        ensure!(
            update
                .params
                .lp_denom
                .starts_with(&[NAMESPACE.clone(), LP_NAMESPACE.clone()]),
            "LP token denom doesn't start with the correct prefix: `{}/{}/...`",
            NAMESPACE.as_ref(),
            LP_NAMESPACE.as_ref()
        );

        PAIRS.save(
            ctx.storage,
            (&update.base_denom, &update.quote_denom),
            &update.params,
        )?;

        events.push(PairUpdated {
            base_denom: update.base_denom,
            quote_denom: update.quote_denom,
        })?;
    }

    Ok(Response::new().add_events(events)?)
}

#[inline]
pub fn batch_update_orders(
    mut ctx: MutableCtx,
    creates_market: Vec<CreateMarketOrderRequest>,
    creates_limit: Vec<CreateLimitOrderRequest>,
    cancels: Option<CancelOrderRequest>,
) -> anyhow::Result<Response> {
    let mut deposits = Coins::new();
    let mut refunds = Coins::new();
    let mut events = EventBuilder::new();

    match cancels {
        // Cancel selected orders.
        Some(CancelOrderRequest::Some(order_ids)) => {
            for order_id in order_ids {
                order_cancellation::cancel_order_from_user(
                    ctx.storage,
                    ctx.sender,
                    order_id,
                    &mut events,
                    &mut refunds,
                )?;
            }
        },
        // Cancel all orders.
        Some(CancelOrderRequest::All) => {
            order_cancellation::cancel_all_orders_from_user(
                ctx.storage,
                ctx.sender,
                &mut events,
                &mut refunds,
            )?;
        },
        // Do nothing.
        None => {},
    };

    for order in creates_market {
        order_creation::create_market_order(
            ctx.storage,
            ctx.sender,
            order,
            &mut events,
            &mut deposits,
        )?;
    }

    for order in creates_limit {
        order_creation::create_limit_order(
            ctx.storage,
            ctx.block.height,
            ctx.sender,
            order,
            &mut events,
            &mut deposits,
        )?;
    }

    // Compute the amount of tokens that should be sent back to the users.
    //
    // This equals the amount that user has sent to the contract, plus the
    // amount that are to be refunded from the cancelled orders, and the amount
    // that the user is supposed to deposit for creating the new orders.
    ctx.funds
        .insert_many(refunds)?
        .deduct_many(deposits)
        .map_err(|e| anyhow!("insufficient funds for batch updating orders: {e}"))?;

    Ok(Response::new()
        .add_message(Message::transfer(ctx.sender, ctx.funds)?)
        .add_events(events)?)
}

#[inline]
fn provide_liquidity(
    mut ctx: MutableCtx,
    base_denom: Denom,
    quote_denom: Denom,
) -> anyhow::Result<Response> {
    // Get the deposited funds.
    let deposit = ctx
        .funds
        .take_pair((base_denom.clone(), quote_denom.clone()))?;

    // The user must have not sent any funds other the base/quote denoms.
    ensure!(
        ctx.funds.is_empty(),
        "unexpected deposit: {}; expecting `{}` and `{}`",
        ctx.funds,
        base_denom,
        quote_denom
    );

    // Load the pair params.
    let pair = PAIRS.load(ctx.storage, (&base_denom, &quote_denom))?;

    // Load the current pool reserve. Default to empty if not found.
    let reserve = RESERVES
        .may_load(ctx.storage, (&base_denom, &quote_denom))?
        .map_or_else(
            || CoinPair::new_empty(base_denom.clone(), quote_denom.clone()),
            Ok,
        )?;

    // Query the LP token supply.
    let lp_token_supply = ctx.querier.query_supply(pair.lp_denom.clone())?;

    // Compute the amount of LP tokens to mint.
    let (reserve, lp_mint_amount) = pair.add_liquidity(reserve, lp_token_supply, deposit)?;

    // Save the updated pool reserve.
    RESERVES.save(ctx.storage, (&base_denom, &quote_denom), &reserve)?;

    Ok(Response::new().add_message({
        let bank = ctx.querier.query_bank()?;
        Message::execute(
            bank,
            &bank::ExecuteMsg::Mint {
                to: ctx.sender,
                coins: coins! { pair.lp_denom => lp_mint_amount },
            },
            Coins::new(), // No funds needed for minting
        )?
    }))
    // TODO: add event
}

/// Withdraw liquidity from a pool. The LP tokens must be sent with the message.
/// The underlying assets will be returned to the sender.
#[inline]
fn withdraw_liquidity(
    mut ctx: MutableCtx,
    base_denom: Denom,
    quote_denom: Denom,
) -> anyhow::Result<Response> {
    // Load the pair params.
    let pair = PAIRS.load(ctx.storage, (&base_denom, &quote_denom))?;

    // Load the current pool reserve.
    let reserve = RESERVES.load(ctx.storage, (&base_denom, &quote_denom))?;

    // Query the LP token supply.
    let lp_token_supply = ctx.querier.query_supply(pair.lp_denom.clone())?;

    // Get the sent LP tokens.
    let lp_burn_amount = ctx.funds.take(pair.lp_denom.clone()).amount;

    // The user must have not sent any funds other the LP token.
    ensure!(
        ctx.funds.is_empty(),
        "unexpected deposit: {}; expecting `{}`",
        ctx.funds,
        pair.lp_denom
    );

    // Calculate the amount of each asset to return
    let (reserve, refunds) = pair.remove_liquidity(reserve, lp_token_supply, lp_burn_amount)?;

    // Save the updated pool reserve.
    RESERVES.save(ctx.storage, (&base_denom, &quote_denom), &reserve)?;

    Ok(Response::new()
        .add_message({
            let bank = ctx.querier.query_bank()?;
            Message::execute(
                bank,
                &bank::ExecuteMsg::Burn {
                    from: ctx.contract,
                    coins: coins! { pair.lp_denom => lp_burn_amount },
                },
                Coins::new(), // No funds needed for burning
            )?
        })
        .add_message(Message::transfer(ctx.sender, refunds)?))
    // TODO: add events
}

#[inline]
fn swap_exact_amount_in(
    ctx: MutableCtx,
    route: UniqueVec<PairId>,
    minimum_output: Option<Uint128>,
) -> anyhow::Result<Response> {
    let input = ctx.funds.into_one_coin()?;
    let (reserves, output) = core::swap_exact_amount_in(ctx.storage, route, input.clone())?;

    // Ensure the output is above the minimum.
    // If not minimum is specified, the output should at least be greater than zero.
    if let Some(minimum_output) = minimum_output {
        ensure!(
            output.amount >= minimum_output,
            "output amount is below the minimum: {} < {}",
            output.amount,
            minimum_output
        );
    } else {
        ensure!(output.amount.is_non_zero(), "output amount is zero");
    }

    // Save the updated pool reserves.
    for (pair, reserve) in reserves {
        RESERVES.save(ctx.storage, (&pair.base_denom, &pair.quote_denom), &reserve)?;
    }

    Ok(Response::new()
        .add_message(Message::transfer(ctx.sender, output.clone())?)
        .add_event(SwapExactAmountIn {
            user: ctx.sender,
            input,
            output,
        })?)
}

#[inline]
fn swap_exact_amount_out(
    mut ctx: MutableCtx,
    route: UniqueVec<PairId>,
    output: NonZero<Coin>,
) -> anyhow::Result<Response> {
    let (reserves, input) = core::swap_exact_amount_out(ctx.storage, route, output.clone())?;

    // The user must have sent no less than the required input amount.
    // Any extra is refunded.
    ctx.funds
        .insert(output.clone().into_inner())?
        .deduct(input.clone())
        .map_err(|e| anyhow!("insufficient input for swap: {e}"))?;

    // Save the updated pool reserves.
    for (pair, reserve) in reserves {
        RESERVES.save(ctx.storage, (&pair.base_denom, &pair.quote_denom), &reserve)?;
    }

    // Unlike `swap_exact_amount_in`, no need to check whether output is zero
    // here, because we already ensure it's non-zero.
    Ok(Response::new()
        .add_message(Message::transfer(ctx.sender, ctx.funds)?)
        .add_event(SwapExactAmountOut {
            user: ctx.sender,
            input,
            output: output.into_inner(),
        })?)
<<<<<<< HEAD
}

/// Match and fill orders using the uniform price auction strategy.
///
/// Implemented according to:
/// <https://motokodefi.substack.com/p/uniform-price-call-auctions-a-better>
#[cfg_attr(not(feature = "library"), grug::export)]
pub fn cron_execute(ctx: SudoCtx) -> anyhow::Result<Response> {
    let app_cfg = ctx.querier.query_dango_config()?;
    let mut oracle_querier = OracleQuerier::new_remote(app_cfg.addresses.oracle, ctx.querier);
    let mut account_querier = AccountQuerier::new(app_cfg.addresses.account_factory, ctx.querier);

    let mut events = EventBuilder::new();
    let mut refunds = BTreeMap::new();
    let mut volumes = HashMap::new();
    let mut volumes_by_username = HashMap::new();
    let mut fees = Coins::new();
    let mut fee_payments = BTreeMap::new();

    // Collect incoming orders and clear the temporary storage.
    let incoming_orders = INCOMING_ORDERS.drain(ctx.storage, None, None)?;

    // Add incoming orders to the persistent storage.
    for (order_key, order) in incoming_orders.values() {
        debug_assert!(
            order.created_at_block_height == ctx.block.height,
            "incoming order was created in a previous block! creation height: {}, current height: {}",
            order.created_at_block_height,
            ctx.block.height
        );

        LIMIT_ORDERS.save(ctx.storage, order_key.clone(), order)?;
    }

    // Find all the unique pairs that have received new orders in the block.
    let pairs_with_limit_orders = incoming_orders
        .into_values()
        .map(|((pair, ..), _)| pair)
        .collect::<BTreeSet<_>>();

    // Find all the pairs that have market orders in the block.
    let pairs_with_market_orders = MARKET_ORDERS
        .keys(ctx.storage, None, None, IterationOrder::Ascending)
        .map(|res| res.map(|(pair, ..)| pair))
        .collect::<StdResult<BTreeSet<_>>>()?;

    // Loop through the pairs that have received new orders in the block.
    // Match and clear the orders for each of them.
    // TODO: spawn a thread for each pair to process them in parallel.
    for (base_denom, quote_denom) in pairs_with_limit_orders.union(&pairs_with_market_orders) {
        clear_orders_of_pair(
            ctx.storage,
            ctx.block.height,
            app_cfg.addresses.dex,
            &mut oracle_querier,
            &mut account_querier,
            app_cfg.maker_fee_rate.into_inner(),
            app_cfg.taker_fee_rate.into_inner(),
            base_denom.clone(),
            quote_denom.clone(),
            &mut events,
            &mut refunds,
            &mut fees,
            &mut fee_payments,
            &mut volumes,
            &mut volumes_by_username,
        )?;
    }

    // Save the updated volumes.
    for (address, volume) in volumes {
        VOLUMES.save(ctx.storage, (&address, ctx.block.timestamp), &volume)?;
        // TODO: purge volume data that are too old.
    }

    for (username, volume) in volumes_by_username {
        VOLUMES_BY_USER.save(ctx.storage, (&username, ctx.block.timestamp), &volume)?;
        // TODO: purge volume data that are too old.
    }

    Ok(Response::new()
        .may_add_message(if !refunds.is_empty() {
            Some(Message::batch_transfer(refunds)?)
        } else {
            None
        })
        .may_add_message(if !fee_payments.is_empty() {
            Some(Message::execute(
                app_cfg.addresses.taxman,
                &taxman::ExecuteMsg::Pay {
                    ty: FeeType::Trade,
                    payments: fee_payments,
                },
                fees,
            )?)
        } else {
            None
        })
        .add_events(events)?)
}

#[inline]
fn clear_orders_of_pair(
    storage: &mut dyn Storage,
    current_block_height: u64,
    dex_addr: Addr,
    oracle_querier: &mut OracleQuerier,
    account_querier: &mut AccountQuerier,
    maker_fee_rate: Udec128,
    taker_fee_rate: Udec128,
    base_denom: Denom,
    quote_denom: Denom,
    events: &mut EventBuilder,
    refunds: &mut BTreeMap<Addr, Coins>,
    fees: &mut Coins,
    fee_payments: &mut BTreeMap<Addr, Coins>,
    volumes: &mut HashMap<Addr, Uint128>,
    volumes_by_username: &mut HashMap<Username, Uint128>,
) -> anyhow::Result<()> {
    // Create iterators over user orders.
    //
    // Iterate BUY orders from the highest price to the lowest.
    // Iterate SELL orders from the lowest price to the highest.
    let bid_iter = LIMIT_ORDERS
        .prefix((base_denom.clone(), quote_denom.clone()))
        .append(Direction::Bid)
        .range(storage, None, None, IterationOrder::Descending);
    let ask_iter = LIMIT_ORDERS
        .prefix((base_denom.clone(), quote_denom.clone()))
        .append(Direction::Ask)
        .range(storage, None, None, IterationOrder::Ascending);

    // Create iterators over passive orders.
    //
    // If the pool doesn't have passive liquidity (reserve is `None`), simply
    // use empty iterators.
    let reserve = RESERVES.may_load(storage, (&base_denom, &quote_denom))?;
    let (passive_bid_iter, passive_ask_iter) = match &reserve {
        Some(reserve) => {
            // Create the passive liquidity orders if the pair has a pool.
            let pair = PAIRS.load(storage, (&base_denom, &quote_denom))?;
            pair.reflect_curve(base_denom.clone(), quote_denom.clone(), reserve)?
        },
        None => (Box::new(iter::empty()) as _, Box::new(iter::empty()) as _),
    };

    // Merge the orders from users and from the passive pool.
    let mut merged_bid_iter = MergedOrders::new(
        bid_iter,
        passive_bid_iter,
        IterationOrder::Descending,
        dex_addr,
    )
    .peekable();
    let mut merged_ask_iter = MergedOrders::new(
        ask_iter,
        passive_ask_iter,
        IterationOrder::Ascending,
        dex_addr,
    )
    .peekable();

    // Match bid market orders against resting ask limit orders and vice versa.
    // We match market orders in a first in, first out manner based on the order
    // id.
    let mut market_bids = MARKET_ORDERS
        .prefix((base_denom.clone(), quote_denom.clone()))
        .append(Direction::Bid)
        .range(storage, None, None, IterationOrder::Ascending)
        .peekable();

    let mut market_asks = MARKET_ORDERS
        .prefix((base_denom.clone(), quote_denom.clone()))
        .append(Direction::Ask)
        .range(storage, None, None, IterationOrder::Ascending)
        .peekable();

    let market_order_filling_outcomes = match_market_orders(
        &mut market_bids,
        &mut merged_ask_iter,
        Direction::Bid,
        maker_fee_rate,
        taker_fee_rate,
        current_block_height,
    )?
    .into_iter()
    .chain(match_market_orders(
        &mut market_asks,
        &mut merged_bid_iter,
        Direction::Ask,
        maker_fee_rate,
        taker_fee_rate,
        current_block_height,
    )?);

    // Run the order matching algorithm.
    let MatchingOutcome {
        range,
        volume,
        bids,
        asks,
    } = match_limit_orders(merged_bid_iter, merged_ask_iter)?;

    // If matching orders were found, then we need to fill the orders. All orders
    // are filles at the clearing price.
    let limit_order_matching_filling_outcomes = if let Some((lower_price, higher_price)) = range {
        // Choose the clearing price. Any price within `range` gives the same
        // volume (measured in the base asset). We can either take
        //
        // - the lower end,
        // - the higher end, or
        // - the midpoint of the range.
        //
        // Here we choose the midpoint.
        let clearing_price = lower_price.checked_add(higher_price)?.checked_mul(HALF)?;

        events.push(OrdersMatched {
            base_denom: base_denom.clone(),
            quote_denom: quote_denom.clone(),
            clearing_price,
            volume,
        })?;

        fill_orders(
            bids,
            asks,
            clearing_price,
            volume,
            current_block_height,
            maker_fee_rate,
            taker_fee_rate,
        )?
        .into_iter()
        .map(|outcome| (outcome, clearing_price))
        .collect::<Vec<_>>()
    } else {
        vec![]
    };

    // Loop over all unmatched market orders and refund the users
    for res in market_bids {
        let (_, market_order) = res?;

        refunds.insert(
            market_order.user,
            coins! { quote_denom.clone() => market_order.amount },
        );
    }
    for res in market_asks {
        let (_, market_order) = res?;
        refunds.insert(
            market_order.user,
            coins! { base_denom.clone() => market_order.amount },
        );
    }

    // Clear the market orders from the storage since they should not be persist to the next block
    MARKET_ORDERS
        .prefix((base_denom.clone(), quote_denom.clone()))
        .clear(storage, None, None);

    // Track the inflows and outflows of the dex.
    let mut inflows = Coins::new();
    let mut outflows = Coins::new();

    // Handle order filling outcomes for the user placed orders.
    for (
        FillingOutcome {
            order_direction,
            order_price,
            order_id,
            order,
            filled,
            cleared,
            refund_base,
            refund_quote,
            fee_base,
            fee_quote,
        },
        clearing_price,
    ) in market_order_filling_outcomes
        .map(|outcome| {
            let price = outcome.order_price;
            (outcome, price)
        })
        .chain(limit_order_matching_filling_outcomes)
    {
        update_trading_volumes(
            storage,
            oracle_querier,
            account_querier,
            &base_denom,
            filled,
            order.user(),
            volumes,
            volumes_by_username,
        )?;

        if order.user() == dex_addr {
            // The order only exists in the storage if it's not owned by the dex, since
            // the passive orders are "virtual". If it is virtual, we need to update the
            // reserve.

            match order_direction {
                Direction::Bid => {
                    inflows.insert(Coin {
                        denom: base_denom.clone(),
                        amount: filled,
                    })?;
                    outflows.insert(Coin {
                        denom: quote_denom.clone(),
                        amount: filled.checked_mul_dec_floor(clearing_price)?,
                    })?;
                },
                Direction::Ask => {
                    inflows.insert(Coin {
                        denom: quote_denom.clone(),
                        amount: refund_quote,
                    })?;
                    outflows.insert(Coin {
                        denom: base_denom.clone(),
                        amount: filled,
                    })?;
                },
            }
        } else {
            let refund = Coins::try_from([
                Coin {
                    denom: base_denom.clone(),
                    amount: refund_base,
                },
                Coin {
                    denom: quote_denom.clone(),
                    amount: refund_quote,
                },
            ])?;

            refunds
                .entry(order.user())
                .or_default()
                .insert_many(refund.clone())?;

            // Handle fees.
            if fee_base.is_non_zero() {
                fees.insert(Coin::new(base_denom.clone(), fee_base)?)?;
                fee_payments
                    .entry(order.user())
                    .or_default()
                    .insert(Coin::new(base_denom.clone(), fee_base)?)?;
            }

            if fee_quote.is_non_zero() {
                fees.insert(Coin::new(quote_denom.clone(), fee_quote)?)?;
                fee_payments
                    .entry(order.user())
                    .or_default()
                    .insert(Coin::new(quote_denom.clone(), fee_quote)?)?;
            }

            // Include fee information in the event
            let fee = if fee_base.is_non_zero() {
                Some(Coin {
                    denom: base_denom.clone(),
                    amount: fee_base,
                })
            } else if fee_quote.is_non_zero() {
                Some(Coin {
                    denom: quote_denom.clone(),
                    amount: fee_quote,
                })
            } else {
                None
            };

            // Emit event for filled user orders to be used by the frontend
            events.push(OrderFilled {
                user: order.user(),
                order_id,
                clearing_price,
                filled,
                refund,
                fee,
                cleared,
                base_denom: base_denom.clone(),
                quote_denom: quote_denom.clone(),
                direction: order_direction,
            })?;

            match order {
                Order::Limit(limit_order) => {
                    if cleared {
                        // Remove the order from the storage if it was fully filled
                        LIMIT_ORDERS.remove(
                            storage,
                            (
                                (base_denom.clone(), quote_denom.clone()),
                                order_direction,
                                order_price,
                                order_id,
                            ),
                        )?;
                    } else {
                        LIMIT_ORDERS.save(
                            storage,
                            (
                                (base_denom.clone(), quote_denom.clone()),
                                order_direction,
                                order_price,
                                order_id,
                            ),
                            &limit_order,
                        )?;
                    }
                },
                Order::Market(_) => {},
            }
        }
    }

    // Update the pool reserve.
    if inflows.is_non_empty() || outflows.is_non_empty() {
        RESERVES.update(storage, (&base_denom, &quote_denom), |mut reserve| {
            for inflow in inflows {
                reserve.checked_add(&inflow)?;
            }

            for outflow in outflows {
                reserve.checked_sub(&outflow)?;
            }

            Ok::<_, StdError>(reserve)
        })?;
    }

    Ok(())
}

/// Updates trading volumes for both user addresses and usernames
fn update_trading_volumes(
    storage: &mut dyn Storage,
    oracle_querier: &mut OracleQuerier,
    account_querier: &mut AccountQuerier,
    base_denom: &Denom,
    filled: Uint128,
    order_user: Addr,
    volumes: &mut HashMap<Addr, Uint128>,
    volumes_by_username: &mut HashMap<Username, Uint128>,
) -> anyhow::Result<()> {
    // Calculate the vo lume in USD for the filled order
    let base_asset_price = match oracle_querier.query_price(base_denom, None) {
        Ok(price) => Ok(price),
        Err(e) => {
            println!("error: {:?}", e);
            Err(e)
        },
    }?;
    let new_volume = base_asset_price.value_of_unit_amount(filled)?.into_int();

    // Record trading volume for the user's address
    {
        match volumes.entry(order_user) {
            Entry::Occupied(mut v) => {
                v.get_mut().checked_add_assign(new_volume)?;
            },
            Entry::Vacant(v) => {
                let volume = VOLUMES
                    .prefix(&order_user)
                    .values(storage, None, None, IterationOrder::Descending)
                    .next()
                    .transpose()?
                    .unwrap_or(Uint128::ZERO)
                    .checked_add(new_volume)?;

                v.insert(volume);
            },
        }
    }

    // Record trading volume for the user's username, if the trader is a
    // single-signature account (skip for multisig accounts).
    if let Some(username) = account_querier
        .query_account(order_user)?
        .and_then(|account| account.params.owner())
    {
        match volumes_by_username.entry(username.clone()) {
            Entry::Occupied(mut v) => {
                v.get_mut().checked_add_assign(new_volume)?;
            },
            Entry::Vacant(v) => {
                let volume = VOLUMES_BY_USER
                    .prefix(username)
                    .values(storage, None, None, IterationOrder::Descending)
                    .next()
                    .transpose()?
                    .unwrap_or(Uint128::ZERO)
                    .checked_add(new_volume)?;

                v.insert(volume);
            },
        }
    }

    Ok(())
=======
>>>>>>> 6bb38bf7
}<|MERGE_RESOLUTION|>--- conflicted
+++ resolved
@@ -2,31 +2,14 @@
 mod order_creation;
 
 use {
-<<<<<<< HEAD
-    crate::{
-        FillingOutcome, INCOMING_ORDERS, LIMIT_ORDERS, MARKET_ORDERS, MatchingOutcome,
-        MergedOrders, Order, PAIRS, PassiveLiquidityPool, RESERVES, VOLUMES, VOLUMES_BY_USER, core,
-        fill_orders, match_limit_orders, match_market_orders,
-    },
-    anyhow::{anyhow, ensure},
-    dango_account_factory::AccountQuerier,
-    dango_oracle::OracleQuerier,
-=======
     crate::{PAIRS, PassiveLiquidityPool, RESERVES, core},
     anyhow::{anyhow, ensure},
->>>>>>> 6bb38bf7
     dango_types::{
         bank,
         dex::{
-<<<<<<< HEAD
-            CancelOrderRequest, CreateLimitOrderRequest, CreateMarketOrderRequest, Direction,
-            ExecuteMsg, InstantiateMsg, LP_NAMESPACE, NAMESPACE, OrderFilled, OrdersMatched,
-            PairId, PairUpdate, PairUpdated, SwapExactAmountIn, SwapExactAmountOut,
-=======
             CancelOrderRequest, CreateLimitOrderRequest, CreateMarketOrderRequest, ExecuteMsg,
             InstantiateMsg, LP_NAMESPACE, NAMESPACE, PairId, PairUpdate, PairUpdated,
             SwapExactAmountIn, SwapExactAmountOut,
->>>>>>> 6bb38bf7
         },
     },
     grug::{
@@ -344,510 +327,4 @@
             input,
             output: output.into_inner(),
         })?)
-<<<<<<< HEAD
-}
-
-/// Match and fill orders using the uniform price auction strategy.
-///
-/// Implemented according to:
-/// <https://motokodefi.substack.com/p/uniform-price-call-auctions-a-better>
-#[cfg_attr(not(feature = "library"), grug::export)]
-pub fn cron_execute(ctx: SudoCtx) -> anyhow::Result<Response> {
-    let app_cfg = ctx.querier.query_dango_config()?;
-    let mut oracle_querier = OracleQuerier::new_remote(app_cfg.addresses.oracle, ctx.querier);
-    let mut account_querier = AccountQuerier::new(app_cfg.addresses.account_factory, ctx.querier);
-
-    let mut events = EventBuilder::new();
-    let mut refunds = BTreeMap::new();
-    let mut volumes = HashMap::new();
-    let mut volumes_by_username = HashMap::new();
-    let mut fees = Coins::new();
-    let mut fee_payments = BTreeMap::new();
-
-    // Collect incoming orders and clear the temporary storage.
-    let incoming_orders = INCOMING_ORDERS.drain(ctx.storage, None, None)?;
-
-    // Add incoming orders to the persistent storage.
-    for (order_key, order) in incoming_orders.values() {
-        debug_assert!(
-            order.created_at_block_height == ctx.block.height,
-            "incoming order was created in a previous block! creation height: {}, current height: {}",
-            order.created_at_block_height,
-            ctx.block.height
-        );
-
-        LIMIT_ORDERS.save(ctx.storage, order_key.clone(), order)?;
-    }
-
-    // Find all the unique pairs that have received new orders in the block.
-    let pairs_with_limit_orders = incoming_orders
-        .into_values()
-        .map(|((pair, ..), _)| pair)
-        .collect::<BTreeSet<_>>();
-
-    // Find all the pairs that have market orders in the block.
-    let pairs_with_market_orders = MARKET_ORDERS
-        .keys(ctx.storage, None, None, IterationOrder::Ascending)
-        .map(|res| res.map(|(pair, ..)| pair))
-        .collect::<StdResult<BTreeSet<_>>>()?;
-
-    // Loop through the pairs that have received new orders in the block.
-    // Match and clear the orders for each of them.
-    // TODO: spawn a thread for each pair to process them in parallel.
-    for (base_denom, quote_denom) in pairs_with_limit_orders.union(&pairs_with_market_orders) {
-        clear_orders_of_pair(
-            ctx.storage,
-            ctx.block.height,
-            app_cfg.addresses.dex,
-            &mut oracle_querier,
-            &mut account_querier,
-            app_cfg.maker_fee_rate.into_inner(),
-            app_cfg.taker_fee_rate.into_inner(),
-            base_denom.clone(),
-            quote_denom.clone(),
-            &mut events,
-            &mut refunds,
-            &mut fees,
-            &mut fee_payments,
-            &mut volumes,
-            &mut volumes_by_username,
-        )?;
-    }
-
-    // Save the updated volumes.
-    for (address, volume) in volumes {
-        VOLUMES.save(ctx.storage, (&address, ctx.block.timestamp), &volume)?;
-        // TODO: purge volume data that are too old.
-    }
-
-    for (username, volume) in volumes_by_username {
-        VOLUMES_BY_USER.save(ctx.storage, (&username, ctx.block.timestamp), &volume)?;
-        // TODO: purge volume data that are too old.
-    }
-
-    Ok(Response::new()
-        .may_add_message(if !refunds.is_empty() {
-            Some(Message::batch_transfer(refunds)?)
-        } else {
-            None
-        })
-        .may_add_message(if !fee_payments.is_empty() {
-            Some(Message::execute(
-                app_cfg.addresses.taxman,
-                &taxman::ExecuteMsg::Pay {
-                    ty: FeeType::Trade,
-                    payments: fee_payments,
-                },
-                fees,
-            )?)
-        } else {
-            None
-        })
-        .add_events(events)?)
-}
-
-#[inline]
-fn clear_orders_of_pair(
-    storage: &mut dyn Storage,
-    current_block_height: u64,
-    dex_addr: Addr,
-    oracle_querier: &mut OracleQuerier,
-    account_querier: &mut AccountQuerier,
-    maker_fee_rate: Udec128,
-    taker_fee_rate: Udec128,
-    base_denom: Denom,
-    quote_denom: Denom,
-    events: &mut EventBuilder,
-    refunds: &mut BTreeMap<Addr, Coins>,
-    fees: &mut Coins,
-    fee_payments: &mut BTreeMap<Addr, Coins>,
-    volumes: &mut HashMap<Addr, Uint128>,
-    volumes_by_username: &mut HashMap<Username, Uint128>,
-) -> anyhow::Result<()> {
-    // Create iterators over user orders.
-    //
-    // Iterate BUY orders from the highest price to the lowest.
-    // Iterate SELL orders from the lowest price to the highest.
-    let bid_iter = LIMIT_ORDERS
-        .prefix((base_denom.clone(), quote_denom.clone()))
-        .append(Direction::Bid)
-        .range(storage, None, None, IterationOrder::Descending);
-    let ask_iter = LIMIT_ORDERS
-        .prefix((base_denom.clone(), quote_denom.clone()))
-        .append(Direction::Ask)
-        .range(storage, None, None, IterationOrder::Ascending);
-
-    // Create iterators over passive orders.
-    //
-    // If the pool doesn't have passive liquidity (reserve is `None`), simply
-    // use empty iterators.
-    let reserve = RESERVES.may_load(storage, (&base_denom, &quote_denom))?;
-    let (passive_bid_iter, passive_ask_iter) = match &reserve {
-        Some(reserve) => {
-            // Create the passive liquidity orders if the pair has a pool.
-            let pair = PAIRS.load(storage, (&base_denom, &quote_denom))?;
-            pair.reflect_curve(base_denom.clone(), quote_denom.clone(), reserve)?
-        },
-        None => (Box::new(iter::empty()) as _, Box::new(iter::empty()) as _),
-    };
-
-    // Merge the orders from users and from the passive pool.
-    let mut merged_bid_iter = MergedOrders::new(
-        bid_iter,
-        passive_bid_iter,
-        IterationOrder::Descending,
-        dex_addr,
-    )
-    .peekable();
-    let mut merged_ask_iter = MergedOrders::new(
-        ask_iter,
-        passive_ask_iter,
-        IterationOrder::Ascending,
-        dex_addr,
-    )
-    .peekable();
-
-    // Match bid market orders against resting ask limit orders and vice versa.
-    // We match market orders in a first in, first out manner based on the order
-    // id.
-    let mut market_bids = MARKET_ORDERS
-        .prefix((base_denom.clone(), quote_denom.clone()))
-        .append(Direction::Bid)
-        .range(storage, None, None, IterationOrder::Ascending)
-        .peekable();
-
-    let mut market_asks = MARKET_ORDERS
-        .prefix((base_denom.clone(), quote_denom.clone()))
-        .append(Direction::Ask)
-        .range(storage, None, None, IterationOrder::Ascending)
-        .peekable();
-
-    let market_order_filling_outcomes = match_market_orders(
-        &mut market_bids,
-        &mut merged_ask_iter,
-        Direction::Bid,
-        maker_fee_rate,
-        taker_fee_rate,
-        current_block_height,
-    )?
-    .into_iter()
-    .chain(match_market_orders(
-        &mut market_asks,
-        &mut merged_bid_iter,
-        Direction::Ask,
-        maker_fee_rate,
-        taker_fee_rate,
-        current_block_height,
-    )?);
-
-    // Run the order matching algorithm.
-    let MatchingOutcome {
-        range,
-        volume,
-        bids,
-        asks,
-    } = match_limit_orders(merged_bid_iter, merged_ask_iter)?;
-
-    // If matching orders were found, then we need to fill the orders. All orders
-    // are filles at the clearing price.
-    let limit_order_matching_filling_outcomes = if let Some((lower_price, higher_price)) = range {
-        // Choose the clearing price. Any price within `range` gives the same
-        // volume (measured in the base asset). We can either take
-        //
-        // - the lower end,
-        // - the higher end, or
-        // - the midpoint of the range.
-        //
-        // Here we choose the midpoint.
-        let clearing_price = lower_price.checked_add(higher_price)?.checked_mul(HALF)?;
-
-        events.push(OrdersMatched {
-            base_denom: base_denom.clone(),
-            quote_denom: quote_denom.clone(),
-            clearing_price,
-            volume,
-        })?;
-
-        fill_orders(
-            bids,
-            asks,
-            clearing_price,
-            volume,
-            current_block_height,
-            maker_fee_rate,
-            taker_fee_rate,
-        )?
-        .into_iter()
-        .map(|outcome| (outcome, clearing_price))
-        .collect::<Vec<_>>()
-    } else {
-        vec![]
-    };
-
-    // Loop over all unmatched market orders and refund the users
-    for res in market_bids {
-        let (_, market_order) = res?;
-
-        refunds.insert(
-            market_order.user,
-            coins! { quote_denom.clone() => market_order.amount },
-        );
-    }
-    for res in market_asks {
-        let (_, market_order) = res?;
-        refunds.insert(
-            market_order.user,
-            coins! { base_denom.clone() => market_order.amount },
-        );
-    }
-
-    // Clear the market orders from the storage since they should not be persist to the next block
-    MARKET_ORDERS
-        .prefix((base_denom.clone(), quote_denom.clone()))
-        .clear(storage, None, None);
-
-    // Track the inflows and outflows of the dex.
-    let mut inflows = Coins::new();
-    let mut outflows = Coins::new();
-
-    // Handle order filling outcomes for the user placed orders.
-    for (
-        FillingOutcome {
-            order_direction,
-            order_price,
-            order_id,
-            order,
-            filled,
-            cleared,
-            refund_base,
-            refund_quote,
-            fee_base,
-            fee_quote,
-        },
-        clearing_price,
-    ) in market_order_filling_outcomes
-        .map(|outcome| {
-            let price = outcome.order_price;
-            (outcome, price)
-        })
-        .chain(limit_order_matching_filling_outcomes)
-    {
-        update_trading_volumes(
-            storage,
-            oracle_querier,
-            account_querier,
-            &base_denom,
-            filled,
-            order.user(),
-            volumes,
-            volumes_by_username,
-        )?;
-
-        if order.user() == dex_addr {
-            // The order only exists in the storage if it's not owned by the dex, since
-            // the passive orders are "virtual". If it is virtual, we need to update the
-            // reserve.
-
-            match order_direction {
-                Direction::Bid => {
-                    inflows.insert(Coin {
-                        denom: base_denom.clone(),
-                        amount: filled,
-                    })?;
-                    outflows.insert(Coin {
-                        denom: quote_denom.clone(),
-                        amount: filled.checked_mul_dec_floor(clearing_price)?,
-                    })?;
-                },
-                Direction::Ask => {
-                    inflows.insert(Coin {
-                        denom: quote_denom.clone(),
-                        amount: refund_quote,
-                    })?;
-                    outflows.insert(Coin {
-                        denom: base_denom.clone(),
-                        amount: filled,
-                    })?;
-                },
-            }
-        } else {
-            let refund = Coins::try_from([
-                Coin {
-                    denom: base_denom.clone(),
-                    amount: refund_base,
-                },
-                Coin {
-                    denom: quote_denom.clone(),
-                    amount: refund_quote,
-                },
-            ])?;
-
-            refunds
-                .entry(order.user())
-                .or_default()
-                .insert_many(refund.clone())?;
-
-            // Handle fees.
-            if fee_base.is_non_zero() {
-                fees.insert(Coin::new(base_denom.clone(), fee_base)?)?;
-                fee_payments
-                    .entry(order.user())
-                    .or_default()
-                    .insert(Coin::new(base_denom.clone(), fee_base)?)?;
-            }
-
-            if fee_quote.is_non_zero() {
-                fees.insert(Coin::new(quote_denom.clone(), fee_quote)?)?;
-                fee_payments
-                    .entry(order.user())
-                    .or_default()
-                    .insert(Coin::new(quote_denom.clone(), fee_quote)?)?;
-            }
-
-            // Include fee information in the event
-            let fee = if fee_base.is_non_zero() {
-                Some(Coin {
-                    denom: base_denom.clone(),
-                    amount: fee_base,
-                })
-            } else if fee_quote.is_non_zero() {
-                Some(Coin {
-                    denom: quote_denom.clone(),
-                    amount: fee_quote,
-                })
-            } else {
-                None
-            };
-
-            // Emit event for filled user orders to be used by the frontend
-            events.push(OrderFilled {
-                user: order.user(),
-                order_id,
-                clearing_price,
-                filled,
-                refund,
-                fee,
-                cleared,
-                base_denom: base_denom.clone(),
-                quote_denom: quote_denom.clone(),
-                direction: order_direction,
-            })?;
-
-            match order {
-                Order::Limit(limit_order) => {
-                    if cleared {
-                        // Remove the order from the storage if it was fully filled
-                        LIMIT_ORDERS.remove(
-                            storage,
-                            (
-                                (base_denom.clone(), quote_denom.clone()),
-                                order_direction,
-                                order_price,
-                                order_id,
-                            ),
-                        )?;
-                    } else {
-                        LIMIT_ORDERS.save(
-                            storage,
-                            (
-                                (base_denom.clone(), quote_denom.clone()),
-                                order_direction,
-                                order_price,
-                                order_id,
-                            ),
-                            &limit_order,
-                        )?;
-                    }
-                },
-                Order::Market(_) => {},
-            }
-        }
-    }
-
-    // Update the pool reserve.
-    if inflows.is_non_empty() || outflows.is_non_empty() {
-        RESERVES.update(storage, (&base_denom, &quote_denom), |mut reserve| {
-            for inflow in inflows {
-                reserve.checked_add(&inflow)?;
-            }
-
-            for outflow in outflows {
-                reserve.checked_sub(&outflow)?;
-            }
-
-            Ok::<_, StdError>(reserve)
-        })?;
-    }
-
-    Ok(())
-}
-
-/// Updates trading volumes for both user addresses and usernames
-fn update_trading_volumes(
-    storage: &mut dyn Storage,
-    oracle_querier: &mut OracleQuerier,
-    account_querier: &mut AccountQuerier,
-    base_denom: &Denom,
-    filled: Uint128,
-    order_user: Addr,
-    volumes: &mut HashMap<Addr, Uint128>,
-    volumes_by_username: &mut HashMap<Username, Uint128>,
-) -> anyhow::Result<()> {
-    // Calculate the vo lume in USD for the filled order
-    let base_asset_price = match oracle_querier.query_price(base_denom, None) {
-        Ok(price) => Ok(price),
-        Err(e) => {
-            println!("error: {:?}", e);
-            Err(e)
-        },
-    }?;
-    let new_volume = base_asset_price.value_of_unit_amount(filled)?.into_int();
-
-    // Record trading volume for the user's address
-    {
-        match volumes.entry(order_user) {
-            Entry::Occupied(mut v) => {
-                v.get_mut().checked_add_assign(new_volume)?;
-            },
-            Entry::Vacant(v) => {
-                let volume = VOLUMES
-                    .prefix(&order_user)
-                    .values(storage, None, None, IterationOrder::Descending)
-                    .next()
-                    .transpose()?
-                    .unwrap_or(Uint128::ZERO)
-                    .checked_add(new_volume)?;
-
-                v.insert(volume);
-            },
-        }
-    }
-
-    // Record trading volume for the user's username, if the trader is a
-    // single-signature account (skip for multisig accounts).
-    if let Some(username) = account_querier
-        .query_account(order_user)?
-        .and_then(|account| account.params.owner())
-    {
-        match volumes_by_username.entry(username.clone()) {
-            Entry::Occupied(mut v) => {
-                v.get_mut().checked_add_assign(new_volume)?;
-            },
-            Entry::Vacant(v) => {
-                let volume = VOLUMES_BY_USER
-                    .prefix(username)
-                    .values(storage, None, None, IterationOrder::Descending)
-                    .next()
-                    .transpose()?
-                    .unwrap_or(Uint128::ZERO)
-                    .checked_add(new_volume)?;
-
-                v.insert(volume);
-            },
-        }
-    }
-
-    Ok(())
-=======
->>>>>>> 6bb38bf7
 }