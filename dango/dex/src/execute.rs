mod order_cancellation;
mod order_creation;

use {
    crate::{
<<<<<<< HEAD
        FillingOutcome, INCOMING_ORDERS, LIMIT_ORDERS, MatchingOutcome, PAIRS,
        PassiveLiquidityPool, RESERVES, VOLUMES, VOLUMES_BY_USER, core, fill_orders, match_orders,
    },
    anyhow::{anyhow, ensure},
=======
        FillingOutcome, INCOMING_ORDERS, MatchingOutcome, MergedOrders, NEXT_ORDER_ID, ORDERS,
        Order, PAIRS, PassiveLiquidityPool, RESERVES, VOLUMES, VOLUMES_BY_USER, core, fill_orders,
        match_orders,
    },
    anyhow::{anyhow, bail, ensure},
    dango_account_factory::AccountQuerier,
>>>>>>> c4b5047a
    dango_oracle::OracleQuerier,
    dango_types::{
        DangoQuerier,
        account_factory::Username,
        bank,
        dex::{
            CancelOrderRequest, CreateLimitOrderRequest, CreateMarketOrderRequest, Direction,
            ExecuteMsg, InstantiateMsg, LP_NAMESPACE, NAMESPACE, OrderFilled, OrdersMatched,
            PairId, PairUpdate, PairUpdated, SwapExactAmountIn, SwapExactAmountOut,
        },
        taxman::{self, FeeType},
    },
    grug::{
        Addr, Coin, CoinPair, Coins, Denom, EventBuilder, GENESIS_SENDER, Inner, IsZero, Message,
<<<<<<< HEAD
        MutableCtx, NonZero, Number, NumberConst, Order as IterationOrder, QuerierExt,
        QuerierWrapper, Response, Storage, StorageQuerier, SudoCtx, Udec128, Uint128, UniqueVec,
=======
        MultiplyFraction, MutableCtx, NonZero, Number, NumberConst, Order as IterationOrder,
        QuerierExt, Response, StdError, StdResult, Storage, SudoCtx, Udec128, Uint128, UniqueVec,
        coins,
    },
    std::{
        collections::{BTreeMap, BTreeSet, HashMap, hash_map::Entry},
        iter,
>>>>>>> c4b5047a
    },
};

const HALF: Udec128 = Udec128::new_percent(50);

#[cfg_attr(not(feature = "library"), grug::export)]
pub fn instantiate(ctx: MutableCtx, msg: InstantiateMsg) -> anyhow::Result<Response> {
    batch_update_pairs(ctx, msg.pairs)
}

#[cfg_attr(not(feature = "library"), grug::export)]
pub fn execute(ctx: MutableCtx, msg: ExecuteMsg) -> anyhow::Result<Response> {
    match msg {
        ExecuteMsg::BatchUpdatePairs(updates) => batch_update_pairs(ctx, updates),
        ExecuteMsg::BatchUpdateOrders {
            creates_market,
            creates_limit,
            cancels,
        } => batch_update_orders(ctx, creates_market, creates_limit, cancels),
        ExecuteMsg::ProvideLiquidity {
            base_denom,
            quote_denom,
        } => provide_liquidity(ctx, base_denom, quote_denom),
        ExecuteMsg::WithdrawLiquidity {
            base_denom,
            quote_denom,
        } => withdraw_liquidity(ctx, base_denom, quote_denom),
        ExecuteMsg::SwapExactAmountIn {
            route,
            minimum_output,
        } => swap_exact_amount_in(ctx, route.into_inner(), minimum_output),
        ExecuteMsg::SwapExactAmountOut { route, output } => {
            swap_exact_amount_out(ctx, route.into_inner(), output)
        },
    }
}

#[inline]
fn batch_update_pairs(ctx: MutableCtx, updates: Vec<PairUpdate>) -> anyhow::Result<Response> {
    ensure!(
        ctx.sender == ctx.querier.query_owner()? || ctx.sender == GENESIS_SENDER,
        "only the owner can update a trading pair parameters"
    );

    let mut events = EventBuilder::with_capacity(updates.len());

    for update in updates {
        ensure!(
            update
                .params
                .lp_denom
                .starts_with(&[NAMESPACE.clone(), LP_NAMESPACE.clone()]),
            "LP token denom doesn't start with the correct prefix: `{}/{}/...`",
            NAMESPACE.as_ref(),
            LP_NAMESPACE.as_ref()
        );

        PAIRS.save(
            ctx.storage,
            (&update.base_denom, &update.quote_denom),
            &update.params,
        )?;

        events.push(PairUpdated {
            base_denom: update.base_denom,
            quote_denom: update.quote_denom,
        })?;
    }

    Ok(Response::new().add_events(events)?)
}

#[inline]
pub fn batch_update_orders(
    mut ctx: MutableCtx,
    creates_market: Vec<CreateMarketOrderRequest>,
    creates_limit: Vec<CreateLimitOrderRequest>,
    cancels: Option<CancelOrderRequest>,
) -> anyhow::Result<Response> {
    let mut deposits = Coins::new();
    let mut refunds = Coins::new();
    let mut events = EventBuilder::new();

<<<<<<< HEAD
    match cancels {
=======
    // --------------------------- 1. Cancel orders ----------------------------

    // First, collect all orders to be cancelled into memory.
    let orders_to_cancel = match cancels {
        // Cancel all orders.
        Some(OrderIds::All) => ORDERS
            .idx
            .user
            .prefix(ctx.sender)
            .range(ctx.storage, None, None, IterationOrder::Ascending)
            .map(|order| Ok((order?, false)))
            .chain(
                INCOMING_ORDERS
                    .prefix(ctx.sender)
                    .values(ctx.storage, None, None, IterationOrder::Ascending)
                    .map(|order| Ok((order?, true))),
            )
            .collect::<StdResult<Vec<_>>>()?,
>>>>>>> c4b5047a
        // Cancel selected orders.
        Some(CancelOrderRequest::Some(order_ids)) => {
            for order_id in order_ids {
                order_cancellation::cancel_order_from_user(
                    ctx.storage,
                    ctx.sender,
                    order_id,
                    &mut events,
                    &mut refunds,
                )?;
            }
        },
        // Cancel all orders.
        Some(CancelOrderRequest::All) => {
            order_cancellation::cancel_all_orders_from_user(
                ctx.storage,
                ctx.sender,
                &mut events,
                &mut refunds,
            )?;
        },
        // Do nothing.
        None => {},
    };

<<<<<<< HEAD
    for order in creates_market {
        order_creation::create_market_order(
            ctx.storage,
            ctx.sender,
            order,
            &mut events,
            &mut deposits,
        )?;
=======
    // Now, cancel the orders one by one.
    for ((order_key, order), is_incoming) in orders_to_cancel {
        let ((base_denom, quote_denom), direction, price, order_id) = &order_key;

        ensure!(
            ctx.sender == order.user,
            "only the user can cancel the order"
        );

        let refund = match direction {
            Direction::Bid => Coin {
                denom: quote_denom.clone(),
                amount: order.remaining.checked_mul_dec_floor(*price)?,
            },
            Direction::Ask => Coin {
                denom: base_denom.clone(),
                amount: order.remaining,
            },
        };

        refunds.insert(refund.clone())?;

        events.push(OrderCanceled {
            order_id: *order_id,
            remaining: order.remaining,
            refund,
        })?;

        if is_incoming {
            INCOMING_ORDERS.remove(ctx.storage, (ctx.sender, *order_id));
        } else {
            ORDERS.remove(ctx.storage, order_key)?;
        }
>>>>>>> c4b5047a
    }

    for order in creates_limit {
        order_creation::create_limit_order(
            ctx.storage,
            ctx.block.height,
            ctx.sender,
            order,
            &mut events,
            &mut deposits,
        )?;
    }

    // Compute the amount of tokens that should be sent back to the users.
    //
    // This equals the amount that user has sent to the contract, plus the
    // amount that are to be refunded from the cancelled orders, and the amount
    // that the user is supposed to deposit for creating the new orders.
    ctx.funds
        .insert_many(refunds)?
        .deduct_many(deposits)
        .map_err(|e| anyhow!("insufficient funds for batch updating orders: {e}"))?;

    Ok(Response::new()
        .add_message(Message::transfer(ctx.sender, ctx.funds)?)
        .add_events(events)?)
}

#[inline]
fn provide_liquidity(
    mut ctx: MutableCtx,
    base_denom: Denom,
    quote_denom: Denom,
) -> anyhow::Result<Response> {
    // Get the deposited funds.
    let deposit = ctx
        .funds
        .take_pair((base_denom.clone(), quote_denom.clone()))?;

    // The user must have not sent any funds other the base/quote denoms.
    ensure!(
        ctx.funds.is_empty(),
        "unexpected deposit: {}; expecting `{}` and `{}`",
        ctx.funds,
        base_denom,
        quote_denom
    );

    // Load the pair params.
    let pair = PAIRS.load(ctx.storage, (&base_denom, &quote_denom))?;

    // Load the current pool reserve. Default to empty if not found.
    let reserve = RESERVES
        .may_load(ctx.storage, (&base_denom, &quote_denom))?
        .map_or_else(
            || CoinPair::new_empty(base_denom.clone(), quote_denom.clone()),
            Ok,
        )?;

    // Query the LP token supply.
    let lp_token_supply = ctx.querier.query_supply(pair.lp_denom.clone())?;

    // Compute the amount of LP tokens to mint.
    let (reserve, lp_mint_amount) = pair.add_liquidity(reserve, lp_token_supply, deposit)?;

    // Save the updated pool reserve.
    RESERVES.save(ctx.storage, (&base_denom, &quote_denom), &reserve)?;

    Ok(Response::new().add_message({
        let bank = ctx.querier.query_bank()?;
        Message::execute(
            bank,
            &bank::ExecuteMsg::Mint {
                to: ctx.sender,
                coins: coins! { pair.lp_denom => lp_mint_amount },
            },
            Coins::new(), // No funds needed for minting
        )?
    }))
    // TODO: add event
}

/// Withdraw liquidity from a pool. The LP tokens must be sent with the message.
/// The underlying assets will be returned to the sender.
#[inline]
fn withdraw_liquidity(
    mut ctx: MutableCtx,
    base_denom: Denom,
    quote_denom: Denom,
) -> anyhow::Result<Response> {
    // Load the pair params.
    let pair = PAIRS.load(ctx.storage, (&base_denom, &quote_denom))?;

    // Load the current pool reserve.
    let reserve = RESERVES.load(ctx.storage, (&base_denom, &quote_denom))?;

    // Query the LP token supply.
    let lp_token_supply = ctx.querier.query_supply(pair.lp_denom.clone())?;

    // Get the sent LP tokens.
    let lp_burn_amount = ctx.funds.take(pair.lp_denom.clone()).amount;

    // The user must have not sent any funds other the LP token.
    ensure!(
        ctx.funds.is_empty(),
        "unexpected deposit: {}; expecting `{}`",
        ctx.funds,
        pair.lp_denom
    );

    // Calculate the amount of each asset to return
    let (reserve, refunds) = pair.remove_liquidity(reserve, lp_token_supply, lp_burn_amount)?;

    // Save the updated pool reserve.
    RESERVES.save(ctx.storage, (&base_denom, &quote_denom), &reserve)?;

    Ok(Response::new()
        .add_message({
            let bank = ctx.querier.query_bank()?;
            Message::execute(
                bank,
                &bank::ExecuteMsg::Burn {
                    from: ctx.contract,
                    coins: coins! { pair.lp_denom => lp_burn_amount },
                },
                Coins::new(), // No funds needed for burning
            )?
        })
        .add_message(Message::transfer(ctx.sender, refunds)?))
    // TODO: add events
}

#[inline]
fn swap_exact_amount_in(
    ctx: MutableCtx,
    route: UniqueVec<PairId>,
    minimum_output: Option<Uint128>,
) -> anyhow::Result<Response> {
    let input = ctx.funds.into_one_coin()?;
    let (reserves, output) = core::swap_exact_amount_in(ctx.storage, route, input.clone())?;

    // Ensure the output is above the minimum.
    // If not minimum is specified, the output should at least be greater than zero.
    if let Some(minimum_output) = minimum_output {
        ensure!(
            output.amount >= minimum_output,
            "output amount is below the minimum: {} < {}",
            output.amount,
            minimum_output
        );
    } else {
        ensure!(output.amount.is_non_zero(), "output amount is zero");
    }

    // Save the updated pool reserves.
    for (pair, reserve) in reserves {
        RESERVES.save(ctx.storage, (&pair.base_denom, &pair.quote_denom), &reserve)?;
    }

    Ok(Response::new()
        .add_message(Message::transfer(ctx.sender, output.clone())?)
        .add_event(SwapExactAmountIn {
            user: ctx.sender,
            input,
            output,
        })?)
}

#[inline]
fn swap_exact_amount_out(
    mut ctx: MutableCtx,
    route: UniqueVec<PairId>,
    output: NonZero<Coin>,
) -> anyhow::Result<Response> {
    let (reserves, input) = core::swap_exact_amount_out(ctx.storage, route, output.clone())?;

    // The user must have sent no less than the required input amount.
    // Any extra is refunded.
    ctx.funds
        .insert(output.clone().into_inner())?
        .deduct(input.clone())
        .map_err(|e| anyhow!("insufficient input for swap: {e}"))?;

    // Save the updated pool reserves.
    for (pair, reserve) in reserves {
        RESERVES.save(ctx.storage, (&pair.base_denom, &pair.quote_denom), &reserve)?;
    }

    // Unlike `swap_exact_amount_in`, no need to check whether output is zero
    // here, because we already ensure it's non-zero.
    Ok(Response::new()
        .add_message(Message::transfer(ctx.sender, ctx.funds)?)
        .add_event(SwapExactAmountOut {
            user: ctx.sender,
            input,
            output: output.into_inner(),
        })?)
}

/// Match and fill orders using the uniform price auction strategy.
///
/// Implemented according to:
/// <https://motokodefi.substack.com/p/uniform-price-call-auctions-a-better>
#[cfg_attr(not(feature = "library"), grug::export)]
pub fn cron_execute(ctx: SudoCtx) -> anyhow::Result<Response> {
    let app_cfg = ctx.querier.query_dango_config()?;
    let mut oracle_querier = OracleQuerier::new_remote(app_cfg.addresses.oracle, ctx.querier);
    let mut account_querier = AccountQuerier::new(app_cfg.addresses.account_factory, ctx.querier);

    let mut events = EventBuilder::new();
    let mut refunds = BTreeMap::new();
    let mut volumes = HashMap::new();
    let mut volumes_by_username = HashMap::new();
    let mut fees = Coins::new();
    let mut fee_payments = BTreeMap::new();

    // Collect incoming orders and clear the temporary storage.
    let incoming_orders = INCOMING_ORDERS.drain(ctx.storage, None, None)?;

    // Add incoming orders to the persistent storage.
    for (order_key, order) in incoming_orders.values() {
        debug_assert!(
            order.created_at_block_height == ctx.block.height,
            "incoming order was created in a previous block! creation height: {}, current height: {}",
            order.created_at_block_height,
            ctx.block.height
        );

        LIMIT_ORDERS.save(ctx.storage, order_key.clone(), order)?;
    }

    // Find all the unique pairs that have received new orders in the block.
    let pairs = incoming_orders
        .into_values()
        .map(|((pair, ..), _)| pair)
        .collect::<BTreeSet<_>>();

    // Loop through the pairs that have received new orders in the block.
    // Match and clear the orders for each of them.
    // TODO: spawn a thread for each pair to process them in parallel.
    for (base_denom, quote_denom) in pairs {
        clear_orders_of_pair(
            ctx.storage,
            ctx.block.height,
            app_cfg.addresses.dex,
            &mut oracle_querier,
            &mut account_querier,
            app_cfg.maker_fee_rate.into_inner(),
            app_cfg.taker_fee_rate.into_inner(),
            base_denom,
            quote_denom,
            &mut events,
            &mut refunds,
            &mut fees,
            &mut fee_payments,
            &mut volumes,
            &mut volumes_by_username,
        )?;
    }

    // Save the updated volumes.
    for (address, volume) in volumes {
        VOLUMES.save(ctx.storage, (&address, ctx.block.timestamp), &volume)?;
        // TODO: purge volume data that are too old.
    }

    for (username, volume) in volumes_by_username {
        VOLUMES_BY_USER.save(ctx.storage, (&username, ctx.block.timestamp), &volume)?;
        // TODO: purge volume data that are too old.
    }

    Ok(Response::new()
        .may_add_message(if !refunds.is_empty() {
            Some(Message::batch_transfer(refunds)?)
        } else {
            None
        })
        .may_add_message(if !fee_payments.is_empty() {
            Some(Message::execute(
                app_cfg.addresses.taxman,
                &taxman::ExecuteMsg::Pay {
                    ty: FeeType::Trade,
                    payments: fee_payments,
                },
                fees,
            )?)
        } else {
            None
        })
        .add_events(events)?)
}

#[inline]
fn clear_orders_of_pair(
    storage: &mut dyn Storage,
    current_block_height: u64,
    dex_addr: Addr,
    oracle_querier: &mut OracleQuerier,
    account_querier: &mut AccountQuerier,
    maker_fee_rate: Udec128,
    taker_fee_rate: Udec128,
    base_denom: Denom,
    quote_denom: Denom,
    events: &mut EventBuilder,
    refunds: &mut BTreeMap<Addr, Coins>,
    fees: &mut Coins,
    fee_payments: &mut BTreeMap<Addr, Coins>,
    volumes: &mut HashMap<Addr, Uint128>,
    volumes_by_username: &mut HashMap<Username, Uint128>,
) -> anyhow::Result<()> {
    // Create iterators over user orders.
    //
    // Iterate BUY orders from the highest price to the lowest.
    // Iterate SELL orders from the lowest price to the highest.
    let bid_iter = LIMIT_ORDERS
        .prefix((base_denom.clone(), quote_denom.clone()))
        .append(Direction::Bid)
        .range(storage, None, None, IterationOrder::Descending);
    let ask_iter = LIMIT_ORDERS
        .prefix((base_denom.clone(), quote_denom.clone()))
        .append(Direction::Ask)
        .range(storage, None, None, IterationOrder::Ascending);

    // Create iterators over passive orders.
    //
    // If the pool doesn't have passive liquidity (reserve is `None`), simply
    // use empty iterators.
    let reserve = RESERVES.may_load(storage, (&base_denom, &quote_denom))?;
    let (passive_bid_iter, passive_ask_iter) = match &reserve {
        Some(reserve) => {
            // Create the passive liquidity orders if the pair has a pool.
            let pair = PAIRS.load(storage, (&base_denom, &quote_denom))?;
            pair.reflect_curve(base_denom.clone(), quote_denom.clone(), reserve)?
        },
        None => (Box::new(iter::empty()) as _, Box::new(iter::empty()) as _),
    };

    // Merge the orders from users and from the passive pool.
    let merged_bid_iter = MergedOrders::new(
        bid_iter,
        passive_bid_iter,
        IterationOrder::Descending,
        dex_addr,
    );
    let merged_ask_iter = MergedOrders::new(
        ask_iter,
        passive_ask_iter,
        IterationOrder::Ascending,
        dex_addr,
    );

    // Run the order matching algorithm.
    let MatchingOutcome {
        range,
        volume,
        bids,
        asks,
    } = match_orders(merged_bid_iter, merged_ask_iter)?;

    // If no matching orders were found, then we're done with this pair.
    // Continue to the next pair.
    let Some((lower_price, higher_price)) = range else {
        return Ok(());
    };

    // Choose the clearing price. Any price within `range` gives the same
    // volume (measured in the base asset). We can either take
    //
    // - the lower end,
    // - the higher end, or
    // - the midpoint of the range.
    //
    // Here we choose the midpoint.
    let clearing_price = lower_price.checked_add(higher_price)?.checked_mul(HALF)?;

    events.push(OrdersMatched {
        base_denom: base_denom.clone(),
        quote_denom: quote_denom.clone(),
        clearing_price,
        volume,
    })?;

    let mut inflows = Coins::new();
    let mut outflows = Coins::new();

    // Handle order filling outcomes for the user placed orders.
    for FillingOutcome {
        order_direction,
        order_price,
        order_id,
        order,
        filled,
        cleared,
        refund_base,
        refund_quote,
        fee_base,
        fee_quote,
    } in fill_orders(
        bids,
        asks,
        clearing_price,
        volume,
        current_block_height,
        maker_fee_rate,
        taker_fee_rate,
    )? {
        update_trading_volumes(
            storage,
            oracle_querier,
            account_querier,
            &base_denom,
            filled,
            order.user,
            volumes,
            volumes_by_username,
        )?;

        if order.user == dex_addr {
            // The order only exists in the storage if it's not owned by the dex, since
            // the passive orders are "virtual". If it is virtual, we need to update the
            // reserve.
            match order_direction {
                Direction::Bid => {
                    inflows.insert(Coin {
                        denom: base_denom.clone(),
                        amount: filled,
                    })?;
                    outflows.insert(Coin {
                        denom: quote_denom.clone(),
                        amount: filled.checked_mul_dec_floor(clearing_price)?,
                    })?;
                },
                Direction::Ask => {
                    inflows.insert(Coin {
                        denom: quote_denom.clone(),
                        amount: refund_quote,
                    })?;
                    outflows.insert(Coin {
                        denom: base_denom.clone(),
                        amount: filled,
                    })?;
                },
            }
        } else {
            // Add refund to the refunds map
            let refund = Coins::try_from([
                Coin {
                    denom: base_denom.clone(),
                    amount: refund_base,
                },
                Coin {
                    denom: quote_denom.clone(),
                    amount: refund_quote,
                },
            ])?;

            refunds
                .entry(order.user)
                .or_default()
                .insert_many(refund.clone())?;

            // Handle fees.
            if fee_base.is_non_zero() {
                fees.insert(Coin::new(base_denom.clone(), fee_base)?)?;
                fee_payments
                    .entry(order.user)
                    .or_default()
                    .insert(Coin::new(base_denom.clone(), fee_base)?)?;
            }

            if fee_quote.is_non_zero() {
                fees.insert(Coin::new(quote_denom.clone(), fee_quote)?)?;
                fee_payments
                    .entry(order.user)
                    .or_default()
                    .insert(Coin::new(quote_denom.clone(), fee_quote)?)?;
            }

<<<<<<< HEAD
        if cleared {
            LIMIT_ORDERS.remove(
                storage,
                (
                    (base_denom.clone(), quote_denom.clone()),
                    order_direction,
                    order_price,
                    order_id,
                ),
            )?;
        } else {
            LIMIT_ORDERS.save(
                storage,
                (
                    (base_denom.clone(), quote_denom.clone()),
                    order_direction,
                    order_price,
                    order_id,
                ),
                &order,
            )?;
=======
            // Include fee information in the event
            let fee = if fee_base.is_non_zero() {
                Some(Coin {
                    denom: base_denom.clone(),
                    amount: fee_base,
                })
            } else if fee_quote.is_non_zero() {
                Some(Coin {
                    denom: quote_denom.clone(),
                    amount: fee_quote,
                })
            } else {
                None
            };

            // Emit event for filled user orders to be used by the frontend
            events.push(OrderFilled {
                user: order.user,
                order_id,
                clearing_price,
                filled,
                refund,
                fee,
                cleared,
                base_denom: base_denom.clone(),
                quote_denom: quote_denom.clone(),
                direction: order_direction,
            })?;

            if cleared {
                // Remove the order from the storage if it was fully filled
                ORDERS.remove(
                    storage,
                    (
                        (base_denom.clone(), quote_denom.clone()),
                        order_direction,
                        order_price,
                        order_id,
                    ),
                )?;
            } else {
                ORDERS.save(
                    storage,
                    (
                        (base_denom.clone(), quote_denom.clone()),
                        order_direction,
                        order_price,
                        order_id,
                    ),
                    &order,
                )?;
            }
>>>>>>> c4b5047a
        }
    }

    // Update the pool reserve.
    if inflows.is_non_empty() || outflows.is_non_empty() {
        RESERVES.update(storage, (&base_denom, &quote_denom), |mut reserve| {
            for inflow in inflows {
                reserve.checked_add(&inflow)?;
            }

            for outflow in outflows {
                reserve.checked_sub(&outflow)?;
            }

            Ok::<_, StdError>(reserve)
        })?;
    }

    Ok(())
}

/// Updates trading volumes for both user addresses and usernames
fn update_trading_volumes(
    storage: &mut dyn Storage,
    oracle_querier: &mut OracleQuerier,
    account_querier: &mut AccountQuerier,
    base_denom: &Denom,
    filled: Uint128,
    order_user: Addr,
    volumes: &mut HashMap<Addr, Uint128>,
    volumes_by_username: &mut HashMap<Username, Uint128>,
) -> anyhow::Result<()> {
    // Calculate the vo lume in USD for the filled order
    let base_asset_price = oracle_querier.query_price(base_denom, None)?;
    let new_volume = base_asset_price.value_of_unit_amount(filled)?.into_int();

    // Record trading volume for the user's address
    {
        match volumes.entry(order_user) {
            Entry::Occupied(mut v) => {
                v.get_mut().checked_add_assign(new_volume)?;
            },
            Entry::Vacant(v) => {
                let volume = VOLUMES
                    .prefix(&order_user)
                    .values(storage, None, None, IterationOrder::Descending)
                    .next()
                    .transpose()?
                    .unwrap_or(Uint128::ZERO)
                    .checked_add(new_volume)?;

                v.insert(volume);
            },
        }
    }

    // Record trading volume for the user's username, if the trader is a
    // single-signature account (skip for multisig accounts).
    if let Some(username) = account_querier
        .query_account(order_user)?
        .and_then(|account| account.params.owner())
    {
        match volumes_by_username.entry(username.clone()) {
            Entry::Occupied(mut v) => {
                v.get_mut().checked_add_assign(new_volume)?;
            },
            Entry::Vacant(v) => {
                let volume = VOLUMES_BY_USER
                    .prefix(username)
                    .values(storage, None, None, IterationOrder::Descending)
                    .next()
                    .transpose()?
                    .unwrap_or(Uint128::ZERO)
                    .checked_add(new_volume)?;

                v.insert(volume);
            },
        }
    }

    Ok(())
}<|MERGE_RESOLUTION|>--- conflicted
+++ resolved
@@ -3,19 +3,11 @@
 
 use {
     crate::{
-<<<<<<< HEAD
-        FillingOutcome, INCOMING_ORDERS, LIMIT_ORDERS, MatchingOutcome, PAIRS,
+        FillingOutcome, INCOMING_ORDERS, LIMIT_ORDERS, MatchingOutcome, MergedOrders, PAIRS,
         PassiveLiquidityPool, RESERVES, VOLUMES, VOLUMES_BY_USER, core, fill_orders, match_orders,
     },
     anyhow::{anyhow, ensure},
-=======
-        FillingOutcome, INCOMING_ORDERS, MatchingOutcome, MergedOrders, NEXT_ORDER_ID, ORDERS,
-        Order, PAIRS, PassiveLiquidityPool, RESERVES, VOLUMES, VOLUMES_BY_USER, core, fill_orders,
-        match_orders,
-    },
-    anyhow::{anyhow, bail, ensure},
     dango_account_factory::AccountQuerier,
->>>>>>> c4b5047a
     dango_oracle::OracleQuerier,
     dango_types::{
         DangoQuerier,
@@ -30,18 +22,12 @@
     },
     grug::{
         Addr, Coin, CoinPair, Coins, Denom, EventBuilder, GENESIS_SENDER, Inner, IsZero, Message,
-<<<<<<< HEAD
-        MutableCtx, NonZero, Number, NumberConst, Order as IterationOrder, QuerierExt,
-        QuerierWrapper, Response, Storage, StorageQuerier, SudoCtx, Udec128, Uint128, UniqueVec,
-=======
         MultiplyFraction, MutableCtx, NonZero, Number, NumberConst, Order as IterationOrder,
-        QuerierExt, Response, StdError, StdResult, Storage, SudoCtx, Udec128, Uint128, UniqueVec,
-        coins,
+        QuerierExt, Response, StdError, Storage, SudoCtx, Udec128, Uint128, UniqueVec, coins,
     },
     std::{
         collections::{BTreeMap, BTreeSet, HashMap, hash_map::Entry},
         iter,
->>>>>>> c4b5047a
     },
 };
 
@@ -125,28 +111,7 @@
     let mut refunds = Coins::new();
     let mut events = EventBuilder::new();
 
-<<<<<<< HEAD
     match cancels {
-=======
-    // --------------------------- 1. Cancel orders ----------------------------
-
-    // First, collect all orders to be cancelled into memory.
-    let orders_to_cancel = match cancels {
-        // Cancel all orders.
-        Some(OrderIds::All) => ORDERS
-            .idx
-            .user
-            .prefix(ctx.sender)
-            .range(ctx.storage, None, None, IterationOrder::Ascending)
-            .map(|order| Ok((order?, false)))
-            .chain(
-                INCOMING_ORDERS
-                    .prefix(ctx.sender)
-                    .values(ctx.storage, None, None, IterationOrder::Ascending)
-                    .map(|order| Ok((order?, true))),
-            )
-            .collect::<StdResult<Vec<_>>>()?,
->>>>>>> c4b5047a
         // Cancel selected orders.
         Some(CancelOrderRequest::Some(order_ids)) => {
             for order_id in order_ids {
@@ -172,7 +137,6 @@
         None => {},
     };
 
-<<<<<<< HEAD
     for order in creates_market {
         order_creation::create_market_order(
             ctx.storage,
@@ -181,41 +145,6 @@
             &mut events,
             &mut deposits,
         )?;
-=======
-    // Now, cancel the orders one by one.
-    for ((order_key, order), is_incoming) in orders_to_cancel {
-        let ((base_denom, quote_denom), direction, price, order_id) = &order_key;
-
-        ensure!(
-            ctx.sender == order.user,
-            "only the user can cancel the order"
-        );
-
-        let refund = match direction {
-            Direction::Bid => Coin {
-                denom: quote_denom.clone(),
-                amount: order.remaining.checked_mul_dec_floor(*price)?,
-            },
-            Direction::Ask => Coin {
-                denom: base_denom.clone(),
-                amount: order.remaining,
-            },
-        };
-
-        refunds.insert(refund.clone())?;
-
-        events.push(OrderCanceled {
-            order_id: *order_id,
-            remaining: order.remaining,
-            refund,
-        })?;
-
-        if is_incoming {
-            INCOMING_ORDERS.remove(ctx.storage, (ctx.sender, *order_id));
-        } else {
-            ORDERS.remove(ctx.storage, order_key)?;
-        }
->>>>>>> c4b5047a
     }
 
     for order in creates_limit {
@@ -694,29 +623,6 @@
                     .insert(Coin::new(quote_denom.clone(), fee_quote)?)?;
             }
 
-<<<<<<< HEAD
-        if cleared {
-            LIMIT_ORDERS.remove(
-                storage,
-                (
-                    (base_denom.clone(), quote_denom.clone()),
-                    order_direction,
-                    order_price,
-                    order_id,
-                ),
-            )?;
-        } else {
-            LIMIT_ORDERS.save(
-                storage,
-                (
-                    (base_denom.clone(), quote_denom.clone()),
-                    order_direction,
-                    order_price,
-                    order_id,
-                ),
-                &order,
-            )?;
-=======
             // Include fee information in the event
             let fee = if fee_base.is_non_zero() {
                 Some(Coin {
@@ -748,7 +654,7 @@
 
             if cleared {
                 // Remove the order from the storage if it was fully filled
-                ORDERS.remove(
+                LIMIT_ORDERS.remove(
                     storage,
                     (
                         (base_denom.clone(), quote_denom.clone()),
@@ -758,7 +664,7 @@
                     ),
                 )?;
             } else {
-                ORDERS.save(
+                LIMIT_ORDERS.save(
                     storage,
                     (
                         (base_denom.clone(), quote_denom.clone()),
@@ -769,7 +675,6 @@
                     &order,
                 )?;
             }
->>>>>>> c4b5047a
         }
     }
 
