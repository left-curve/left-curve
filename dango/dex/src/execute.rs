use {
    crate::{
        FillingOutcome, INCOMING_ORDERS, MatchingOutcome, NEXT_ORDER_ID, ORDERS, Order, PAIRS,
        PassiveLiquidityPool, RESERVES, VOLUMES, VOLUMES_BY_USER, core, fill_orders, match_orders,
    },
    anyhow::{anyhow, bail, ensure},
    dango_account_factory::AccountQuerier,
    dango_oracle::OracleQuerier,
    dango_types::{
        DangoQuerier,
        account_factory::{Account, Username},
        bank,
        dex::{
            CreateLimitOrderRequest, Direction, ExecuteMsg, InstantiateMsg, LP_NAMESPACE,
            NAMESPACE, OrderCanceled, OrderFilled, OrderIds, OrderSubmitted, OrdersMatched, PairId,
            PairUpdate, PairUpdated, SwapExactAmountIn, SwapExactAmountOut,
        },
        taxman::{self, FeeType},
    },
    grug::{
<<<<<<< HEAD
        Addr, Borsh, Codec, Coin, CoinPair, Coins, Denom, EventBuilder, GENESIS_SENDER, Inner,
        IsZero, Message, MultiplyFraction, MutableCtx, NonZero, Number, NumberConst,
        Order as IterationOrder, QuerierExt, QuerierWrapper, Response, StdResult, Storage, SudoCtx,
        Udec128, Uint128, UniqueVec,
    },
    std::{
        cmp::Ordering,
        collections::{BTreeMap, BTreeSet, HashMap, hash_map::Entry},
        iter::Peekable,
=======
        Addr, Coin, CoinPair, Coins, Denom, EventBuilder, GENESIS_SENDER, Inner, IsZero, Message,
        MultiplyFraction, MutableCtx, NonZero, Number, NumberConst, Order as IterationOrder,
        QuerierExt, Response, StdResult, Storage, SudoCtx, Udec128, Uint128, UniqueVec, coins,
>>>>>>> 6932d69a
    },
};

const HALF: Udec128 = Udec128::new_percent(50);

#[cfg_attr(not(feature = "library"), grug::export)]
pub fn instantiate(ctx: MutableCtx, msg: InstantiateMsg) -> anyhow::Result<Response> {
    batch_update_pairs(ctx, msg.pairs)
}

#[cfg_attr(not(feature = "library"), grug::export)]
pub fn execute(ctx: MutableCtx, msg: ExecuteMsg) -> anyhow::Result<Response> {
    match msg {
        ExecuteMsg::BatchUpdatePairs(updates) => batch_update_pairs(ctx, updates),
        ExecuteMsg::BatchUpdateOrders { creates, cancels } => {
            batch_update_orders(ctx, creates, cancels)
        },
        ExecuteMsg::ProvideLiquidity {
            base_denom,
            quote_denom,
        } => provide_liquidity(ctx, base_denom, quote_denom),
        ExecuteMsg::WithdrawLiquidity {
            base_denom,
            quote_denom,
        } => withdraw_liquidity(ctx, base_denom, quote_denom),
        ExecuteMsg::SwapExactAmountIn {
            route,
            minimum_output,
        } => swap_exact_amount_in(ctx, route.into_inner(), minimum_output),
        ExecuteMsg::SwapExactAmountOut { route, output } => {
            swap_exact_amount_out(ctx, route.into_inner(), output)
        },
    }
}

#[inline]
fn batch_update_pairs(ctx: MutableCtx, updates: Vec<PairUpdate>) -> anyhow::Result<Response> {
    ensure!(
        ctx.sender == ctx.querier.query_owner()? || ctx.sender == GENESIS_SENDER,
        "only the owner can update a trading pair parameters"
    );

    let mut events = EventBuilder::with_capacity(updates.len());

    for update in updates {
        ensure!(
            update
                .params
                .lp_denom
                .starts_with(&[NAMESPACE.clone(), LP_NAMESPACE.clone()]),
            "LP token denom doesn't start with the correct prefix: `{}/{}/...`",
            NAMESPACE.as_ref(),
            LP_NAMESPACE.as_ref()
        );

        PAIRS.save(
            ctx.storage,
            (&update.base_denom, &update.quote_denom),
            &update.params,
        )?;

        events.push(PairUpdated {
            base_denom: update.base_denom,
            quote_denom: update.quote_denom,
        })?;
    }

    Ok(Response::new().add_events(events)?)
}

#[inline]
fn batch_update_orders(
    mut ctx: MutableCtx,
    creates: Vec<CreateLimitOrderRequest>,
    cancels: Option<OrderIds>,
) -> anyhow::Result<Response> {
    let mut deposits = Coins::new();
    let mut refunds = Coins::new();
    let mut events = EventBuilder::new();

    // --------------------------- 1. Cancel orders ----------------------------

    // First, collect all orders to be cancelled into memory.
    let orders_to_cancel = match cancels {
        // Cancel all orders.
        Some(OrderIds::All) => ORDERS
            .idx
            .user
            .prefix(ctx.sender)
            .range(ctx.storage, None, None, IterationOrder::Ascending)
            .map(|order| Ok((order?, false)))
            .chain(
                INCOMING_ORDERS
                    .prefix(ctx.sender)
                    .values(ctx.storage, None, None, IterationOrder::Ascending)
                    .map(|order| Ok((order?, true))),
            )
            .collect::<StdResult<Vec<_>>>()?,
        // Cancel selected orders.
        Some(OrderIds::Some(order_ids)) => order_ids
            .into_iter()
            .map(|order_id| {
                // First see if the order is the persistent storage. If not,
                // check the transient storage.
                if let Some(order) = ORDERS.idx.order_id.may_load(ctx.storage, order_id)? {
                    Ok((order, false))
                } else if let Some(order) =
                    INCOMING_ORDERS.may_load(ctx.storage, (ctx.sender, order_id))?
                {
                    Ok((order, true))
                } else {
                    bail!("order with id `{order_id}` not found");
                }
            })
            .collect::<anyhow::Result<Vec<_>>>()?,
        // Do nothing.
        None => Vec::new(),
    };

    // Now, cancel the orders one by one.
    for ((order_key, order), is_incoming) in orders_to_cancel {
        let ((base_denom, quote_denom), direction, price, order_id) = &order_key;

        ensure!(
            ctx.sender == order.user,
            "only the user can cancel the order"
        );

        let refund = match direction {
            Direction::Bid => Coin {
                denom: quote_denom.clone(),
                amount: order.remaining.checked_mul_dec_floor(*price)?,
            },
            Direction::Ask => Coin {
                denom: base_denom.clone(),
                amount: order.remaining,
            },
        };

        refunds.insert(refund.clone())?;

        events.push(OrderCanceled {
            order_id: *order_id,
            remaining: order.remaining,
            refund,
        })?;

        if is_incoming {
            INCOMING_ORDERS.remove(ctx.storage, (ctx.sender, *order_id));
        } else {
            ORDERS.remove(ctx.storage, order_key)?;
        }
    }

    // --------------------------- 2. Create orders ----------------------------

    for order in creates {
        ensure!(
            PAIRS.has(ctx.storage, (&order.base_denom, &order.quote_denom)),
            "pair not found with base `{}` and quote `{}`",
            order.base_denom,
            order.quote_denom
        );

        let deposit = match order.direction {
            Direction::Bid => Coin {
                denom: order.quote_denom.clone(),
                amount: order.amount.checked_mul_dec_ceil(order.price)?,
            },
            Direction::Ask => Coin {
                denom: order.base_denom.clone(),
                amount: order.amount,
            },
        };

        let (mut order_id, _) = NEXT_ORDER_ID.increment(ctx.storage)?;

        // For BUY orders, invert the order ID. This is necessary for enforcing
        // price-time priority. See the docs on `OrderId` for details.
        if order.direction == Direction::Bid {
            order_id = !order_id;
        }

        deposits.insert(deposit.clone())?;

        events.push(OrderSubmitted {
            order_id,
            user: ctx.sender,
            base_denom: order.base_denom.clone(),
            quote_denom: order.quote_denom.clone(),
            direction: order.direction,
            price: order.price,
            amount: order.amount,
            deposit,
        })?;

        INCOMING_ORDERS.save(
            ctx.storage,
            (ctx.sender, order_id),
            &(
                (
                    (order.base_denom, order.quote_denom),
                    order.direction,
                    order.price,
                    order_id,
                ),
                Order {
                    user: ctx.sender,
                    amount: order.amount,
                    remaining: order.amount,
                    created_at_block_height: ctx.block.height,
                },
            ),
        )?;
    }

    // Compute the amount of tokens that should be sent back to the users.
    //
    // This equals the amount that user has sent to the contract, plus the
    // amount that are to be refunded from the cancelled orders, and the amount
    // that the user is supposed to deposit for creating the new orders.
    ctx.funds
        .insert_many(refunds)?
        .deduct_many(deposits)
        .map_err(|e| anyhow!("insufficient funds for batch updating orders: {e}"))?;

    Ok(Response::new()
        .add_message(Message::transfer(ctx.sender, ctx.funds)?)
        .add_events(events)?)
}

#[inline]
fn provide_liquidity(
    mut ctx: MutableCtx,
    base_denom: Denom,
    quote_denom: Denom,
) -> anyhow::Result<Response> {
    // Get the deposited funds.
    let deposit = ctx
        .funds
        .take_pair((base_denom.clone(), quote_denom.clone()))?;

    // The user must have not sent any funds other the base/quote denoms.
    ensure!(
        ctx.funds.is_empty(),
        "unexpected deposit: {}; expecting `{}` and `{}`",
        ctx.funds,
        base_denom,
        quote_denom
    );

    // Load the pair params.
    let pair = PAIRS.load(ctx.storage, (&base_denom, &quote_denom))?;

    // Load the current pool reserve. Default to empty if not found.
    let reserve = RESERVES
        .may_load(ctx.storage, (&base_denom, &quote_denom))?
        .map_or_else(
            || CoinPair::new_empty(base_denom.clone(), quote_denom.clone()),
            Ok,
        )?;

    // Query the LP token supply.
    let lp_token_supply = ctx.querier.query_supply(pair.lp_denom.clone())?;

    // Compute the amount of LP tokens to mint.
    let (reserve, lp_mint_amount) = pair.add_liquidity(reserve, lp_token_supply, deposit)?;

    // Save the updated pool reserve.
    RESERVES.save(ctx.storage, (&base_denom, &quote_denom), &reserve)?;

    Ok(Response::new().add_message({
        let bank = ctx.querier.query_bank()?;
        Message::execute(
            bank,
            &bank::ExecuteMsg::Mint {
                to: ctx.sender,
                coins: coins! { pair.lp_denom => lp_mint_amount },
            },
            Coins::new(), // No funds needed for minting
        )?
    }))
    // TODO: add event
}

/// Withdraw liquidity from a pool. The LP tokens must be sent with the message.
/// The underlying assets will be returned to the sender.
#[inline]
fn withdraw_liquidity(
    mut ctx: MutableCtx,
    base_denom: Denom,
    quote_denom: Denom,
) -> anyhow::Result<Response> {
    // Load the pair params.
    let pair = PAIRS.load(ctx.storage, (&base_denom, &quote_denom))?;

    // Load the current pool reserve.
    let reserve = RESERVES.load(ctx.storage, (&base_denom, &quote_denom))?;

    // Query the LP token supply.
    let lp_token_supply = ctx.querier.query_supply(pair.lp_denom.clone())?;

    // Get the sent LP tokens.
    let lp_burn_amount = ctx.funds.take(pair.lp_denom.clone()).amount;

    // The user must have not sent any funds other the LP token.
    ensure!(
        ctx.funds.is_empty(),
        "unexpected deposit: {}; expecting `{}`",
        ctx.funds,
        pair.lp_denom
    );

    // Calculate the amount of each asset to return
    let (reserve, refunds) = pair.remove_liquidity(reserve, lp_token_supply, lp_burn_amount)?;

    // Save the updated pool reserve.
    RESERVES.save(ctx.storage, (&base_denom, &quote_denom), &reserve)?;

    Ok(Response::new()
        .add_message({
            let bank = ctx.querier.query_bank()?;
            Message::execute(
                bank,
                &bank::ExecuteMsg::Burn {
                    from: ctx.contract,
                    coins: coins! { pair.lp_denom => lp_burn_amount },
                },
                Coins::new(), // No funds needed for burning
            )?
        })
        .add_message(Message::transfer(ctx.sender, refunds)?))
    // TODO: add events
}

#[inline]
fn swap_exact_amount_in(
    ctx: MutableCtx,
    route: UniqueVec<PairId>,
    minimum_output: Option<Uint128>,
) -> anyhow::Result<Response> {
    let input = ctx.funds.into_one_coin()?;
    let (reserves, output) = core::swap_exact_amount_in(ctx.storage, route, input.clone())?;

    // Ensure the output is above the minimum.
    // If not minimum is specified, the output should at least be greater than zero.
    if let Some(minimum_output) = minimum_output {
        ensure!(
            output.amount >= minimum_output,
            "output amount is below the minimum: {} < {}",
            output.amount,
            minimum_output
        );
    } else {
        ensure!(output.amount.is_non_zero(), "output amount is zero");
    }

    // Save the updated pool reserves.
    for (pair, reserve) in reserves {
        RESERVES.save(ctx.storage, (&pair.base_denom, &pair.quote_denom), &reserve)?;
    }

    Ok(Response::new()
        .add_message(Message::transfer(ctx.sender, output.clone())?)
        .add_event(SwapExactAmountIn {
            user: ctx.sender,
            input,
            output,
        })?)
}

#[inline]
fn swap_exact_amount_out(
    mut ctx: MutableCtx,
    route: UniqueVec<PairId>,
    output: NonZero<Coin>,
) -> anyhow::Result<Response> {
    let (reserves, input) = core::swap_exact_amount_out(ctx.storage, route, output.clone())?;

    // The user must have sent no less than the required input amount.
    // Any extra is refunded.
    ctx.funds
        .insert(output.clone().into_inner())?
        .deduct(input.clone())
        .map_err(|e| anyhow!("insufficient input for swap: {e}"))?;

    // Save the updated pool reserves.
    for (pair, reserve) in reserves {
        RESERVES.save(ctx.storage, (&pair.base_denom, &pair.quote_denom), &reserve)?;
    }

    // Unlike `swap_exact_amount_in`, no need to check whether output is zero
    // here, because we already ensure it's non-zero.
    Ok(Response::new()
        .add_message(Message::transfer(ctx.sender, ctx.funds)?)
        .add_event(SwapExactAmountOut {
            user: ctx.sender,
            input,
            output: output.into_inner(),
        })?)
}

/// Match and fill orders using the uniform price auction strategy.
///
/// Implemented according to:
/// <https://motokodefi.substack.com/p/uniform-price-call-auctions-a-better>
#[cfg_attr(not(feature = "library"), grug::export)]
pub fn cron_execute(ctx: SudoCtx) -> anyhow::Result<Response> {
    let app_cfg = ctx.querier.query_dango_config()?;
    let mut oracle_querier = OracleQuerier::new_remote(app_cfg.addresses.oracle, ctx.querier);
    let mut account_querier = AccountQuerier::new(app_cfg.addresses.account_factory, ctx.querier);

    let mut events = EventBuilder::new();
    let mut refunds = BTreeMap::new();
    let mut volumes = HashMap::new();
    let mut volumes_by_username = HashMap::new();
    let mut fees = Coins::new();
    let mut fee_payments = BTreeMap::new();

    // Collect incoming orders and clear the temporary storage.
    let incoming_orders = INCOMING_ORDERS.drain(ctx.storage, None, None)?;

    // Add incoming orders to the persistent storage.
    for (order_key, order) in incoming_orders.values() {
        debug_assert!(
            order.created_at_block_height == ctx.block.height,
            "incoming order was created in a previous block! creation height: {}, current height: {}",
            order.created_at_block_height,
            ctx.block.height
        );

        ORDERS.save(ctx.storage, order_key.clone(), order)?;
    }

    // Find all the unique pairs that have received new orders in the block.
    let pairs = incoming_orders
        .into_values()
        .map(|((pair, ..), _)| pair)
        .collect::<BTreeSet<_>>();

    // Loop through the pairs that have received new orders in the block.
    // Match and clear the orders for each of them.
    // TODO: spawn a thread for each pair to process them in parallel.
    for (base_denom, quote_denom) in pairs {
        clear_orders_of_pair(
            ctx.storage,
<<<<<<< HEAD
            &ctx.querier,
            ctx.block.height,
            app_cfg.addresses.dex,
            app_cfg.addresses.oracle,
            app_cfg.addresses.account_factory,
=======
            ctx.block.height,
            &mut oracle_querier,
            &mut account_querier,
>>>>>>> 6932d69a
            app_cfg.maker_fee_rate.into_inner(),
            app_cfg.taker_fee_rate.into_inner(),
            base_denom,
            quote_denom,
            &mut events,
            &mut refunds,
            &mut fees,
            &mut fee_payments,
            &mut volumes,
            &mut volumes_by_username,
        )?;
    }

    // Save the updated volumes.
    for (address, volume) in volumes {
        VOLUMES.save(ctx.storage, (&address, ctx.block.timestamp), &volume)?;
        // TODO: purge volume data that are too old.
    }

    for (username, volume) in volumes_by_username {
        VOLUMES_BY_USER.save(ctx.storage, (&username, ctx.block.timestamp), &volume)?;
        // TODO: purge volume data that are too old.
    }

    Ok(Response::new()
        .may_add_message(if !refunds.is_empty() {
            Some(Message::batch_transfer(refunds)?)
        } else {
            None
        })
        .may_add_message(if !fee_payments.is_empty() {
            Some(Message::execute(
                app_cfg.addresses.taxman,
                &taxman::ExecuteMsg::Pay {
                    ty: FeeType::Trade,
                    payments: fee_payments,
                },
                fees,
            )?)
        } else {
            None
        })
        .add_events(events)?)
}

struct MergedOrders<A, B>
where
    A: Iterator<Item = StdResult<((Udec128, u64), Order)>>,
    B: Iterator<Item = StdResult<((Udec128, u64), Order)>>,
{
    real: Peekable<A>,
    passive: Peekable<B>,
    iteration_order: grug::Order,
}

impl<A, B> MergedOrders<A, B>
where
    A: Iterator<Item = StdResult<((Udec128, u64), Order)>>,
    B: Iterator<Item = StdResult<((Udec128, u64), Order)>>,
{
    pub fn new(real: A, passive: B, iteration_order: grug::Order) -> Self {
        Self {
            real: real.peekable(),
            passive: passive.peekable(),
            iteration_order,
        }
    }
}

impl<A, B> Iterator for MergedOrders<A, B>
where
    A: Iterator<Item = StdResult<((Udec128, u64), Order)>>,
    B: Iterator<Item = StdResult<((Udec128, u64), Order)>>,
{
    type Item = StdResult<((Udec128, u64), Order)>;

    fn next(&mut self) -> Option<Self::Item> {
        match (self.real.peek(), self.passive.peek()) {
            (Some(Ok(((real_price, _), _))), Some(Ok(((passive_price, _), _)))) => {
                // Compare only the price since passive orders don't have an order ID.
                let ordering_raw = real_price.cmp(passive_price);
                let ordering = match self.iteration_order {
                    grug::Order::Ascending => ordering_raw,
                    grug::Order::Descending => ordering_raw.reverse(),
                };

                match ordering {
                    Ordering::Less => self.real.next(),
                    // In case of equal price we give the passive liquidity priority.
                    _ => self.passive.next(),
                }
            },
            (Some(Ok(_)), None) => self.real.next(),
            (None, Some(Ok(_))) => self.passive.next(),
            (Some(Err(e)), _) => Some(Err(e.clone())),
            (_, Some(Err(e))) => Some(Err(e.clone())),
            (None, None) => None,
        }
    }
}

#[inline]
fn clear_orders_of_pair(
    storage: &mut dyn Storage,
<<<<<<< HEAD
    querier: &QuerierWrapper,
    current_block_height: u64,
    dex_addr: Addr,
    oracle: Addr,          // TODO: replace this with an `OracleQuerier` with caching
    account_factory: Addr, // TODO: replace this with an `AccountQuerier` with caching
=======
    current_block_height: u64,
    oracle_querier: &mut OracleQuerier,
    account_querier: &mut AccountQuerier,
>>>>>>> 6932d69a
    maker_fee_rate: Udec128,
    taker_fee_rate: Udec128,
    base_denom: Denom,
    quote_denom: Denom,
    events: &mut EventBuilder,
    refunds: &mut BTreeMap<Addr, Coins>,
    fees: &mut Coins,
    fee_payments: &mut BTreeMap<Addr, Coins>,
    volumes: &mut HashMap<Addr, Uint128>,
    volumes_by_username: &mut HashMap<Username, Uint128>,
) -> anyhow::Result<()> {
    // Iterate BUY orders from the highest price to the lowest.
    // Iterate SELL orders from the lowest price to the highest.
    let bid_iter = ORDERS
        .prefix((base_denom.clone(), quote_denom.clone()))
        .append(Direction::Bid)
        .range(storage, None, None, IterationOrder::Descending);
    let ask_iter = ORDERS
        .prefix((base_denom.clone(), quote_denom.clone()))
        .append(Direction::Ask)
        .range(storage, None, None, IterationOrder::Ascending);

    let reserve = RESERVES.may_load(storage, (&base_denom, &quote_denom))?;

    // Run the order matching algorithm.
    let MatchingOutcome {
        range,
        volume,
        bids,
        asks,
    } = match reserve.clone() {
        None => match_orders(bid_iter, ask_iter)?,
        Some(reserve) => {
            // Create the passive liquidity orders if the pair has a pool.
            let pair = PAIRS.load(storage, (&base_denom, &quote_denom))?;
            let (passive_bids, passive_asks) =
                pair.reflect_curve(base_denom.clone(), quote_denom.clone(), &reserve)?;

            let passive_bids = passive_bids.into_iter().map(|(price, amount)| {
                Ok(((price, u64::MAX), Order {
                    user: dex_addr,
                    amount,
                    remaining: amount,
                    created_at_block_height: current_block_height,
                }))
            });
            let passive_asks = passive_asks.into_iter().map(|(price, amount)| {
                Ok(((price, 0), Order {
                    user: dex_addr,
                    amount,
                    remaining: amount,
                    created_at_block_height: current_block_height,
                }))
            });

            // Merge the real and passive orders.
            let (merged_bid_iter, merged_ask_iter) = (
                MergedOrders::new(bid_iter, Box::new(passive_bids), grug::Order::Descending),
                MergedOrders::new(ask_iter, Box::new(passive_asks), grug::Order::Ascending),
            );

            match_orders(merged_bid_iter, merged_ask_iter)?
        },
    };

    // If no matching orders were found, then we're done with this pair.
    // Continue to the next pair.
    let Some((lower_price, higher_price)) = range else {
        return Ok(());
    };

    // Choose the clearing price. Any price within `range` gives the same
    // volume (measured in the base asset). We can either take
    //
    // - the lower end,
    // - the higher end, or
    // - the midpoint of the range.
    //
    // Here we choose the midpoint.
    let clearing_price = lower_price.checked_add(higher_price)?.checked_mul(HALF)?;

    events.push(OrdersMatched {
        base_denom: base_denom.clone(),
        quote_denom: quote_denom.clone(),
        clearing_price,
        volume,
    })?;

    // Partition the orders into real and passive orders.
    let (passive_orders, user_orders): (Vec<_>, Vec<_>) = fill_orders(
        bids,
        asks,
        clearing_price,
        volume,
        current_block_height,
        maker_fee_rate,
        taker_fee_rate,
    )?
    .into_iter()
    .partition(|filling_outcome| filling_outcome.order.user == dex_addr);

    // Handle order filling outcomes for the user placed orders.
    for FillingOutcome {
        order_direction,
        order_price,
        order_id,
        order,
        filled,
        cleared,
        refund_base,
        refund_quote,
        fee_base,
        fee_quote,
    } in user_orders
    {
        update_trading_volumes(
            storage,
            querier,
            oracle,
            account_factory,
            &base_denom,
            filled,
            order.user,
            volumes,
            volumes_by_username,
        )?;

        // Add refund to the refunds map
        let refund = Coins::try_from([
            Coin {
                denom: base_denom.clone(),
                amount: refund_base,
            },
            Coin {
                denom: quote_denom.clone(),
                amount: refund_quote,
            },
        ])?;
        refunds
            .entry(order.user)
            .or_default()
            .insert_many(refund.clone())?;

        // Handle fees.
        if fee_base.is_non_zero() {
            fees.insert(Coin::new(base_denom.clone(), fee_base)?)?;
            fee_payments
                .entry(order.user)
                .or_default()
                .insert(Coin::new(base_denom.clone(), fee_base)?)?;
        }

        if fee_quote.is_non_zero() {
            fees.insert(Coin::new(quote_denom.clone(), fee_quote)?)?;
            fee_payments
                .entry(order.user)
                .or_default()
                .insert(Coin::new(quote_denom.clone(), fee_quote)?)?;
        }

        // Include fee information in the event
        let fee = if fee_base.is_non_zero() {
            Some(Coin {
                denom: base_denom.clone(),
                amount: fee_base,
            })
        } else if fee_quote.is_non_zero() {
            Some(Coin {
                denom: quote_denom.clone(),
                amount: fee_quote,
            })
        } else {
            None
        };

        // Emit event for filled user orders to be used by the frontend
        events.push(OrderFilled {
            user: order.user,
            order_id,
            clearing_price,
            filled,
            refund,
            fee,
            cleared,
            base_denom: base_denom.clone(),
            quote_denom: quote_denom.clone(),
            direction: order_direction,
        })?;

        if cleared {
            // Remove the order from the storage if it was fully filled
            ORDERS.remove(
                storage,
                (
                    (base_denom.clone(), quote_denom.clone()),
                    order_direction,
                    order_price,
                    order_id,
                ),
            )?;
        } else {
            ORDERS.save(
                storage,
                (
                    (base_denom.clone(), quote_denom.clone()),
                    order_direction,
                    order_price,
                    order_id,
                ),
                &order,
            )?;
        }
    }

<<<<<<< HEAD
    if !passive_orders.is_empty() {
        let mut reserve =
            reserve.ok_or(anyhow!("no reserve found for pair with passive orders"))?;
=======
        // Calculate the volume in USD for the filled order
        let base_asset_price = oracle_querier.query_price(&base_denom, None)?;
        let new_volume = base_asset_price.value_of_unit_amount(filled)?.into_int(); // TODO: Better to store as Decimal?
>>>>>>> 6932d69a

        // Process the passive orders. This requires the reserve to not be `None`.
        for FillingOutcome {
            order_direction,
            order,
            filled,
            refund_quote,
            ..
        } in passive_orders
        {
            update_trading_volumes(
                storage,
                querier,
                oracle,
                account_factory,
                &base_denom,
                filled,
                order.user,
                volumes,
                volumes_by_username,
            )?;

            // The order only exists in the storage if it's not owned by the dex, since
            // the passive orders are "virtual". If it is virtual, we need to update the
            match order_direction {
                Direction::Bid => {
                    reserve
                        .checked_add(&Coin::new(base_denom.clone(), filled)?)?
                        .checked_sub(&Coin::new(
                            quote_denom.clone(),
                            filled.checked_mul_dec_floor(clearing_price)?,
                        )?)?;
                },
                Direction::Ask => {
                    reserve
                        .checked_sub(&Coin::new(base_denom.clone(), filled)?)?
                        .checked_add(&Coin::new(quote_denom.clone(), refund_quote)?)?;
                },
            }
        }

<<<<<<< HEAD
        // Save the updated reserve to storage.
        RESERVES.save(storage, (&base_denom, &quote_denom), &reserve)?;
    }

    Ok(())
}

/// Updates trading volumes for both user addresses and usernames
fn update_trading_volumes(
    storage: &mut dyn Storage,
    querier: &QuerierWrapper,
    oracle: Addr,
    account_factory: Addr,
    base_denom: &Denom,
    filled: Uint128,
    order_user: Addr,
    volumes: &mut HashMap<Addr, Uint128>,
    volumes_by_username: &mut HashMap<Username, Uint128>,
) -> anyhow::Result<()> {
    // Calculate the vo lume in USD for the filled order
    let base_asset_price = querier.query_price(oracle, base_denom, None)?;
    let new_volume = base_asset_price.value_of_unit_amount(filled)?.into_int();

    // Record trading volume for the user's address
    match volumes.entry(order_user) {
        Entry::Occupied(mut v) => {
            v.get_mut().checked_add_assign(new_volume)?;
        },
        Entry::Vacant(v) => {
            let volume = VOLUMES
                .prefix(&order_user)
                .values(storage, None, None, IterationOrder::Descending)
                .next()
                .transpose()?
                .unwrap_or(Uint128::ZERO)
                .checked_add(new_volume)?;

            v.insert(volume);
        },
    }

    // If the address exists in the account map we attempt to record the trading volume
    // by username. This will not be the case for example for contracts deployed
    if let Some(user_account_binary) = querier.query_wasm_raw(
        account_factory,
        dango_account_factory::ACCOUNTS
            .path(order_user)
            .storage_key(),
    )? {
        // Decode the account from the binary
        let user_account: Account = Borsh::decode(&user_account_binary)?;

        // If the account has a username we record the trading volume by username
        if let Some(username) = user_account.params.owner() {
=======
        // Record trading volume for the user's username, if the trader is a
        // single-signature account (skip for multisig accounts).
        if let Some(username) = account_querier.query_account(order.user)?.params.owner() {
>>>>>>> 6932d69a
            match volumes_by_username.entry(username.clone()) {
                Entry::Occupied(mut v) => {
                    v.get_mut().checked_add_assign(new_volume)?;
                },
                Entry::Vacant(v) => {
                    let volume = VOLUMES_BY_USER
                        .prefix(&username)
                        .values(storage, None, None, IterationOrder::Descending)
                        .next()
                        .transpose()?
                        .unwrap_or(Uint128::ZERO)
                        .checked_add(new_volume)?;

                    v.insert(volume);
                },
            }
        }
    }

    Ok(())
}<|MERGE_RESOLUTION|>--- conflicted
+++ resolved
@@ -8,7 +8,7 @@
     dango_oracle::OracleQuerier,
     dango_types::{
         DangoQuerier,
-        account_factory::{Account, Username},
+        account_factory::Username,
         bank,
         dex::{
             CreateLimitOrderRequest, Direction, ExecuteMsg, InstantiateMsg, LP_NAMESPACE,
@@ -18,21 +18,14 @@
         taxman::{self, FeeType},
     },
     grug::{
-<<<<<<< HEAD
-        Addr, Borsh, Codec, Coin, CoinPair, Coins, Denom, EventBuilder, GENESIS_SENDER, Inner,
-        IsZero, Message, MultiplyFraction, MutableCtx, NonZero, Number, NumberConst,
-        Order as IterationOrder, QuerierExt, QuerierWrapper, Response, StdResult, Storage, SudoCtx,
-        Udec128, Uint128, UniqueVec,
+        Addr, Coin, CoinPair, Coins, Denom, EventBuilder, GENESIS_SENDER, Inner, IsZero, Message,
+        MultiplyFraction, MutableCtx, NonZero, Number, NumberConst, Order as IterationOrder,
+        QuerierExt, Response, StdResult, Storage, SudoCtx, Udec128, Uint128, UniqueVec, coins,
     },
     std::{
         cmp::Ordering,
         collections::{BTreeMap, BTreeSet, HashMap, hash_map::Entry},
         iter::Peekable,
-=======
-        Addr, Coin, CoinPair, Coins, Denom, EventBuilder, GENESIS_SENDER, Inner, IsZero, Message,
-        MultiplyFraction, MutableCtx, NonZero, Number, NumberConst, Order as IterationOrder,
-        QuerierExt, Response, StdResult, Storage, SudoCtx, Udec128, Uint128, UniqueVec, coins,
->>>>>>> 6932d69a
     },
 };
 
@@ -479,17 +472,10 @@
     for (base_denom, quote_denom) in pairs {
         clear_orders_of_pair(
             ctx.storage,
-<<<<<<< HEAD
-            &ctx.querier,
             ctx.block.height,
             app_cfg.addresses.dex,
-            app_cfg.addresses.oracle,
-            app_cfg.addresses.account_factory,
-=======
-            ctx.block.height,
             &mut oracle_querier,
             &mut account_querier,
->>>>>>> 6932d69a
             app_cfg.maker_fee_rate.into_inner(),
             app_cfg.taker_fee_rate.into_inner(),
             base_denom,
@@ -594,17 +580,10 @@
 #[inline]
 fn clear_orders_of_pair(
     storage: &mut dyn Storage,
-<<<<<<< HEAD
-    querier: &QuerierWrapper,
     current_block_height: u64,
     dex_addr: Addr,
-    oracle: Addr,          // TODO: replace this with an `OracleQuerier` with caching
-    account_factory: Addr, // TODO: replace this with an `AccountQuerier` with caching
-=======
-    current_block_height: u64,
     oracle_querier: &mut OracleQuerier,
     account_querier: &mut AccountQuerier,
->>>>>>> 6932d69a
     maker_fee_rate: Udec128,
     taker_fee_rate: Udec128,
     base_denom: Denom,
@@ -722,9 +701,8 @@
     {
         update_trading_volumes(
             storage,
-            querier,
-            oracle,
-            account_factory,
+            oracle_querier,
+            account_querier,
             &base_denom,
             filled,
             order.user,
@@ -743,6 +721,7 @@
                 amount: refund_quote,
             },
         ])?;
+
         refunds
             .entry(order.user)
             .or_default()
@@ -819,15 +798,9 @@
         }
     }
 
-<<<<<<< HEAD
     if !passive_orders.is_empty() {
         let mut reserve =
             reserve.ok_or(anyhow!("no reserve found for pair with passive orders"))?;
-=======
-        // Calculate the volume in USD for the filled order
-        let base_asset_price = oracle_querier.query_price(&base_denom, None)?;
-        let new_volume = base_asset_price.value_of_unit_amount(filled)?.into_int(); // TODO: Better to store as Decimal?
->>>>>>> 6932d69a
 
         // Process the passive orders. This requires the reserve to not be `None`.
         for FillingOutcome {
@@ -840,9 +813,8 @@
         {
             update_trading_volumes(
                 storage,
-                querier,
-                oracle,
-                account_factory,
+                oracle_querier,
+                account_querier,
                 &base_denom,
                 filled,
                 order.user,
@@ -852,6 +824,7 @@
 
             // The order only exists in the storage if it's not owned by the dex, since
             // the passive orders are "virtual". If it is virtual, we need to update the
+            // reserve.
             match order_direction {
                 Direction::Bid => {
                     reserve
@@ -869,7 +842,6 @@
             }
         }
 
-<<<<<<< HEAD
         // Save the updated reserve to storage.
         RESERVES.save(storage, (&base_denom, &quote_denom), &reserve)?;
     }
@@ -880,9 +852,8 @@
 /// Updates trading volumes for both user addresses and usernames
 fn update_trading_volumes(
     storage: &mut dyn Storage,
-    querier: &QuerierWrapper,
-    oracle: Addr,
-    account_factory: Addr,
+    oracle_querier: &mut OracleQuerier,
+    account_querier: &mut AccountQuerier,
     base_denom: &Denom,
     filled: Uint128,
     order_user: Addr,
@@ -890,7 +861,7 @@
     volumes_by_username: &mut HashMap<Username, Uint128>,
 ) -> anyhow::Result<()> {
     // Calculate the vo lume in USD for the filled order
-    let base_asset_price = querier.query_price(oracle, base_denom, None)?;
+    let base_asset_price = oracle_querier.query_price(base_denom, None)?;
     let new_volume = base_asset_price.value_of_unit_amount(filled)?.into_int();
 
     // Record trading volume for the user's address
@@ -911,24 +882,10 @@
         },
     }
 
-    // If the address exists in the account map we attempt to record the trading volume
-    // by username. This will not be the case for example for contracts deployed
-    if let Some(user_account_binary) = querier.query_wasm_raw(
-        account_factory,
-        dango_account_factory::ACCOUNTS
-            .path(order_user)
-            .storage_key(),
-    )? {
-        // Decode the account from the binary
-        let user_account: Account = Borsh::decode(&user_account_binary)?;
-
-        // If the account has a username we record the trading volume by username
-        if let Some(username) = user_account.params.owner() {
-=======
-        // Record trading volume for the user's username, if the trader is a
-        // single-signature account (skip for multisig accounts).
-        if let Some(username) = account_querier.query_account(order.user)?.params.owner() {
->>>>>>> 6932d69a
+    // Record trading volume for the user's username, if the trader is a
+    // single-signature account (skip for multisig accounts).
+    if let Some(account) = account_querier.query_account(order_user)? {
+        if let Some(username) = account.params.owner() {
             match volumes_by_username.entry(username.clone()) {
                 Entry::Occupied(mut v) => {
                     v.get_mut().checked_add_assign(new_volume)?;
