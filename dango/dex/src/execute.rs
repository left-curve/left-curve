use {
    crate::{
        FillingOutcome, INCOMING_ORDERS, MatchingOutcome, NEXT_ORDER_ID, ORDERS, Order, PAIRS,
        PassiveLiquidityPool, RESERVES, VOLUMES, VOLUMES_BY_USER, core, fill_orders, match_orders,
    },
    anyhow::{anyhow, bail, ensure},
    dango_oracle::OracleQuerier,
    dango_types::{
        DangoQuerier,
        account_factory::Username,
        bank,
        dex::{
            CreateLimitOrderRequest, Direction, ExecuteMsg, InstantiateMsg, LP_NAMESPACE,
            NAMESPACE, OrderCanceled, OrderFilled, OrderIds, OrderSubmitted, OrdersMatched, PairId,
            PairUpdate, PairUpdated, SwapExactAmountIn, SwapExactAmountOut,
        },
    },
    grug::{
        Addr, Coin, CoinPair, Coins, Denom, EventBuilder, GENESIS_SENDER, Inner, IsZero, Message,
        MultiplyFraction, MutableCtx, NonZero, Number, NumberConst, Order as IterationOrder,
        QuerierExt, QuerierWrapper, Response, StdResult, Storage, StorageQuerier, SudoCtx, Udec128,
        Uint128, UniqueVec,
    },
<<<<<<< HEAD
    std::{
        cmp::Ordering,
        collections::{BTreeMap, BTreeSet},
        iter::Peekable,
    },
=======
    std::collections::{BTreeMap, BTreeSet, HashMap, hash_map::Entry},
>>>>>>> a36d48ab
};

const HALF: Udec128 = Udec128::new_percent(50);

#[cfg_attr(not(feature = "library"), grug::export)]
pub fn instantiate(ctx: MutableCtx, msg: InstantiateMsg) -> anyhow::Result<Response> {
    batch_update_pairs(ctx, msg.pairs)
}

#[cfg_attr(not(feature = "library"), grug::export)]
pub fn execute(ctx: MutableCtx, msg: ExecuteMsg) -> anyhow::Result<Response> {
    match msg {
        ExecuteMsg::BatchUpdatePairs(updates) => batch_update_pairs(ctx, updates),
        ExecuteMsg::BatchUpdateOrders { creates, cancels } => {
            batch_update_orders(ctx, creates, cancels)
        },
        ExecuteMsg::ProvideLiquidity {
            base_denom,
            quote_denom,
        } => provide_liquidity(ctx, base_denom, quote_denom),
        ExecuteMsg::WithdrawLiquidity {
            base_denom,
            quote_denom,
        } => withdraw_liquidity(ctx, base_denom, quote_denom),
        ExecuteMsg::SwapExactAmountIn {
            route,
            minimum_output,
        } => swap_exact_amount_in(ctx, route.into_inner(), minimum_output),
        ExecuteMsg::SwapExactAmountOut { route, output } => {
            swap_exact_amount_out(ctx, route.into_inner(), output)
        },
    }
}

#[inline]
fn batch_update_pairs(ctx: MutableCtx, updates: Vec<PairUpdate>) -> anyhow::Result<Response> {
    ensure!(
        ctx.sender == ctx.querier.query_owner()? || ctx.sender == GENESIS_SENDER,
        "only the owner can update a trading pair parameters"
    );

    let mut events = EventBuilder::with_capacity(updates.len());

    for update in updates {
        ensure!(
            update
                .params
                .lp_denom
                .starts_with(&[NAMESPACE.clone(), LP_NAMESPACE.clone()]),
            "LP token denom doesn't start with the correct prefix: `{}/{}/...`",
            NAMESPACE.as_ref(),
            LP_NAMESPACE.as_ref()
        );

        PAIRS.save(
            ctx.storage,
            (&update.base_denom, &update.quote_denom),
            &update.params,
        )?;

        events.push(PairUpdated {
            base_denom: update.base_denom,
            quote_denom: update.quote_denom,
        })?;
    }

    Ok(Response::new().add_events(events)?)
}

#[inline]
fn batch_update_orders(
    mut ctx: MutableCtx,
    creates: Vec<CreateLimitOrderRequest>,
    cancels: Option<OrderIds>,
) -> anyhow::Result<Response> {
    let mut deposits = Coins::new();
    let mut refunds = Coins::new();
    let mut events = EventBuilder::new();

    // --------------------------- 1. Cancel orders ----------------------------

    // First, collect all orders to be cancelled into memory.
    let orders_to_cancel = match cancels {
        // Cancel all orders.
        Some(OrderIds::All) => ORDERS
            .idx
            .user
            .prefix(ctx.sender)
            .range(ctx.storage, None, None, IterationOrder::Ascending)
            .map(|order| Ok((order?, false)))
            .chain(
                INCOMING_ORDERS
                    .prefix(ctx.sender)
                    .values(ctx.storage, None, None, IterationOrder::Ascending)
                    .map(|order| Ok((order?, true))),
            )
            .collect::<StdResult<Vec<_>>>()?,
        // Cancel selected orders.
        Some(OrderIds::Some(order_ids)) => order_ids
            .into_iter()
            .map(|order_id| {
                // First see if the order is the persistent storage. If not,
                // check the transient storage.
                if let Some(order) = ORDERS.idx.order_id.may_load(ctx.storage, order_id)? {
                    Ok((order, false))
                } else if let Some(order) =
                    INCOMING_ORDERS.may_load(ctx.storage, (ctx.sender, order_id))?
                {
                    Ok((order, true))
                } else {
                    bail!("order with id `{order_id}` not found");
                }
            })
            .collect::<anyhow::Result<Vec<_>>>()?,
        // Do nothing.
        None => Vec::new(),
    };

    // Now, cancel the orders one by one.
    for ((order_key, order), is_incoming) in orders_to_cancel {
        let ((base_denom, quote_denom), direction, price, order_id) = &order_key;

        ensure!(
            ctx.sender == order.user,
            "only the user can cancel the order"
        );

        let refund = match direction {
            Direction::Bid => Coin {
                denom: quote_denom.clone(),
                amount: order.remaining.checked_mul_dec_floor(*price)?,
            },
            Direction::Ask => Coin {
                denom: base_denom.clone(),
                amount: order.remaining,
            },
        };

        refunds.insert(refund.clone())?;

        events.push(OrderCanceled {
            order_id: *order_id,
            remaining: order.remaining,
            refund,
        })?;

        if is_incoming {
            INCOMING_ORDERS.remove(ctx.storage, (ctx.sender, *order_id));
        } else {
            ORDERS.remove(ctx.storage, order_key)?;
        }
    }

    // --------------------------- 2. Create orders ----------------------------

    for order in creates {
        ensure!(
            PAIRS.has(ctx.storage, (&order.base_denom, &order.quote_denom)),
            "pair not found with base `{}` and quote `{}`",
            order.base_denom,
            order.quote_denom
        );

        let deposit = match order.direction {
            Direction::Bid => Coin {
                denom: order.quote_denom.clone(),
                amount: order.amount.checked_mul_dec_ceil(order.price)?,
            },
            Direction::Ask => Coin {
                denom: order.base_denom.clone(),
                amount: order.amount,
            },
        };

        let (mut order_id, _) = NEXT_ORDER_ID.increment(ctx.storage)?;

        // For BUY orders, invert the order ID. This is necessary for enforcing
        // price-time priority. See the docs on `OrderId` for details.
        if order.direction == Direction::Bid {
            order_id = !order_id;
        }

        deposits.insert(deposit.clone())?;

        events.push(OrderSubmitted {
            order_id,
            user: ctx.sender,
            base_denom: order.base_denom.clone(),
            quote_denom: order.quote_denom.clone(),
            direction: order.direction,
            price: order.price,
            amount: order.amount,
            deposit,
        })?;

        INCOMING_ORDERS.save(
            ctx.storage,
            (ctx.sender, order_id),
            &(
                (
                    (order.base_denom, order.quote_denom),
                    order.direction,
                    order.price,
                    order_id,
                ),
                Order {
                    user: ctx.sender,
                    amount: order.amount,
                    remaining: order.amount,
                },
            ),
        )?;
    }

    // Compute the amount of tokens that should be sent back to the users.
    //
    // This equals the amount that user has sent to the contract, plus the
    // amount that are to be refunded from the cancelled orders, and the amount
    // that the user is supposed to deposit for creating the new orders.
    ctx.funds
        .insert_many(refunds)?
        .deduct_many(deposits)
        .map_err(|e| anyhow!("insufficient funds for batch updating orders: {e}"))?;

    Ok(Response::new()
        .add_message(Message::transfer(ctx.sender, ctx.funds)?)
        .add_events(events)?)
}

#[inline]
fn provide_liquidity(
    mut ctx: MutableCtx,
    base_denom: Denom,
    quote_denom: Denom,
) -> anyhow::Result<Response> {
    // Get the deposited funds.
    let deposit = ctx
        .funds
        .take_pair((base_denom.clone(), quote_denom.clone()))?;

    // The user must have not sent any funds other the base/quote denoms.
    ensure!(
        ctx.funds.is_empty(),
        "unexpected deposit: {}; expecting `{}` and `{}`",
        ctx.funds,
        base_denom,
        quote_denom
    );

    // Load the pair params.
    let pair = PAIRS.load(ctx.storage, (&base_denom, &quote_denom))?;

    // Load the current pool reserve. Default to empty if not found.
    let reserve = RESERVES
        .may_load(ctx.storage, (&base_denom, &quote_denom))?
        .map_or_else(
            || CoinPair::new_empty(base_denom.clone(), quote_denom.clone()),
            Ok,
        )?;

    // Query the LP token supply.
    let lp_token_supply = ctx.querier.query_supply(pair.lp_denom.clone())?;

    // Compute the amount of LP tokens to mint.
    let (reserve, lp_mint_amount) = pair.add_liquidity(reserve, lp_token_supply, deposit)?;

    // Save the updated pool reserve.
    RESERVES.save(ctx.storage, (&base_denom, &quote_denom), &reserve)?;

    Ok(Response::new().add_message({
        let bank = ctx.querier.query_bank()?;
        Message::execute(
            bank,
            &bank::ExecuteMsg::Mint {
                to: ctx.sender,
                denom: pair.lp_denom,
                amount: lp_mint_amount,
            },
            Coins::new(), // No funds needed for minting
        )?
    }))
    // TODO: add event
}

/// Withdraw liquidity from a pool. The LP tokens must be sent with the message.
/// The underlying assets will be returned to the sender.
#[inline]
fn withdraw_liquidity(
    mut ctx: MutableCtx,
    base_denom: Denom,
    quote_denom: Denom,
) -> anyhow::Result<Response> {
    // Load the pair params.
    let pair = PAIRS.load(ctx.storage, (&base_denom, &quote_denom))?;

    // Load the current pool reserve.
    let reserve = RESERVES.load(ctx.storage, (&base_denom, &quote_denom))?;

    // Query the LP token supply.
    let lp_token_supply = ctx.querier.query_supply(pair.lp_denom.clone())?;

    // Get the sent LP tokens.
    let lp_burn_amount = ctx.funds.take(pair.lp_denom.clone()).amount;

    // The user must have not sent any funds other the LP token.
    ensure!(
        ctx.funds.is_empty(),
        "unexpected deposit: {}; expecting `{}`",
        ctx.funds,
        pair.lp_denom
    );

    // Calculate the amount of each asset to return
    let (reserve, refunds) = pair.remove_liquidity(reserve, lp_token_supply, lp_burn_amount)?;

    // Save the updated pool reserve.
    RESERVES.save(ctx.storage, (&base_denom, &quote_denom), &reserve)?;

    Ok(Response::new()
        .add_message({
            let bank = ctx.querier.query_bank()?;
            Message::execute(
                bank,
                &bank::ExecuteMsg::Burn {
                    from: ctx.contract,
                    denom: pair.lp_denom,
                    amount: lp_burn_amount,
                },
                Coins::new(), // No funds needed for burning
            )?
        })
        .add_message(Message::transfer(ctx.sender, refunds)?))
    // TODO: add events
}

#[inline]
fn swap_exact_amount_in(
    ctx: MutableCtx,
    route: UniqueVec<PairId>,
    minimum_output: Option<Uint128>,
) -> anyhow::Result<Response> {
    let input = ctx.funds.into_one_coin()?;
    let (reserves, output) = core::swap_exact_amount_in(ctx.storage, route, input.clone())?;

    // Ensure the output is above the minimum.
    // If not minimum is specified, the output should at least be greater than zero.
    if let Some(minimum_output) = minimum_output {
        ensure!(
            output.amount >= minimum_output,
            "output amount is below the minimum: {} < {}",
            output.amount,
            minimum_output
        );
    } else {
        ensure!(output.amount.is_non_zero(), "output amount is zero");
    }

    // Save the updated pool reserves.
    for (pair, reserve) in reserves {
        RESERVES.save(ctx.storage, (&pair.base_denom, &pair.quote_denom), &reserve)?;
    }

    Ok(Response::new()
        .add_message(Message::transfer(ctx.sender, output.clone())?)
        .add_event(SwapExactAmountIn {
            user: ctx.sender,
            input,
            output,
        })?)
}

#[inline]
fn swap_exact_amount_out(
    mut ctx: MutableCtx,
    route: UniqueVec<PairId>,
    output: NonZero<Coin>,
) -> anyhow::Result<Response> {
    let (reserves, input) = core::swap_exact_amount_out(ctx.storage, route, output.clone())?;

    // The user must have sent no less than the required input amount.
    // Any extra is refunded.
    ctx.funds
        .insert(output.clone().into_inner())?
        .deduct(input.clone())
        .map_err(|e| anyhow!("insufficient input for swap: {e}"))?;

    // Save the updated pool reserves.
    for (pair, reserve) in reserves {
        RESERVES.save(ctx.storage, (&pair.base_denom, &pair.quote_denom), &reserve)?;
    }

    // Unlike `swap_exact_amount_in`, no need to check whether output is zero
    // here, because we already ensure it's non-zero.
    Ok(Response::new()
        .add_message(Message::transfer(ctx.sender, ctx.funds)?)
        .add_event(SwapExactAmountOut {
            user: ctx.sender,
            input,
            output: output.into_inner(),
        })?)
}

/// Match and fill orders using the uniform price auction strategy.
///
/// Implemented according to:
/// <https://motokodefi.substack.com/p/uniform-price-call-auctions-a-better>
#[cfg_attr(not(feature = "library"), grug::export)]
pub fn cron_execute(ctx: SudoCtx) -> anyhow::Result<Response> {
<<<<<<< HEAD
    let mut refunds = BTreeMap::new();
    let mut events = EventBuilder::new();
=======
    let app_cfg = ctx.querier.query_dango_config()?;

    let mut events = EventBuilder::new();
    let mut refunds = BTreeMap::new();
    let mut volumes = HashMap::new();
    let mut volumes_by_username = HashMap::new();
>>>>>>> a36d48ab

    // Collect incoming orders and clear the temporary storage.
    let incoming_orders = INCOMING_ORDERS.drain(ctx.storage, None, None)?;

    // Add incoming orders to the persistent storage.
    for (order_key, order) in incoming_orders.values() {
        ORDERS.save(ctx.storage, order_key.clone(), order)?;
    }

    // Find all the unique pairs that have received new orders in the block.
    let pairs = incoming_orders
        .into_values()
        .map(|((pair, ..), _)| pair)
        .collect::<BTreeSet<_>>();

    // Loop through the pairs that have received new orders in the block.
    // Match and clear the orders for each of them.
    // TODO: spawn a thread for each pair to process them in parallel.
    for (base_denom, quote_denom) in pairs {
<<<<<<< HEAD
        // Create the passive liquidity orders if the pair has a pool.
        if RESERVES.has(ctx.storage, (&base_denom, &quote_denom)) {
            let pair = PAIRS.load(ctx.storage, (&base_denom, &quote_denom))?;
            let reserve = RESERVES.load(ctx.storage, (&base_denom, &quote_denom))?;
            let (passive_bids, passive_asks) =
                pair.reflect_curve(base_denom.clone(), quote_denom.clone(), &reserve)?;

            let passive_bids = passive_bids.into_iter().map(|(price, amount)| {
                Ok(((price, u64::MAX), Order {
                    user: ctx.contract,
                    amount,
                    remaining: amount,
                }))
            });
            let passive_asks = passive_asks.into_iter().map(|(price, amount)| {
                Ok(((price, 0), Order {
                    user: ctx.contract,
                    amount,
                    remaining: amount,
                }))
            });
            let mut reserve = RESERVES.load(ctx.storage, (&base_denom, &quote_denom))?;

            clear_orders_of_pair(
                ctx.storage,
                ctx.contract,
                base_denom.clone(),
                quote_denom.clone(),
                passive_bids,
                passive_asks,
                Some(&mut reserve),
                &mut events,
                &mut refunds,
            )?;

            RESERVES.save(ctx.storage, (&base_denom, &quote_denom), &reserve)?;
        } else {
            clear_orders_of_pair(
                ctx.storage,
                ctx.contract,
                base_denom.clone(),
                quote_denom.clone(),
                vec![].into_iter(),
                vec![].into_iter(),
                None,
                &mut events,
                &mut refunds,
            )?;
        }
    }

    // Remove the dex from the refunds map since it cannot send tokens to itself.
    refunds.remove(&ctx.contract);
=======
        clear_orders_of_pair(
            ctx.storage,
            &ctx.querier,
            app_cfg.addresses.oracle,
            app_cfg.addresses.account_factory,
            base_denom,
            quote_denom,
            &mut events,
            &mut refunds,
            &mut volumes,
            &mut volumes_by_username,
        )?;
    }

    // Save the updated volumes.
    for (address, volume) in volumes {
        VOLUMES.save(ctx.storage, (&address, ctx.block.timestamp), &volume)?;
        // TODO: purge volume data that are too old.
    }

    for (username, volume) in volumes_by_username {
        VOLUMES_BY_USER.save(ctx.storage, (&username, ctx.block.timestamp), &volume)?;
        // TODO: purge volume data that are too old.
    }
>>>>>>> a36d48ab

    Ok(Response::new()
        .may_add_message(if !refunds.is_empty() {
            Some(Message::batch_transfer(refunds)?)
        } else {
            None
        })
        .add_events(events)?)
<<<<<<< HEAD
}

struct MergedOrders<A, B>
where
    A: Iterator<Item = StdResult<((Udec128, u64), Order)>>,
    B: Iterator<Item = StdResult<((Udec128, u64), Order)>>,
{
    real: Peekable<A>,
    passive: Peekable<B>,
    order: grug::Order,
}

impl<A, B> MergedOrders<A, B>
where
    A: Iterator<Item = StdResult<((Udec128, u64), Order)>>,
    B: Iterator<Item = StdResult<((Udec128, u64), Order)>>,
{
    pub fn new(real: A, passive: B, order: grug::Order) -> Self {
        Self {
            real: real.peekable(),
            passive: passive.peekable(),
            order,
        }
    }
}

impl<A, B> Iterator for MergedOrders<A, B>
where
    A: Iterator<Item = StdResult<((Udec128, u64), Order)>>,
    B: Iterator<Item = StdResult<((Udec128, u64), Order)>>,
{
    type Item = StdResult<((Udec128, u64), Order)>;

    fn next(&mut self) -> Option<Self::Item> {
        match (self.real.peek(), self.passive.peek()) {
            (Some(Ok(((real_price, _), _))), Some(Ok(((passive_price, _), _)))) => {
                // Compare only the price since passive orders don't have an order ID.
                let ordering_raw = real_price.cmp(passive_price);
                let ordering = match self.order {
                    grug::Order::Ascending => ordering_raw,
                    grug::Order::Descending => ordering_raw.reverse(),
                };

                match ordering {
                    Ordering::Less => self.real.next(),
                    // In case of equal price we give the passive liquidity priority.
                    _ => self.passive.next(),
                }
            },
            (Some(Ok(_)), None) => self.real.next(),
            (None, Some(Ok(_))) => self.passive.next(),
            (Some(Err(e)), _) => Some(Err(e.clone())),
            (_, Some(Err(e))) => Some(Err(e.clone())),
            (None, None) => None,
        }
    }
=======
>>>>>>> a36d48ab
}

#[inline]
fn clear_orders_of_pair(
    storage: &mut dyn Storage,
<<<<<<< HEAD
    dex_addr: Addr,
=======
    querier: &QuerierWrapper,
    oracle: Addr,          // TODO: replace this with an `OracleQuerier` with caching
    account_factory: Addr, // TODO: replace this with an `AccountQuerier` with caching
>>>>>>> a36d48ab
    base_denom: Denom,
    quote_denom: Denom,
    passive_bids: impl Iterator<Item = StdResult<((Udec128, u64), Order)>>,
    passive_asks: impl Iterator<Item = StdResult<((Udec128, u64), Order)>>,
    reserve: Option<&mut CoinPair>,
    events: &mut EventBuilder,
    refunds: &mut BTreeMap<Addr, Coins>,
    volumes: &mut HashMap<Addr, Uint128>,
    volumes_by_username: &mut HashMap<Username, Uint128>,
) -> anyhow::Result<()> {
    // Iterate BUY orders from the highest price to the lowest.
    // Iterate SELL orders from the lowest price to the highest.
    let bid_iter = ORDERS
        .prefix((base_denom.clone(), quote_denom.clone()))
        .append(Direction::Bid)
        .range(storage, None, None, IterationOrder::Descending);
    let ask_iter = ORDERS
        .prefix((base_denom.clone(), quote_denom.clone()))
        .append(Direction::Ask)
        .range(storage, None, None, IterationOrder::Ascending);

    // Create the passive liquidity orders if the pair has a pool.
    let (merged_bid_iter, merged_ask_iter) = (
        MergedOrders::new(bid_iter, Box::new(passive_bids), grug::Order::Descending),
        MergedOrders::new(ask_iter, Box::new(passive_asks), grug::Order::Ascending),
    );

    // Run the order matching algorithm.
    let MatchingOutcome {
        range,
        volume,
        bids,
        asks,
    } = match_orders(merged_bid_iter, merged_ask_iter)?;

    // If no matching orders were found, then we're done with this pair.
    // Continue to the next pair.
    let Some((lower_price, higher_price)) = range else {
        return Ok(());
    };

    // Choose the clearing price. Any price within `range` gives the same
    // volume (measured in the base asset). We can either take
    //
    // - the lower end,
    // - the higher end, or
    // - the midpoint of the range.
    //
    // Here we choose the midpoint.
    let clearing_price = lower_price.checked_add(higher_price)?.checked_mul(HALF)?;

    println!("clearing_price: {:?}", clearing_price);

    events.push(OrdersMatched {
        base_denom: base_denom.clone(),
        quote_denom: quote_denom.clone(),
        clearing_price,
        volume,
    })?;

    // Split fill_orders into two separate iterators depending on the order user
    let (dex_filling_outcomes, user_filling_outcomes): (Vec<_>, Vec<_>) =
        fill_orders(bids, asks, clearing_price, volume)?
            .into_iter()
            .partition(|x| x.order.user == dex_addr);

    // Handle order filling outcomes for the user placed orders.
    for FillingOutcome {
        order_direction,
        order_price,
        order_id,
        order,
        filled,
        cleared,
        refund_base,
        refund_quote,
    } in user_filling_outcomes
    {
        println!("order: {:?}", order);
        println!("order_id: {:?}", order_id);
        println!("order_direction: {:?}", order_direction);
        println!("order_price: {:?}", order_price);
        println!("refund_base: {:?}", refund_base);
        println!("refund_quote: {:?}", refund_quote);
        println!("filled: {:?}", filled);
        println!("cleared: {:?}", cleared);

        let refund = Coins::try_from([
            Coin {
                denom: base_denom.clone(),
                amount: refund_base,
            },
            Coin {
                denom: quote_denom.clone(),
                amount: refund_quote,
            },
        ])?;

        events.push(OrderFilled {
            order_id,
            clearing_price,
            filled,
            refund: refund.clone(),
            fee: None,
            cleared,
        })?;

        // The order only exists in the storage if it's not owned by the dex, since
        // the passive orders are "virtual".
        refunds.entry(order.user).or_default().insert_many(refund)?;

        if cleared {
            ORDERS.remove(
                storage,
                (
                    (base_denom.clone(), quote_denom.clone()),
                    order_direction,
                    order_price,
                    order_id,
                ),
            )?;
        } else {
            println!("saving order: {:?}", order);
            ORDERS.save(
                storage,
                (
                    (base_denom.clone(), quote_denom.clone()),
                    order_direction,
                    order_price,
                    order_id,
                ),
                &order,
            )?;
            println!("post save");
        }
    }

    // Handle order filling outcomes for the matched orders belonging to the dex.
    if let Some(reserve) = reserve {
        for FillingOutcome {
            order_direction,
            filled,
            refund_quote,
            ..
        } in dex_filling_outcomes
        {
            match order_direction {
                Direction::Bid => {
                    reserve
                        .checked_add(&Coin::new(base_denom.clone(), filled)?)?
                        .checked_sub(&Coin::new(
                            quote_denom.clone(),
                            filled.checked_mul_dec_floor(clearing_price)?,
                        )?)?;
                },
                Direction::Ask => {
                    reserve
                        .checked_sub(&Coin::new(base_denom.clone(), filled)?)?
                        .checked_add(&Coin::new(quote_denom.clone(), refund_quote)?)?;
                },
            }
        }

        // Calculate the volume in USD for the filled order
        let base_asset_price = querier.query_price(oracle, &base_denom, None)?;
        let new_volume = base_asset_price.value_of_unit_amount(filled)?.into_int(); // TODO: Better to store as Decimal?

        // Record trading volume for the user's address.
        {
            match volumes.entry(order.user) {
                Entry::Occupied(mut v) => {
                    v.get_mut().checked_add_assign(new_volume)?;
                },
                Entry::Vacant(v) => {
                    let volume = VOLUMES
                        .prefix(&order.user)
                        .values(storage, None, None, IterationOrder::Descending)
                        .next()
                        .transpose()?
                        .unwrap_or(Uint128::ZERO)
                        .checked_add(new_volume)?;

                    v.insert(volume);
                },
            }
        }

        // Record trading volume for the user's username, if the trader is a
        // single-signature account (skip for multisig accounts).
        // TODO: this query can use caching, so we don't re-do queries for the same user.
        if let Some(username) = querier
            .query_wasm_path(
                account_factory,
                &dango_account_factory::ACCOUNTS.path(order.user),
            )?
            .params
            .owner()
        {
            match volumes_by_username.entry(username.clone()) {
                Entry::Occupied(mut v) => {
                    v.get_mut().checked_add_assign(new_volume)?;
                },
                Entry::Vacant(v) => {
                    let volume = VOLUMES_BY_USER
                        .prefix(&username)
                        .values(storage, None, None, IterationOrder::Descending)
                        .next()
                        .transpose()?
                        .unwrap_or(Uint128::ZERO)
                        .checked_add(new_volume)?;

                    v.insert(volume);
                },
            }
        }
    }

    Ok(())
}<|MERGE_RESOLUTION|>--- conflicted
+++ resolved
@@ -7,7 +7,7 @@
     dango_oracle::OracleQuerier,
     dango_types::{
         DangoQuerier,
-        account_factory::Username,
+        account_factory::{Account, Username},
         bank,
         dex::{
             CreateLimitOrderRequest, Direction, ExecuteMsg, InstantiateMsg, LP_NAMESPACE,
@@ -16,20 +16,16 @@
         },
     },
     grug::{
-        Addr, Coin, CoinPair, Coins, Denom, EventBuilder, GENESIS_SENDER, Inner, IsZero, Message,
-        MultiplyFraction, MutableCtx, NonZero, Number, NumberConst, Order as IterationOrder,
-        QuerierExt, QuerierWrapper, Response, StdResult, Storage, StorageQuerier, SudoCtx, Udec128,
-        Uint128, UniqueVec,
+        Addr, Borsh, Codec, Coin, CoinPair, Coins, Denom, EventBuilder, GENESIS_SENDER, Inner,
+        IsZero, Message, MultiplyFraction, MutableCtx, NonZero, Number, NumberConst,
+        Order as IterationOrder, QuerierExt, QuerierWrapper, Response, StdResult, Storage, SudoCtx,
+        Udec128, Uint128, UniqueVec,
     },
-<<<<<<< HEAD
     std::{
         cmp::Ordering,
-        collections::{BTreeMap, BTreeSet},
+        collections::{BTreeMap, BTreeSet, HashMap, hash_map::Entry},
         iter::Peekable,
     },
-=======
-    std::collections::{BTreeMap, BTreeSet, HashMap, hash_map::Entry},
->>>>>>> a36d48ab
 };
 
 const HALF: Udec128 = Udec128::new_percent(50);
@@ -438,17 +434,12 @@
 /// <https://motokodefi.substack.com/p/uniform-price-call-auctions-a-better>
 #[cfg_attr(not(feature = "library"), grug::export)]
 pub fn cron_execute(ctx: SudoCtx) -> anyhow::Result<Response> {
-<<<<<<< HEAD
-    let mut refunds = BTreeMap::new();
-    let mut events = EventBuilder::new();
-=======
     let app_cfg = ctx.querier.query_dango_config()?;
 
     let mut events = EventBuilder::new();
     let mut refunds = BTreeMap::new();
     let mut volumes = HashMap::new();
     let mut volumes_by_username = HashMap::new();
->>>>>>> a36d48ab
 
     // Collect incoming orders and clear the temporary storage.
     let incoming_orders = INCOMING_ORDERS.drain(ctx.storage, None, None)?;
@@ -468,68 +459,14 @@
     // Match and clear the orders for each of them.
     // TODO: spawn a thread for each pair to process them in parallel.
     for (base_denom, quote_denom) in pairs {
-<<<<<<< HEAD
-        // Create the passive liquidity orders if the pair has a pool.
-        if RESERVES.has(ctx.storage, (&base_denom, &quote_denom)) {
-            let pair = PAIRS.load(ctx.storage, (&base_denom, &quote_denom))?;
-            let reserve = RESERVES.load(ctx.storage, (&base_denom, &quote_denom))?;
-            let (passive_bids, passive_asks) =
-                pair.reflect_curve(base_denom.clone(), quote_denom.clone(), &reserve)?;
-
-            let passive_bids = passive_bids.into_iter().map(|(price, amount)| {
-                Ok(((price, u64::MAX), Order {
-                    user: ctx.contract,
-                    amount,
-                    remaining: amount,
-                }))
-            });
-            let passive_asks = passive_asks.into_iter().map(|(price, amount)| {
-                Ok(((price, 0), Order {
-                    user: ctx.contract,
-                    amount,
-                    remaining: amount,
-                }))
-            });
-            let mut reserve = RESERVES.load(ctx.storage, (&base_denom, &quote_denom))?;
-
-            clear_orders_of_pair(
-                ctx.storage,
-                ctx.contract,
-                base_denom.clone(),
-                quote_denom.clone(),
-                passive_bids,
-                passive_asks,
-                Some(&mut reserve),
-                &mut events,
-                &mut refunds,
-            )?;
-
-            RESERVES.save(ctx.storage, (&base_denom, &quote_denom), &reserve)?;
-        } else {
-            clear_orders_of_pair(
-                ctx.storage,
-                ctx.contract,
-                base_denom.clone(),
-                quote_denom.clone(),
-                vec![].into_iter(),
-                vec![].into_iter(),
-                None,
-                &mut events,
-                &mut refunds,
-            )?;
-        }
-    }
-
-    // Remove the dex from the refunds map since it cannot send tokens to itself.
-    refunds.remove(&ctx.contract);
-=======
         clear_orders_of_pair(
             ctx.storage,
+            ctx.contract,
             &ctx.querier,
             app_cfg.addresses.oracle,
             app_cfg.addresses.account_factory,
-            base_denom,
-            quote_denom,
+            base_denom.clone(),
+            quote_denom.clone(),
             &mut events,
             &mut refunds,
             &mut volumes,
@@ -537,6 +474,9 @@
         )?;
     }
 
+    // Remove the dex from the refunds map since it cannot send tokens to itself.
+    refunds.remove(&ctx.contract);
+
     // Save the updated volumes.
     for (address, volume) in volumes {
         VOLUMES.save(ctx.storage, (&address, ctx.block.timestamp), &volume)?;
@@ -547,7 +487,6 @@
         VOLUMES_BY_USER.save(ctx.storage, (&username, ctx.block.timestamp), &volume)?;
         // TODO: purge volume data that are too old.
     }
->>>>>>> a36d48ab
 
     Ok(Response::new()
         .may_add_message(if !refunds.is_empty() {
@@ -556,7 +495,6 @@
             None
         })
         .add_events(events)?)
-<<<<<<< HEAD
 }
 
 struct MergedOrders<A, B>
@@ -613,25 +551,17 @@
             (None, None) => None,
         }
     }
-=======
->>>>>>> a36d48ab
 }
 
 #[inline]
 fn clear_orders_of_pair(
     storage: &mut dyn Storage,
-<<<<<<< HEAD
     dex_addr: Addr,
-=======
     querier: &QuerierWrapper,
     oracle: Addr,          // TODO: replace this with an `OracleQuerier` with caching
     account_factory: Addr, // TODO: replace this with an `AccountQuerier` with caching
->>>>>>> a36d48ab
     base_denom: Denom,
     quote_denom: Denom,
-    passive_bids: impl Iterator<Item = StdResult<((Udec128, u64), Order)>>,
-    passive_asks: impl Iterator<Item = StdResult<((Udec128, u64), Order)>>,
-    reserve: Option<&mut CoinPair>,
     events: &mut EventBuilder,
     refunds: &mut BTreeMap<Addr, Coins>,
     volumes: &mut HashMap<Addr, Uint128>,
@@ -648,11 +578,7 @@
         .append(Direction::Ask)
         .range(storage, None, None, IterationOrder::Ascending);
 
-    // Create the passive liquidity orders if the pair has a pool.
-    let (merged_bid_iter, merged_ask_iter) = (
-        MergedOrders::new(bid_iter, Box::new(passive_bids), grug::Order::Descending),
-        MergedOrders::new(ask_iter, Box::new(passive_asks), grug::Order::Ascending),
-    );
+    let reserve = RESERVES.may_load(storage, (&base_denom, &quote_denom))?;
 
     // Run the order matching algorithm.
     let MatchingOutcome {
@@ -660,7 +586,38 @@
         volume,
         bids,
         asks,
-    } = match_orders(merged_bid_iter, merged_ask_iter)?;
+    } = match reserve.clone() {
+        None => match_orders(bid_iter, ask_iter)?,
+        Some(reserve) => {
+            // Create the passive liquidity orders if the pair has a pool.
+            let pair = PAIRS.load(storage, (&base_denom, &quote_denom))?;
+            let (passive_bids, passive_asks) =
+                pair.reflect_curve(base_denom.clone(), quote_denom.clone(), &reserve)?;
+
+            let passive_bids = passive_bids.into_iter().map(|(price, amount)| {
+                Ok(((price, u64::MAX), Order {
+                    user: dex_addr,
+                    amount,
+                    remaining: amount,
+                }))
+            });
+            let passive_asks = passive_asks.into_iter().map(|(price, amount)| {
+                Ok(((price, 0), Order {
+                    user: dex_addr,
+                    amount,
+                    remaining: amount,
+                }))
+            });
+
+            // Merge the real and passive orders.
+            let (merged_bid_iter, merged_ask_iter) = (
+                MergedOrders::new(bid_iter, Box::new(passive_bids), grug::Order::Descending),
+                MergedOrders::new(ask_iter, Box::new(passive_asks), grug::Order::Ascending),
+            );
+
+            match_orders(merged_bid_iter, merged_ask_iter)?
+        },
+    };
 
     // If no matching orders were found, then we're done with this pair.
     // Continue to the next pair.
@@ -678,8 +635,6 @@
     // Here we choose the midpoint.
     let clearing_price = lower_price.checked_add(higher_price)?.checked_mul(HALF)?;
 
-    println!("clearing_price: {:?}", clearing_price);
-
     events.push(OrdersMatched {
         base_denom: base_denom.clone(),
         quote_denom: quote_denom.clone(),
@@ -687,13 +642,14 @@
         volume,
     })?;
 
-    // Split fill_orders into two separate iterators depending on the order user
-    let (dex_filling_outcomes, user_filling_outcomes): (Vec<_>, Vec<_>) =
+    // Handle order filling outcomes for the user placed orders.
+
+    // Partition the orders into real and passive orders.
+    let (passive_orders, user_orders): (Vec<_>, Vec<_>) =
         fill_orders(bids, asks, clearing_price, volume)?
             .into_iter()
-            .partition(|x| x.order.user == dex_addr);
-
-    // Handle order filling outcomes for the user placed orders.
+            .partition(|filling_outcome| filling_outcome.order.user == dex_addr);
+
     for FillingOutcome {
         order_direction,
         order_price,
@@ -703,17 +659,21 @@
         cleared,
         refund_base,
         refund_quote,
-    } in user_filling_outcomes
+    } in user_orders
     {
-        println!("order: {:?}", order);
-        println!("order_id: {:?}", order_id);
-        println!("order_direction: {:?}", order_direction);
-        println!("order_price: {:?}", order_price);
-        println!("refund_base: {:?}", refund_base);
-        println!("refund_quote: {:?}", refund_quote);
-        println!("filled: {:?}", filled);
-        println!("cleared: {:?}", cleared);
-
+        update_trading_volumes(
+            storage,
+            querier,
+            oracle,
+            account_factory,
+            &base_denom,
+            filled,
+            order.user,
+            volumes,
+            volumes_by_username,
+        )?;
+
+        // Add refund to the refunds map
         let refund = Coins::try_from([
             Coin {
                 denom: base_denom.clone(),
@@ -724,21 +684,23 @@
                 amount: refund_quote,
             },
         ])?;
-
+        refunds
+            .entry(order.user)
+            .or_default()
+            .insert_many(refund.clone())?;
+
+        // Emit event for filled user orders to be used by the frontend
         events.push(OrderFilled {
             order_id,
             clearing_price,
             filled,
-            refund: refund.clone(),
+            refund,
             fee: None,
             cleared,
         })?;
 
-        // The order only exists in the storage if it's not owned by the dex, since
-        // the passive orders are "virtual".
-        refunds.entry(order.user).or_default().insert_many(refund)?;
-
         if cleared {
+            // Remove the order from the storage if it was fully filled
             ORDERS.remove(
                 storage,
                 (
@@ -749,7 +711,6 @@
                 ),
             )?;
         } else {
-            println!("saving order: {:?}", order);
             ORDERS.save(
                 storage,
                 (
@@ -760,19 +721,36 @@
                 ),
                 &order,
             )?;
-            println!("post save");
         }
     }
 
-    // Handle order filling outcomes for the matched orders belonging to the dex.
-    if let Some(reserve) = reserve {
+    if !passive_orders.is_empty() {
+        let mut reserve =
+            reserve.ok_or(anyhow!("no reserve found for pair with passive orders"))?;
+
+        // Process the passive orders. This requires the reserve to not be `None`.
         for FillingOutcome {
             order_direction,
+            order,
             filled,
             refund_quote,
             ..
-        } in dex_filling_outcomes
+        } in passive_orders
         {
+            update_trading_volumes(
+                storage,
+                querier,
+                oracle,
+                account_factory,
+                &base_denom,
+                filled,
+                order.user,
+                volumes,
+                volumes_by_username,
+            )?;
+
+            // The order only exists in the storage if it's not owned by the dex, since
+            // the passive orders are "virtual". If it is virtual, we need to update the
             match order_direction {
                 Direction::Bid => {
                     reserve
@@ -790,41 +768,60 @@
             }
         }
 
-        // Calculate the volume in USD for the filled order
-        let base_asset_price = querier.query_price(oracle, &base_denom, None)?;
-        let new_volume = base_asset_price.value_of_unit_amount(filled)?.into_int(); // TODO: Better to store as Decimal?
-
-        // Record trading volume for the user's address.
-        {
-            match volumes.entry(order.user) {
-                Entry::Occupied(mut v) => {
-                    v.get_mut().checked_add_assign(new_volume)?;
-                },
-                Entry::Vacant(v) => {
-                    let volume = VOLUMES
-                        .prefix(&order.user)
-                        .values(storage, None, None, IterationOrder::Descending)
-                        .next()
-                        .transpose()?
-                        .unwrap_or(Uint128::ZERO)
-                        .checked_add(new_volume)?;
-
-                    v.insert(volume);
-                },
-            }
-        }
-
-        // Record trading volume for the user's username, if the trader is a
-        // single-signature account (skip for multisig accounts).
-        // TODO: this query can use caching, so we don't re-do queries for the same user.
-        if let Some(username) = querier
-            .query_wasm_path(
-                account_factory,
-                &dango_account_factory::ACCOUNTS.path(order.user),
-            )?
-            .params
-            .owner()
-        {
+        // Save the updated reserve to storage.
+        RESERVES.save(storage, (&base_denom, &quote_denom), &reserve)?;
+    }
+
+    Ok(())
+}
+
+/// Updates trading volumes for both user addresses and usernames
+fn update_trading_volumes(
+    storage: &mut dyn Storage,
+    querier: &QuerierWrapper,
+    oracle: Addr,
+    account_factory: Addr,
+    base_denom: &Denom,
+    filled: Uint128,
+    order_user: Addr,
+    volumes: &mut HashMap<Addr, Uint128>,
+    volumes_by_username: &mut HashMap<Username, Uint128>,
+) -> anyhow::Result<()> {
+    // Calculate the vo lume in USD for the filled order
+    let base_asset_price = querier.query_price(oracle, base_denom, None)?;
+    let new_volume = base_asset_price.value_of_unit_amount(filled)?.into_int();
+
+    // Record trading volume for the user's address
+    match volumes.entry(order_user) {
+        Entry::Occupied(mut v) => {
+            v.get_mut().checked_add_assign(new_volume)?;
+        },
+        Entry::Vacant(v) => {
+            let volume = VOLUMES
+                .prefix(&order_user)
+                .values(storage, None, None, IterationOrder::Descending)
+                .next()
+                .transpose()?
+                .unwrap_or(Uint128::ZERO)
+                .checked_add(new_volume)?;
+
+            v.insert(volume);
+        },
+    }
+
+    // If the address exists in the account map we attempt to record the trading volume
+    // by username. This will not be the case for example for contracts deployed
+    if let Some(user_account_binary) = querier.query_wasm_raw(
+        account_factory,
+        dango_account_factory::ACCOUNTS
+            .path(order_user)
+            .storage_key(),
+    )? {
+        // Decode the account from the binary
+        let user_account: Account = Borsh::decode(&user_account_binary)?;
+
+        // If the account has a username we record the trading volume by username
+        if let Some(username) = user_account.params.owner() {
             match volumes_by_username.entry(username.clone()) {
                 Entry::Occupied(mut v) => {
                     v.get_mut().checked_add_assign(new_volume)?;
