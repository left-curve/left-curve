--- conflicted
+++ resolved
@@ -513,11 +513,7 @@
                 quote_denom: usdc::DENOM.clone(),
                 direction: Direction::Bid,
                 amount: NonZero::new_unchecked(Uint128::new(1)),
-<<<<<<< HEAD
-                max_slippage: Udec128::ZERO,
-=======
                 max_slippage: Bounded::new_unchecked(Udec128::ZERO),
->>>>>>> d60c8cc8
             }],
             creates_limit: vec![],
             cancels: None,
@@ -560,11 +556,7 @@
                     quote_denom: usdc::DENOM.clone(),
                     direction: Direction::Bid,
                     amount: NonZero::new_unchecked(Uint128::new(1)),
-<<<<<<< HEAD
-                    max_slippage: Udec128::ZERO,
-=======
                     max_slippage: Bounded::new_unchecked(Udec128::ZERO),
->>>>>>> d60c8cc8
                 },
                 CreateMarketOrderRequest {
                     base_denom: dango::DENOM.clone(),
