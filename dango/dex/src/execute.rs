--- conflicted
+++ resolved
@@ -7,14 +7,9 @@
     dango_types::{
         bank,
         dex::{
-<<<<<<< HEAD
             CurveInvariant, Direction, ExecuteMsg, InstantiateMsg, OrderCanceled, OrderFilled,
-            OrderId, OrderSubmitted, OrdersMatched, PairUpdate, PairUpdated, LP_NAMESPACE,
+            OrderIds, OrderSubmitted, OrdersMatched, PairUpdate, PairUpdated, LP_NAMESPACE,
             NAMESPACE,
-=======
-            Direction, ExecuteMsg, InstantiateMsg, OrderCanceled, OrderFilled, OrderIds,
-            OrderSubmitted, OrdersMatched, PairUpdate, PairUpdated,
->>>>>>> bfccf2b1
         },
     },
     grug::{
