use {
    alloy_dyn_abi::{Eip712Domain, TypedData},
    alloy_primitives::U160,
    anyhow::{anyhow, bail, ensure},
    base64::{engine::general_purpose::URL_SAFE_NO_PAD, Engine},
    dango_account_factory::{ACCOUNTS_BY_USER, KEYS, KEYS_BY_USER},
    dango_types::{
        auth::{ClientData, Credential, Key, Metadata, SignDoc},
        config::AppConfig,
    },
    grug::{
        json, Addr, AuthCtx, AuthMode, BorshDeExt, Counter, Inner, JsonDeExt, JsonSerExt, Query, Tx,
    },
};

/// Expected sequence number of the next transaction this account sends.
///
/// All three account types (spot, margin, Safe) stores their sequences in this
/// same storage slot.
pub const NEXT_SEQUENCE: Counter<u32> = Counter::new("sequence", 0, 1);

/// Authenticate a transaction.
///
/// This logic is shared across all three account types.
pub fn authenticate_tx(
    ctx: AuthCtx,
    tx: Tx,
    // If the caller has already queried the factory address or deserialized the
    // metadata, they can be provided here, so we don't redo the work.
    maybe_factory: Option<Addr>,
    maybe_metadata: Option<Metadata>,
) -> anyhow::Result<()> {
    // Query the chain for account factory's address, if it's not already done.
    let factory = if let Some(factory) = maybe_factory {
        factory
    } else {
        let app_cfg: AppConfig = ctx.querier.query_app_config()?;
        app_cfg.addresses.account_factory
    };

    // Deserialize the transaction metadata, if it's not already done.
    let metadata = if let Some(metadata) = maybe_metadata {
        metadata
    } else {
        tx.data.deserialize_json()?
    };

    // Increment the sequence.
    let (sequence, _) = NEXT_SEQUENCE.increment(ctx.storage)?;

    // Query the account factory. We need to do three things:
    // - ensure the `tx.sender` is associated with the username;
    // - ensure the `key_hash` is associated wit the username;
    // - query the key by key hash.
    //
    // We use Wasm raw queries instead of smart queries to optimize on gas.
    // We also user the multi query to reduce the number of FFI calls.
    let key = {
        let [res1, res2, res3] = ctx.querier.query_multi([
            Query::wasm_raw(
                factory,
                ACCOUNTS_BY_USER.path((&metadata.username, tx.sender)),
            ),
            Query::wasm_raw(
                factory,
                KEYS_BY_USER.path((&metadata.username, metadata.key_hash)),
            ),
            Query::wasm_raw(factory, KEYS.path(metadata.key_hash)),
        ])?;

        // If the sender account is associated with the username, then an entry
        // must exist in the `ACCOUNTS_BY_USER` set, and the value should be
        // empty because we Borsh for encoding.
        ensure!(
            res1.as_wasm_raw().is_some_and(|bytes| bytes.is_empty()),
            "account {} isn't associated with user `{}`",
            tx.sender,
            metadata.username,
        );

        // Similarly, if the key hash is associated with the username, it must
        // be present in the `KEYS_BY_USER` set.
        ensure!(
            res2.as_wasm_raw().is_some_and(|bytes| bytes.is_empty()),
            "key hash {} isn't associated with user `{}`",
            metadata.key_hash,
            metadata.username
        );

        // Deserialize the key from Borsh bytes.
        res3.as_wasm_raw()
            .ok_or_else(|| anyhow!("key hash {} not found", metadata.key_hash))?
            .deserialize_borsh()?
    };

    // Verify sequence.
    match ctx.mode {
        // For `CheckTx`, we only make sure the tx's sequence is no smaller than
        // the stored sequence. This allows the account to broadcast multiple
        // txs for the same block.
        AuthMode::Check => {
            ensure!(
                metadata.sequence >= sequence,
                "sequence is too old: expecting at least {}, found {}",
                sequence,
                metadata.sequence
            );
        },
        // For `FinalizeBlock`, we make sure the tx's sequence matches exactly
        // the stored sequence.
        AuthMode::Finalize => {
            ensure!(
                metadata.sequence == sequence,
                "incorrect sequence: expecting {}, got {}",
                sequence,
                metadata.sequence
            );
        },
        // No need to verify sequence in simulation mode.
        AuthMode::Simulate => (),
    }

    // Verify signature.
    match ctx.mode {
        AuthMode::Check | AuthMode::Finalize => match (key, tx.credential.deserialize_json()?) {
            (Key::Secp256k1(pk), Credential::Eip712(cred)) => {
                let TypedData {
                    resolver, domain, ..
                } = cred.typed_data.deserialize_json()?;

                // Recreate the EIP-712 data originally used for signing.
                // Verify that the critical values in the transaction such as
                // the message and the verifying contract (sender).
                let typed_data = TypedData {
                    resolver,
                    domain: Eip712Domain {
                        name: domain.name,
                        verifying_contract: Some(
                            U160::from_be_bytes(ctx.contract.into_inner()).into(),
                        ),
                        ..Default::default()
                    },
                    primary_type: "Message".to_string(),
                    message: json!({
                        "chainId": ctx.chain_id,
                        "sequence": metadata.sequence,
                        "messages": tx.msgs,
                    })
                    .into_inner(),
                };

                // EIP-712 hash used in the signature.
                let sign_bytes = typed_data.eip712_signing_hash()?;

                ctx.api.secp256k1_verify(&sign_bytes.0, &cred.sig, &pk)?;
            },
            (Key::Secp256r1(pk), Credential::Passkey(cred)) => {
                // Verify that Passkey has signed the correct data.
                // The data should be the SHA-256 hash of a `ClientData`, where
                // the challenge is the sign bytes.
                // See: <https://github.com/j0nl1/demo-passkey/blob/main/wasm/lib.rs#L59-L99>
                let signed_hash = {
                    let client_data: ClientData = cred.client_data.deserialize_json()?;

                    let sign_bytes = ctx.api.sha2_256(
                        &SignDoc {
                            sender: tx.sender,
                            messages: tx.msgs.into_inner(),
                            chain_id: ctx.chain_id,
                            sequence: metadata.sequence,
                        }
                        .to_json_vec()?,
                    );
                    let sign_bytes_base64 = URL_SAFE_NO_PAD.encode(sign_bytes);

                    ensure!(
                        client_data.challenge == sign_bytes_base64,
                        "incorrect challenge: expecting {}, got {}",
                        sign_bytes_base64,
                        client_data.challenge
                    );

                    let client_data_hash = ctx.api.sha2_256(&cred.client_data);

                    let signed_data = [
                        cred.authenticator_data.as_ref(),
                        client_data_hash.as_slice(),
                    ]
                    .concat();

                    // Note we use the FFI `sha2_256` method instead of `hash256`
                    // from `HashExt`, because we may change the hash function
                    // used in `HashExt` (we're exploring BLAKE3 over SHA-256).
                    // Passkey always signs over SHA-256 digests.
                    ctx.api.sha2_256(&signed_data)
                };

                ctx.api.secp256r1_verify(&signed_hash, &cred.sig, &pk)?;
            },
            (Key::Secp256k1(pk), Credential::Secp256k1(sig)) => {
                let sign_bytes = ctx.api.sha2_256(
                    &SignDoc {
                        sender: tx.sender,
                        messages: tx.msgs.into_inner(),
                        chain_id: ctx.chain_id,
                        sequence: metadata.sequence,
                    }
                    .to_json_vec()?,
                );

                ctx.api.secp256k1_verify(&sign_bytes, &sig, &pk)?;
            },
            _ => bail!("key and credential types don't match!"),
        },
        // No need to verify signature in simulation mode.
        AuthMode::Simulate => (),
    }

    Ok(())
}

// ----------------------------------- tests -----------------------------------

#[cfg(test)]
mod tests {
    use {
        super::*,
        dango_types::{account_factory::Username, config::AppAddresses, lending::LendingAppConfig},
        grug::{btree_map, Addr, AuthMode, Hash160, MockContext, MockQuerier},
        std::str::FromStr,
    };

    /// Address of the account factory for use in the following tests.
    const ACCOUNT_FACTORY: Addr = Addr::mock(254);

    #[test]
    fn passkey_authentication() {
        let user_address = Addr::from_str("0x0e6d8a14f8e200f060ef35514c8184d54042e811").unwrap();
        let user_username = Username::from_str("test200").unwrap();
        let user_keyhash = Hash160::from_str("8BFF03014982A50218CE139F1FAC0B1897DEDEF9").unwrap();
        let user_key = Key::Secp256r1(
            [
                3, 190, 24, 244, 141, 90, 188, 110, 30, 146, 69, 153, 207, 241, 45, 19, 100, 19,
                164, 93, 119, 95, 139, 59, 198, 252, 5, 5, 129, 204, 10, 136, 15,
            ]
            .into(),
        );

        let tx = r#"{
          "sender": "0x0e6d8a14f8e200f060ef35514c8184d54042e811",
          "credential": {
            "passkey": {
              "sig": "Ni2ljMLszTN+iL9lXPzPMo7klwVFUsK3SBCFnsYNdDOkN03/T2Es/7zTZ4CyJGQGcIeAzM4/fO+XbIASu92Q4w==",
              "client_data": "eyJ0eXBlIjoid2ViYXV0aG4uZ2V0IiwiY2hhbGxlbmdlIjoidXYya01mUllmUDJ2cXFGSGxBT0xsVlotTTItYWQtM3kyaVlNVVY1MGJqWSIsIm9yaWdpbiI6Imh0dHA6Ly9sb2NhbGhvc3Q6NTA4MCIsImNyb3NzT3JpZ2luIjpmYWxzZX0=",
              "authenticator_data": "SZYN5YgOjGh0NBcPZHZgW4/krrmihjLHmVzzuoMdl2MZAAAAAA=="
            }
          },
          "data": {
            "key_hash": "8BFF03014982A50218CE139F1FAC0B1897DEDEF9",
            "username": "test200",
            "sequence": 0
          },
          "msgs": [
            {
              "transfer": {
                "to": "0x123559ca94d734111f32cc7d603c3341c4d29a84",
                "coins": {
                  "uusdc": "1000000"
                }
              }
            }
          ],
          "gas_limit": 1116937
        }"#;

        let querier = MockQuerier::new()
            .with_app_config(AppConfig {
                addresses: AppAddresses {
                    account_factory: ACCOUNT_FACTORY,
<<<<<<< HEAD
                    ibc_transfer: Addr::mock(0), // doesn't matter for this test
                    lending: Addr::mock(0),      // doesn't matter for this test
                    oracle: Addr::mock(0),       // doesn't matter for this tes
                },
                lending: LendingAppConfig {
                    collateral_powers: btree_map! {},
=======
                    // Address below don't matter for this test.
                    ibc_transfer: Addr::mock(0),
                    oracle: Addr::mock(1),
>>>>>>> 354a77c3
                },
            })
            .unwrap()
            .with_raw_contract_storage(ACCOUNT_FACTORY, |storage| {
                ACCOUNTS_BY_USER
                    .insert(storage, (&user_username, user_address))
                    .unwrap();
                KEYS_BY_USER
                    .insert(storage, (&user_username, user_keyhash))
                    .unwrap();
                KEYS.save(storage, user_keyhash, &user_key).unwrap()
            });

        let mut ctx = MockContext::new()
            .with_querier(querier)
            .with_chain_id("dev-2")
            .with_mode(AuthMode::Finalize);

        authenticate_tx(ctx.as_auth(), tx.deserialize_json().unwrap(), None, None).unwrap();
    }

    #[test]
    fn eip712_authentication() {
        let user_address = Addr::from_str("0x2e3d61d8cca8a774b884175fcf736e4c4e8060db").unwrap();
        let user_username = Username::from_str("test100").unwrap();
        let user_keyhash = Hash160::from_str("125DA0206939DD8D2DB125C8903F7F1EF96C6195").unwrap();
        let user_key = Key::Secp256k1(
            [
                2, 133, 171, 100, 31, 51, 234, 81, 118, 154, 124, 111, 48, 233, 1, 122, 227, 69,
                186, 224, 13, 210, 84, 190, 7, 38, 186, 1, 203, 80, 142, 47, 121,
            ]
            .into(),
        );

        let querier = MockQuerier::new()
            .with_app_config(AppConfig {
                addresses: AppAddresses {
                    account_factory: ACCOUNT_FACTORY,
<<<<<<< HEAD
                    ibc_transfer: Addr::mock(0), // doesn't matter for this test
                    lending: Addr::mock(0),      // doesn't matter for this test
                    oracle: Addr::mock(0),       // doesn't matter for this test
                },
                lending: LendingAppConfig {
                    collateral_powers: btree_map! {},
=======
                    // Address below don't matter for this test.
                    ibc_transfer: Addr::mock(0),
                    oracle: Addr::mock(1),
>>>>>>> 354a77c3
                },
            })
            .unwrap()
            .with_raw_contract_storage(ACCOUNT_FACTORY, |storage| {
                ACCOUNTS_BY_USER
                    .insert(storage, (&user_username, user_address))
                    .unwrap();
                KEYS_BY_USER
                    .insert(storage, (&user_username, user_keyhash))
                    .unwrap();
                KEYS.save(storage, user_keyhash, &user_key).unwrap()
            });

        let mut ctx = MockContext::new()
            .with_querier(querier)
            .with_contract(Addr::from_str("0x2e3d61d8cca8a774b884175fcf736e4c4e8060db").unwrap())
            .with_chain_id("dev-2")
            .with_mode(AuthMode::Finalize);

        let tx = r#"{
          "sender": "0x2e3d61d8cca8a774b884175fcf736e4c4e8060db",
          "credential": {
            "eip712": {
              "sig": "BMbo/9aO/rPkhbt2hN1OaHl32QWME9BtLtwttbuUDyZmpnivpk73SLwDw6bc+3wsHSVxGVsARo5NtPPtQBDdvA==",
              "typed_data": "eyJ0eXBlcyI6eyJFSVA3MTJEb21haW4iOlt7Im5hbWUiOiJuYW1lIiwidHlwZSI6InN0cmluZyJ9LHsibmFtZSI6InZlcmlmeWluZ0NvbnRyYWN0IiwidHlwZSI6ImFkZHJlc3MifV0sIk1lc3NhZ2UiOlt7Im5hbWUiOiJjaGFpbklkIiwidHlwZSI6InN0cmluZyJ9LHsibmFtZSI6InNlcXVlbmNlIiwidHlwZSI6InVpbnQzMiJ9LHsibmFtZSI6Im1lc3NhZ2VzIiwidHlwZSI6IlR4TWVzc2FnZVtdIn1dLCJUeE1lc3NhZ2UiOlt7Im5hbWUiOiJ0cmFuc2ZlciIsInR5cGUiOiJUcmFuc2ZlciJ9XSwiVHJhbnNmZXIiOlt7Im5hbWUiOiJ0byIsInR5cGUiOiJhZGRyZXNzIn0seyJuYW1lIjoiY29pbnMiLCJ0eXBlIjoiQ29pbnMifV0sIkNvaW5zIjpbeyJuYW1lIjoidXVzZGMiLCJ0eXBlIjoic3RyaW5nIn1dfSwicHJpbWFyeVR5cGUiOiJNZXNzYWdlIiwiZG9tYWluIjp7Im5hbWUiOiJsb2NhbGhvc3QiLCJ2ZXJpZnlpbmdDb250cmFjdCI6IjB4MmUzZDYxZDhjY2E4YTc3NGI4ODQxNzVmY2Y3MzZlNGM0ZTgwNjBkYiJ9LCJtZXNzYWdlIjp7ImNoYWluSWQiOiJkZXYtMiIsIm1lc3NhZ2VzIjpbeyJ0cmFuc2ZlciI6eyJ0byI6IjB4MTIzNTU5Y2E5NGQ3MzQxMTFmMzJjYzdkNjAzYzMzNDFjNGQyOWE4NCIsImNvaW5zIjp7InV1c2RjIjoiMTAwMDAwMCJ9fX1dLCJzZXF1ZW5jZSI6MH19"
            }
          },
          "data": {
            "key_hash": "125DA0206939DD8D2DB125C8903F7F1EF96C6195",
            "username": "test100",
            "sequence": 0
          },
          "msgs": [
            {
              "transfer": {
                "to": "0x123559ca94d734111f32cc7d603c3341c4d29a84",
                "coins": {
                  "uusdc": "1000000"
                }
              }
            }
          ],
          "gas_limit": 1116931
        }"#;

        authenticate_tx(
            ctx.as_auth(),
            tx.deserialize_json::<Tx>().unwrap(),
            None,
            None,
        )
        .unwrap();
    }

    #[test]
    fn secp256k1_authentication() {
        let user_address = Addr::from_str("0x93841114860ba74d0a9fa88962268aff17365fc9").unwrap();
        let user_username = Username::from_str("owner").unwrap();
        let user_keyhash = Hash160::from_str("46DDF382989C9B321428A688032BC9F2A34F6BCD").unwrap();
        let user_key = Key::Secp256k1(
            [
                3, 124, 218, 165, 96, 43, 172, 215, 28, 79, 219, 96, 16, 200, 82, 173, 128, 6, 111,
                33, 56, 47, 216, 47, 135, 163, 94, 250, 183, 130, 253, 241, 70,
            ]
            .into(),
        );

        let tx = r#"{
          "sender": "0x93841114860ba74d0a9fa88962268aff17365fc9",
          "credential": {
            "secp256k1": "W+kfvnD23DMencrjT3/OLVfNkwYQTNcVsP2WHzIGj4ZizYAIpMslIiqE25vSDG3E634w4V+ppHIutqLZMY6sLg=="
          },
          "data": {
            "key_hash": "46DDF382989C9B321428A688032BC9F2A34F6BCD",
            "username": "owner",
            "sequence": 0
          },
          "msgs": [
            {
              "transfer": {
                "to": "0x123559ca94d734111f32cc7d603c3341c4d29a84",
                "coins": {
                  "uusdc": "5"
                }
              }
            }
          ],
          "gas_limit": 1046678
        }"#;

        let querier = MockQuerier::new()
            .with_app_config(AppConfig {
                addresses: AppAddresses {
                    account_factory: ACCOUNT_FACTORY,
<<<<<<< HEAD
                    ibc_transfer: Addr::mock(0), // doesn't matter for this test
                    lending: Addr::mock(0),      // doesn't matter for this test
                    oracle: Addr::mock(0),       // doesn't matter for this tes
                },
                lending: LendingAppConfig {
                    collateral_powers: btree_map! {},
=======
                    // Address below don't matter for this test.
                    ibc_transfer: Addr::mock(0),
                    oracle: Addr::mock(1),
>>>>>>> 354a77c3
                },
            })
            .unwrap()
            .with_raw_contract_storage(ACCOUNT_FACTORY, |storage| {
                ACCOUNTS_BY_USER
                    .insert(storage, (&user_username, user_address))
                    .unwrap();
                KEYS_BY_USER
                    .insert(storage, (&user_username, user_keyhash))
                    .unwrap();
                KEYS.save(storage, user_keyhash, &user_key).unwrap()
            });

        let mut ctx = MockContext::new()
            .with_querier(querier)
            .with_chain_id("dev-2")
            .with_mode(AuthMode::Finalize);

        authenticate_tx(ctx.as_auth(), tx.deserialize_json().unwrap(), None, None).unwrap();
    }
}<|MERGE_RESOLUTION|>--- conflicted
+++ resolved
@@ -277,18 +277,14 @@
             .with_app_config(AppConfig {
                 addresses: AppAddresses {
                     account_factory: ACCOUNT_FACTORY,
-<<<<<<< HEAD
-                    ibc_transfer: Addr::mock(0), // doesn't matter for this test
-                    lending: Addr::mock(0),      // doesn't matter for this test
-                    oracle: Addr::mock(0),       // doesn't matter for this tes
-                },
-                lending: LendingAppConfig {
-                    collateral_powers: btree_map! {},
-=======
                     // Address below don't matter for this test.
                     ibc_transfer: Addr::mock(0),
                     oracle: Addr::mock(1),
->>>>>>> 354a77c3
+                    lending: Addr::mock(0), // doesn't matter for this test
+                    oracle: Addr::mock(0),  // doesn't matter for this tes
+                },
+                lending: LendingAppConfig {
+                    collateral_powers: btree_map! {},
                 },
             })
             .unwrap()
@@ -327,18 +323,14 @@
             .with_app_config(AppConfig {
                 addresses: AppAddresses {
                     account_factory: ACCOUNT_FACTORY,
-<<<<<<< HEAD
-                    ibc_transfer: Addr::mock(0), // doesn't matter for this test
-                    lending: Addr::mock(0),      // doesn't matter for this test
-                    oracle: Addr::mock(0),       // doesn't matter for this test
-                },
-                lending: LendingAppConfig {
-                    collateral_powers: btree_map! {},
-=======
                     // Address below don't matter for this test.
                     ibc_transfer: Addr::mock(0),
                     oracle: Addr::mock(1),
->>>>>>> 354a77c3
+                    lending: Addr::mock(0), // doesn't matter for this test
+                    oracle: Addr::mock(0),  // doesn't matter for this test
+                },
+                lending: LendingAppConfig {
+                    collateral_powers: btree_map! {},
                 },
             })
             .unwrap()
@@ -433,18 +425,14 @@
             .with_app_config(AppConfig {
                 addresses: AppAddresses {
                     account_factory: ACCOUNT_FACTORY,
-<<<<<<< HEAD
-                    ibc_transfer: Addr::mock(0), // doesn't matter for this test
-                    lending: Addr::mock(0),      // doesn't matter for this test
-                    oracle: Addr::mock(0),       // doesn't matter for this tes
-                },
-                lending: LendingAppConfig {
-                    collateral_powers: btree_map! {},
-=======
                     // Address below don't matter for this test.
                     ibc_transfer: Addr::mock(0),
                     oracle: Addr::mock(1),
->>>>>>> 354a77c3
+                    lending: Addr::mock(0), // doesn't matter for this test
+                    oracle: Addr::mock(0),  // doesn't matter for this tes
+                },
+                lending: LendingAppConfig {
+                    collateral_powers: btree_map! {},
                 },
             })
             .unwrap()
