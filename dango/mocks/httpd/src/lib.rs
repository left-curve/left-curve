use {
    dango_genesis::GenesisOption,
    dango_httpd::{graphql::build_schema, server::config_app},
    dango_proposal_preparer::ProposalPreparer,
    dango_testing::setup_suite_with_db_and_vm,
    grug_db_memory::MemDb,
    grug_testing::{MockClient, setup_tracing_subscriber},
    grug_types::Binary,
    grug_vm_rust::RustVm,
    indexer_httpd::context::Context,
    std::sync::Arc,
    tokio::sync::Mutex,
    tracing::Level,
};

pub use {dango_testing::TestOption, grug_testing::BlockCreation, indexer_httpd::error::Error};

pub async fn run<T>(
    port: u16,
    block_creation: BlockCreation,
    cors_allowed_origin: Option<String>,
    test_opt: TestOption,
    genesis_opt: GenesisOption<T>,
    keep_blocks: bool,
<<<<<<< HEAD
) -> Result<(), Error>
where
    T: Clone + Into<Binary>,
{
    setup_tracing_subscriber(Level::INFO);

    let indexer = indexer_sql::non_blocking_indexer::IndexerBuilder::default()
=======
    database_url: Option<String>,
) -> Result<(), Error> {
    setup_tracing_subscriber(Level::INFO);

    let codes = build_rust_codes();

    let indexer = indexer_sql::non_blocking_indexer::IndexerBuilder::default();

    let indexer = if let Some(url) = database_url {
        indexer.with_database_url(url)
    } else {
        indexer.with_memory_database()
    };

    let indexer = indexer
>>>>>>> fc5954ef
        .with_keep_blocks(keep_blocks)
        .with_sqlx_pubsub()
        .with_tmpdir()
        .with_hooks(dango_indexer_sql::hooks::Hooks)
        .build()?;

    let indexer_context = indexer.context.clone();
    let indexer_path = indexer.indexer_path.clone();

    let db = MemDb::new();
    let vm = RustVm::new();

    let (suite, ..) = setup_suite_with_db_and_vm(
        db.clone(),
        vm.clone(),
        ProposalPreparer::new(),
        indexer,
        test_opt,
        genesis_opt,
    );

    let suite = Arc::new(Mutex::new(suite));

    let mock_client = MockClient::new_shared(suite.clone(), block_creation);

    let context = Context::new(indexer_context, suite, Arc::new(mock_client), indexer_path);

    indexer_httpd::server::run_server(
        "127.0.0.1",
        port,
        cors_allowed_origin,
        context,
        config_app,
        build_schema,
    )
    .await
}<|MERGE_RESOLUTION|>--- conflicted
+++ resolved
@@ -22,15 +22,6 @@
     test_opt: TestOption,
     genesis_opt: GenesisOption<T>,
     keep_blocks: bool,
-<<<<<<< HEAD
-) -> Result<(), Error>
-where
-    T: Clone + Into<Binary>,
-{
-    setup_tracing_subscriber(Level::INFO);
-
-    let indexer = indexer_sql::non_blocking_indexer::IndexerBuilder::default()
-=======
     database_url: Option<String>,
 ) -> Result<(), Error> {
     setup_tracing_subscriber(Level::INFO);
@@ -46,7 +37,6 @@
     };
 
     let indexer = indexer
->>>>>>> fc5954ef
         .with_keep_blocks(keep_blocks)
         .with_sqlx_pubsub()
         .with_tmpdir()
