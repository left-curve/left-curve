--- conflicted
+++ resolved
@@ -14,7 +14,6 @@
 testing = ["pyth-client", "pyth-types", "tokio-stream"]
 
 [dependencies]
-<<<<<<< HEAD
 anyhow                      = { workspace = true }
 bip32                       = { workspace = true }
 clap                        = { workspace = true, features = ["derive", "wrap_help"] }
@@ -32,7 +31,7 @@
 futures                     = { workspace = true }
 grug-app                    = { workspace = true, features = ["abci", "tracing"] }
 grug-client                 = { workspace = true }
-grug-db-disk                = { workspace = true }
+grug-db-disk-lite           = { workspace = true }
 grug-types                  = { workspace = true }
 grug-vm-hybrid              = { workspace = true }
 hex                         = { workspace = true }
@@ -52,44 +51,6 @@
 tower-abci                  = { workspace = true }
 tracing                     = { workspace = true }
 tracing-subscriber          = { workspace = true }
-=======
-anyhow                  = { workspace = true }
-bip32                   = { workspace = true }
-clap                    = { workspace = true, features = ["derive", "wrap_help"] }
-colored                 = { workspace = true }
-colored_json            = { workspace = true }
-config-parser           = { workspace = true }
-dango-client            = { workspace = true }
-dango-genesis           = { workspace = true }
-dango-httpd             = { workspace = true }
-dango-indexer-sql       = { workspace = true, features = ["async-graphql", "tracing"] }
-dango-proposal-preparer = { workspace = true }
-dango-types             = { workspace = true }
-data-encoding           = { workspace = true }
-dialoguer               = { workspace = true }
-futures                 = { workspace = true }
-grug-app                = { workspace = true, features = ["abci", "tracing"] }
-grug-client             = { workspace = true }
-grug-db-disk-lite       = { workspace = true }
-grug-types              = { workspace = true }
-grug-vm-hybrid          = { workspace = true }
-hex                     = { workspace = true }
-home                    = { workspace = true }
-indexer-httpd           = { workspace = true }
-indexer-sql             = { workspace = true, features = ["async-graphql", "tracing"] }
-pyth-client             = { workspace = true, optional = true }
-pyth-types              = { workspace = true, optional = true }
-rand                    = { workspace = true }
-sentry                  = { workspace = true }
-serde                   = { workspace = true }
-tendermint              = { workspace = true }
-tokio                   = { workspace = true }
-tokio-stream            = { workspace = true, optional = true }
-tower                   = { workspace = true, features = ["full"] }
-tower-abci              = { workspace = true }
-tracing                 = { workspace = true }
-tracing-subscriber      = { workspace = true }
->>>>>>> b6c71499
 
 [[bin]]
 name = "dango"
