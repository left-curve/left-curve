use {
    crate::{
        config::{Config, GrugConfig, IndexerHttpdConfig, TendermintConfig},
        home_directory::HomeDirectory,
    },
    anyhow::anyhow,
    clap::Parser,
    config_parser::parse_config,
    dango_genesis::GenesisCodes,
    dango_httpd::{graphql::build_schema, server::config_app},
    dango_indexer_sql::hooks::ContractAddrs,
    dango_proposal_preparer::ProposalPreparer,
    grug_app::{App, AppError, Db, Indexer, NullIndexer},
    grug_client::TendermintRpcClient,
    grug_db_disk::DiskDb,
    grug_types::HashExt,
    grug_vm_hybrid::HybridVm,
    indexer_httpd::context::Context,
    indexer_sql::non_blocking_indexer,
    std::{fmt::Debug, sync::Arc, time},
    tokio::signal::unix::{SignalKind, signal},
    tower::ServiceBuilder,
    tower_abci::v038::{Server, split},
};

#[derive(Parser)]
pub struct StartCmd;

impl StartCmd {
    pub async fn run(self, app_dir: HomeDirectory) -> anyhow::Result<()> {
        // Parse the config file.
        let cfg: Config = parse_config(app_dir.config_file())?;

        // Open disk DB.
        let db = DiskDb::open(app_dir.data_dir())?;

<<<<<<< HEAD
        // Create hybrid VM.
        let codes = build_rust_codes();
=======
        // Create Rust VM contract codes.
        let codes = HybridVm::genesis_codes();

        // Create hybird VM.
>>>>>>> 96867d60
        let vm = HybridVm::new(cfg.grug.wasm_cache_capacity, [
            codes.account_factory.to_bytes().hash256(),
            codes.account_margin.to_bytes().hash256(),
            codes.account_multi.to_bytes().hash256(),
            codes.account_spot.to_bytes().hash256(),
            codes.bank.to_bytes().hash256(),
            codes.dex.to_bytes().hash256(),
            codes.gateway.to_bytes().hash256(),
            codes.hyperlane.ism.to_bytes().hash256(),
            codes.hyperlane.mailbox.to_bytes().hash256(),
            codes.hyperlane.va.to_bytes().hash256(),
            codes.lending.to_bytes().hash256(),
            codes.oracle.to_bytes().hash256(),
            codes.taxman.to_bytes().hash256(),
            codes.vesting.to_bytes().hash256(),
            codes.warp.to_bytes().hash256(),
        ]);

        // Run ABCI server, optionally with indexer and httpd server.
        if cfg.indexer.enabled {
            let indexer = non_blocking_indexer::IndexerBuilder::default()
                .with_keep_blocks(cfg.indexer.keep_blocks)
                .with_database_url(&cfg.indexer.database_url)
                .with_dir(app_dir.indexer_dir())
                .with_sqlx_pubsub()
                .with_hooks(dango_indexer_sql::hooks::Hooks {
                    contract_addrs: ContractAddrs {
                        // TODO: how to figure out the account factory address?
                        account_factory: grug_types::Addr::mock(0),
                    },
                })
                .build()
                .map_err(|err| anyhow!("failed to build indexer: {err:?}"))?;

            let indexer_path = indexer.indexer_path.clone();
            let indexer_context = indexer.context.clone();

            if cfg.indexer.httpd.enabled {
                // This app instance allows the httpd daemon to interact with the chain
                // but it doesn't need to have an indexer at all.
                let app = App::new(
                    db.clone(),
                    vm.clone(),
                    // NOTE: better if I have a NullProposalPreparer here?
                    ProposalPreparer::new(),
                    // NOTE: might break when sending transactions through httpd
                    NullIndexer,
                    cfg.grug.query_gas_limit,
                );

                let httpd_context = Context::new(
                    indexer_context,
                    Arc::new(app),
                    Arc::new(TendermintRpcClient::new(&cfg.tendermint.rpc_addr)?),
                    indexer_path,
                );

                // NOTE: If the httpd was heavily used, it would be better to
                // run it in a separate tokio runtime.
                tokio::try_join!(
                    Self::run_httpd_server(cfg.indexer.httpd, httpd_context),
                    self.run_with_indexer(cfg.grug, cfg.tendermint, db, vm, indexer)
                )?;

                Ok(())
            } else {
                self.run_with_indexer(cfg.grug, cfg.tendermint, db, vm, indexer)
                    .await
            }
        } else {
            self.run_with_indexer(cfg.grug, cfg.tendermint, db, vm, NullIndexer)
                .await
        }
    }

    /// Run the HTTP server
    async fn run_httpd_server(cfg: IndexerHttpdConfig, context: Context) -> anyhow::Result<()> {
        indexer_httpd::server::run_server(
            &cfg.ip,
            cfg.port,
            cfg.cors_allowed_origin,
            context,
            config_app,
            build_schema,
        )
        .await
        .map_err(|err| {
            tracing::error!("Failed to run HTTP server: {err:?}");
            err.into()
        })
    }

    async fn run_with_indexer<ID>(
        self,
        grug_cfg: GrugConfig,
        tendermint_cfg: TendermintConfig,
        db: DiskDb,
        vm: HybridVm,
        mut indexer: ID,
    ) -> anyhow::Result<()>
    where
        ID: Indexer + Send + 'static,
        ID::Error: Debug,
        AppError: From<ID::Error>,
    {
        indexer
            .start(&db.state_storage(None)?)
            .expect("Can't start indexer");

        let app = App::new(
            db,
            vm,
            ProposalPreparer::new(),
            indexer,
            grug_cfg.query_gas_limit,
        );

        let (consensus, mempool, snapshot, info) = split::service(app, 1);

        let mempool = ServiceBuilder::new()
            .load_shed()
            .buffer(100)
            .service(mempool);

        let info = ServiceBuilder::new()
            .load_shed()
            .buffer(100)
            .rate_limit(50, time::Duration::from_secs(1))
            .service(info);

        let abci_server = Server::builder()
            .consensus(consensus)
            .snapshot(snapshot)
            .mempool(mempool)
            .info(info)
            .finish()
            .unwrap(); // this fails if one of consensus|snapshot|mempool|info is None

        // Listen for SIGINT and SIGTERM signals.
        // SIGINT is received when user presses Ctrl-C.
        // SIGTERM is received when user does `systemctl stop`.
        let mut sigint = signal(SignalKind::interrupt())?;
        let mut sigterm = signal(SignalKind::terminate())?;

        tokio::select! {
            result = async { abci_server.listen_tcp(tendermint_cfg.abci_addr).await } => {
                result.map_err(|err| anyhow!("failed to start ABCI server: {err:?}"))
            },
            _ = sigint.recv() => {
                tracing::info!("Received SIGINT, shutting down");
                Ok(())
            },
            _ = sigterm.recv() => {
                tracing::info!("Received SIGTERM, shutting down");
                Ok(())
            },
        }
    }
}<|MERGE_RESOLUTION|>--- conflicted
+++ resolved
@@ -34,15 +34,10 @@
         // Open disk DB.
         let db = DiskDb::open(app_dir.data_dir())?;
 
-<<<<<<< HEAD
-        // Create hybrid VM.
-        let codes = build_rust_codes();
-=======
         // Create Rust VM contract codes.
         let codes = HybridVm::genesis_codes();
 
         // Create hybird VM.
->>>>>>> 96867d60
         let vm = HybridVm::new(cfg.grug.wasm_cache_capacity, [
             codes.account_factory.to_bytes().hash256(),
             codes.account_margin.to_bytes().hash256(),
