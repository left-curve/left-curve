--- conflicted
+++ resolved
@@ -39,32 +39,6 @@
         let cfg: Config = parse_config(app_dir.config_file())?;
 
         // Open disk DB.
-<<<<<<< HEAD
-        let db = DiskDbLite::open(app_dir.data_dir())?;
-
-        // Create Rust VM contract codes.
-        let codes = HybridVm::genesis_codes();
-
-        // Create hybird VM.
-        let vm = HybridVm::new(cfg.grug.wasm_cache_capacity, [
-            codes.account_factory.to_bytes().hash256(),
-            codes.account_margin.to_bytes().hash256(),
-            codes.account_multi.to_bytes().hash256(),
-            codes.account_spot.to_bytes().hash256(),
-            codes.bank.to_bytes().hash256(),
-            codes.bitcoin.to_bytes().hash256(),
-            codes.dex.to_bytes().hash256(),
-            codes.gateway.to_bytes().hash256(),
-            codes.hyperlane.ism.to_bytes().hash256(),
-            codes.hyperlane.mailbox.to_bytes().hash256(),
-            codes.hyperlane.va.to_bytes().hash256(),
-            codes.lending.to_bytes().hash256(),
-            codes.oracle.to_bytes().hash256(),
-            codes.taxman.to_bytes().hash256(),
-            codes.vesting.to_bytes().hash256(),
-            codes.warp.to_bytes().hash256(),
-        ]);
-=======
         let db = DiskDbLite::open(app_dir.data_dir(), cfg.grug.priority_range.as_ref())?;
 
         // We need to call `RustVm::genesis_codes()` to properly build the contract wrappers.
@@ -92,7 +66,6 @@
             //     codes.warp.to_bytes().hash256(),
             // ]
         );
->>>>>>> 421b0924
 
         // Create the base app instance for HTTP server
         let app = App::new(
