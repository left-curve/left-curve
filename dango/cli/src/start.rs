use {
    crate::home_directory::HomeDirectory,
    anyhow::anyhow,
    clap::Parser,
    dango_app::ProposalPreparer,
    dango_genesis::build_rust_codes,
    dango_httpd::{graphql::build_schema, server::config_app},
    grug_app::{App, AppError, Db, Indexer, NullIndexer},
    grug_db_disk::DiskDb,
    grug_types::HashExt,
    grug_vm_hybrid::HybridVm,
    indexer_httpd::context::Context,
    indexer_sql::non_blocking_indexer,
    std::{fmt::Debug, sync::Arc, time},
    tower::ServiceBuilder,
    tower_abci::v038::{split, Server},
};

#[derive(Parser)]
pub struct StartCmd {
    /// Tendermint ABCI listening address
    #[arg(long, default_value = "127.0.0.1:26658")]
    abci_addr: String,

    /// Capacity of the wasm module cache; zero means do not use a cache
    #[arg(long, default_value = "1000")]
    wasm_cache_capacity: usize,

    /// Gas limit when serving query requests
    #[arg(long, default_value_t = u64::MAX)]
    query_gas_limit: u64,

    /// Enable the internal indexer
    #[arg(long, default_value = "false")]
    indexer_enabled: bool,

    /// Enable the internal indexer
    #[arg(long, default_value = "false")]
    indexer_keep_blocks: bool,

    /// The indexer database url
    #[arg(long, default_value = "postgres://localhost")]
    indexer_database_url: String,

    /// Enable the indexer httpd
    #[arg(long, default_value = "false")]
    indexer_httpd_enabled: bool,
}

impl StartCmd {
    pub async fn run(self, app_dir: HomeDirectory) -> anyhow::Result<()> {
        let db = DiskDb::open(app_dir.data_dir())?;

        let codes = build_rust_codes();
        let vm = HybridVm::new(self.wasm_cache_capacity, [
            codes.account_factory.to_bytes().hash256(),
            codes.account_margin.to_bytes().hash256(),
            codes.account_safe.to_bytes().hash256(),
            codes.account_spot.to_bytes().hash256(),
            codes.bank.to_bytes().hash256(),
            codes.dex.to_bytes().hash256(),
            codes.hyperlane.fee.to_bytes().hash256(),
            codes.hyperlane.ism.to_bytes().hash256(),
            codes.hyperlane.mailbox.to_bytes().hash256(),
            codes.hyperlane.merkle.to_bytes().hash256(),
            codes.hyperlane.va.to_bytes().hash256(),
            codes.lending.to_bytes().hash256(),
            codes.oracle.to_bytes().hash256(),
            codes.taxman.to_bytes().hash256(),
            codes.vesting.to_bytes().hash256(),
            codes.warp.to_bytes().hash256(),
        ]);

        if self.indexer_enabled {
            let indexer = non_blocking_indexer::IndexerBuilder::default()
                .with_keep_blocks(self.indexer_keep_blocks)
                .with_database_url(&self.indexer_database_url)
                .with_dir(app_dir.indexer_dir())
                .with_sqlx_pubsub()
                .build()
                .expect("Can't create indexer");

            let app = App::new(
                db.clone(),
                vm.clone(),
                ProposalPreparer::new(),
                NullIndexer,
                self.query_gas_limit,
            );

            if self.indexer_httpd_enabled {
                let httpd_context = Context::new(indexer.context.clone(), Arc::new(app));

                // NOTE: If the httpd was heavily used, it would be better to
                // run it in a separate tokio runtime.
                tokio::try_join!(
                    Self::run_httpd_server(httpd_context),
                    self.run_with_indexer(db, vm, indexer)
                )?;

                Ok(())
            } else {
                self.run_with_indexer(db, vm, indexer).await
            }
        } else {
            self.run_with_indexer(db, vm, NullIndexer).await
        }
    }

    /// Run the HTTP server
    async fn run_httpd_server(context: Context) -> anyhow::Result<()> {
        indexer_httpd::server::run_server(None, None, context, config_app, build_schema)
            .await
            .map_err(|err| {
                tracing::error!("Failed to run HTTP server: {err:?}");
                err.into()
            })
    }

    async fn run_with_indexer<ID>(
        self,
        db: DiskDb,
        vm: HybridVm,
        mut indexer: ID,
    ) -> anyhow::Result<()>
    where
        ID: Indexer + Send + 'static,
        ID::Error: Debug,
        AppError: From<ID::Error>,
    {
        indexer
            .start(&db.state_storage(None)?)
            .expect("Can't start indexer");

<<<<<<< HEAD
=======
        let codes = build_rust_codes();
        let vm = HybridVm::new(self.wasm_cache_capacity, [
            codes.account_factory.to_bytes().hash256(),
            codes.account_margin.to_bytes().hash256(),
            codes.account_multi.to_bytes().hash256(),
            codes.account_spot.to_bytes().hash256(),
            codes.bank.to_bytes().hash256(),
            codes.dex.to_bytes().hash256(),
            codes.hyperlane.fee.to_bytes().hash256(),
            codes.hyperlane.ism.to_bytes().hash256(),
            codes.hyperlane.mailbox.to_bytes().hash256(),
            codes.hyperlane.merkle.to_bytes().hash256(),
            codes.hyperlane.va.to_bytes().hash256(),
            codes.lending.to_bytes().hash256(),
            codes.oracle.to_bytes().hash256(),
            codes.taxman.to_bytes().hash256(),
            codes.vesting.to_bytes().hash256(),
            codes.warp.to_bytes().hash256(),
        ]);

>>>>>>> bf502938
        let app = App::new(
            db,
            vm,
            ProposalPreparer::new(),
            indexer,
            self.query_gas_limit,
        );

        let (consensus, mempool, snapshot, info) = split::service(app, 1);

        let mempool = ServiceBuilder::new()
            .load_shed()
            .buffer(100)
            .service(mempool);

        let info = ServiceBuilder::new()
            .load_shed()
            .buffer(100)
            .rate_limit(50, time::Duration::from_secs(1))
            .service(info);

        Server::builder()
            .consensus(consensus)
            .snapshot(snapshot)
            .mempool(mempool)
            .info(info)
            .finish()
            .unwrap() // this fails if one of consensus|snapshot|mempool|info is None
            .listen_tcp(self.abci_addr)
            .await
            .map_err(|err| anyhow!("failed to start tower ABCI server: {err}"))
    }
}<|MERGE_RESOLUTION|>--- conflicted
+++ resolved
@@ -55,7 +55,7 @@
         let vm = HybridVm::new(self.wasm_cache_capacity, [
             codes.account_factory.to_bytes().hash256(),
             codes.account_margin.to_bytes().hash256(),
-            codes.account_safe.to_bytes().hash256(),
+            codes.account_multi.to_bytes().hash256(),
             codes.account_spot.to_bytes().hash256(),
             codes.bank.to_bytes().hash256(),
             codes.dex.to_bytes().hash256(),
@@ -132,29 +132,6 @@
             .start(&db.state_storage(None)?)
             .expect("Can't start indexer");
 
-<<<<<<< HEAD
-=======
-        let codes = build_rust_codes();
-        let vm = HybridVm::new(self.wasm_cache_capacity, [
-            codes.account_factory.to_bytes().hash256(),
-            codes.account_margin.to_bytes().hash256(),
-            codes.account_multi.to_bytes().hash256(),
-            codes.account_spot.to_bytes().hash256(),
-            codes.bank.to_bytes().hash256(),
-            codes.dex.to_bytes().hash256(),
-            codes.hyperlane.fee.to_bytes().hash256(),
-            codes.hyperlane.ism.to_bytes().hash256(),
-            codes.hyperlane.mailbox.to_bytes().hash256(),
-            codes.hyperlane.merkle.to_bytes().hash256(),
-            codes.hyperlane.va.to_bytes().hash256(),
-            codes.lending.to_bytes().hash256(),
-            codes.oracle.to_bytes().hash256(),
-            codes.taxman.to_bytes().hash256(),
-            codes.vesting.to_bytes().hash256(),
-            codes.warp.to_bytes().hash256(),
-        ]);
-
->>>>>>> bf502938
         let app = App::new(
             db,
             vm,
