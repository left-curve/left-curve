mod config;
mod db;
mod home_directory;
mod indexer;
mod keys;
mod prompt;
mod query;
mod start;
#[cfg(feature = "testing")]
mod test;
mod tracing_filter;
mod tx;

#[cfg(feature = "testing")]
use crate::test::TestCmd;
use {
    crate::{
        db::DbCmd, home_directory::HomeDirectory, indexer::IndexerCmd, keys::KeysCmd,
        query::QueryCmd, start::StartCmd, tracing_filter::SuppressingLevelFilter, tx::TxCmd,
    },
    clap::Parser,
    config::Config,
    config_parser::parse_config,
    metrics_exporter_prometheus::{PrometheusBuilder, PrometheusHandle},
    sentry::integrations::tracing::layer as sentry_layer,
    std::path::PathBuf,
    tracing_subscriber::prelude::*,
};

#[derive(Parser)]
#[command(author, version, about, next_display_order = None)]
struct Cli {
    /// Directory for the physical database [default: ~/.dango]
    #[arg(long, global = true)]
    home: Option<PathBuf>,

    #[command(subcommand)]
    command: Command,
}

#[derive(Parser)]
enum Command {
    /// Manage the database
    #[command(subcommand, next_display_order = None)]
    Db(DbCmd),

    /// Indexer related commands
    Indexer(IndexerCmd),

    /// Manage keys
    #[command(subcommand, next_display_order = None)]
    Keys(KeysCmd),

    /// Make a query [alias: q]
    #[command(next_display_order = None, alias = "q")]
    Query(QueryCmd),

    /// Start the node
    Start(StartCmd),

    /// Run test
    #[cfg(feature = "testing")]
    Test(TestCmd),

    /// Send transactions
    #[command(next_display_order = None)]
    Tx(TxCmd),
}

#[tokio::main]
async fn main() -> anyhow::Result<()> {
    // Parse CLI arguments.
    let cli = Cli::parse();

    // Find the home directory from the CLI `--home` flag.
    let app_dir = HomeDirectory::new_or_default(cli.home)?;

    // Parse the config file.
    let cfg: Config = parse_config(app_dir.config_file())?;

    // Set up tracing, depending on whether Sentry is enabled or not.
    let filter = SuppressingLevelFilter::from_inner(cfg.log_level.parse()?);
    if cfg.sentry.enabled {
        let _sentry_guard = sentry::init((cfg.sentry.dsn, sentry::ClientOptions {
            environment: Some(cfg.sentry.environment.into()),
            release: sentry::release_name!(),
            sample_rate: cfg.sentry.sample_rate,
            traces_sample_rate: cfg.sentry.traces_sample_rate,
            ..Default::default()
        }));

        sentry::configure_scope(|scope| {
            scope.set_tag("chain-id", &cfg.transactions.chain_id);
        });

        tracing_subscriber::registry()
<<<<<<< HEAD
            .with(
                tracing_subscriber::EnvFilter::try_from_default_env()
                    .unwrap_or_else(|_| "info".into()), // Default to info if RUST_LOG not set
            )
            .with(
                tracing_subscriber::fmt::layer()
                    // .with_span_events(tracing_subscriber::fmt::format::FmtSpan::CLOSE),
            )
=======
            .with(tracing_subscriber::fmt::layer().with_filter(filter))
>>>>>>> fc040618
            .with(sentry_layer())
            .init();

        tracing::info!("Sentry initialized");
    } else {
        tracing_subscriber::registry()
<<<<<<< HEAD
            .with(
                tracing_subscriber::EnvFilter::try_from_default_env()
                    .unwrap_or_else(|_| "info".into()), // Default to info if RUST_LOG not set
            )
            .with(
                tracing_subscriber::fmt::layer()
                    // .with_span_events(tracing_subscriber::fmt::format::FmtSpan::CLOSE),
            )
=======
            .with(tracing_subscriber::fmt::layer().with_filter(filter))
>>>>>>> fc040618
            .init();
    }

    // Metrics should be initialized as soon as possible to capture all events.
    let metrics_handle = init_metrics()?;

    match cli.command {
        Command::Db(cmd) => cmd.run(app_dir),
        Command::Indexer(cmd) => cmd.run(app_dir, metrics_handle).await,
        Command::Keys(cmd) => cmd.run(app_dir.keys_dir()),
        Command::Query(cmd) => cmd.run(app_dir).await,
        Command::Start(cmd) => cmd.run(app_dir, metrics_handle).await,
        #[cfg(feature = "testing")]
        Command::Test(cmd) => cmd.run().await,
        Command::Tx(cmd) => cmd.run(app_dir).await,
    }
}

pub fn init_metrics() -> anyhow::Result<PrometheusHandle> {
    let handle = PrometheusBuilder::new().install_recorder()?;

    Ok(handle)
}<|MERGE_RESOLUTION|>--- conflicted
+++ resolved
@@ -94,7 +94,18 @@
         });
 
         tracing_subscriber::registry()
-<<<<<<< HEAD
+            .with(
+                tracing_subscriber::EnvFilter::try_from_default_env()
+                    .unwrap_or_else(|_| "info".into()), // Default to info if RUST_LOG not set
+            )
+            .with(tracing_subscriber::fmt::layer().with_filter(filter))
+            .with(sentry_layer())
+            .init();
+
+        tracing::info!("Sentry initialized");
+    } else {
+        tracing_subscriber::registry()
+            .with(tracing_subscriber::fmt::layer().with_filter(filter))
             .with(
                 tracing_subscriber::EnvFilter::try_from_default_env()
                     .unwrap_or_else(|_| "info".into()), // Default to info if RUST_LOG not set
@@ -103,27 +114,6 @@
                 tracing_subscriber::fmt::layer()
                     // .with_span_events(tracing_subscriber::fmt::format::FmtSpan::CLOSE),
             )
-=======
-            .with(tracing_subscriber::fmt::layer().with_filter(filter))
->>>>>>> fc040618
-            .with(sentry_layer())
-            .init();
-
-        tracing::info!("Sentry initialized");
-    } else {
-        tracing_subscriber::registry()
-<<<<<<< HEAD
-            .with(
-                tracing_subscriber::EnvFilter::try_from_default_env()
-                    .unwrap_or_else(|_| "info".into()), // Default to info if RUST_LOG not set
-            )
-            .with(
-                tracing_subscriber::fmt::layer()
-                    // .with_span_events(tracing_subscriber::fmt::format::FmtSpan::CLOSE),
-            )
-=======
-            .with(tracing_subscriber::fmt::layer().with_filter(filter))
->>>>>>> fc040618
             .init();
     }
 
