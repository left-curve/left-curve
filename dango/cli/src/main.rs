mod config;
mod db;
mod home_directory;
mod indexer;
mod keys;
mod prompt;
mod query;
mod start;
#[cfg(feature = "testing")]
mod test;
mod tracing_filter;
mod tx;

#[cfg(feature = "testing")]
use crate::test::TestCmd;
use {
    crate::{
        db::DbCmd, home_directory::HomeDirectory, indexer::IndexerCmd, keys::KeysCmd,
        query::QueryCmd, start::StartCmd, tracing_filter::SuppressingLevelFilter, tx::TxCmd,
    },
    clap::Parser,
    config::Config,
    config_parser::parse_config,
    metrics_exporter_prometheus::{PrometheusBuilder, PrometheusHandle},
    sentry::integrations::tracing::layer as sentry_layer,
    std::path::PathBuf,
    tracing_subscriber::prelude::*,
};

#[derive(Parser)]
#[command(author, version, about, next_display_order = None)]
struct Cli {
    /// Directory for the physical database [default: ~/.dango]
    #[arg(long, global = true)]
    home: Option<PathBuf>,

    #[command(subcommand)]
    command: Command,
}

#[derive(Parser)]
enum Command {
    /// Manage the database
    #[command(subcommand, next_display_order = None)]
    Db(DbCmd),

    /// Indexer related commands
    Indexer(IndexerCmd),

    /// Manage keys
    #[command(subcommand, next_display_order = None)]
    Keys(KeysCmd),

    /// Make a query [alias: q]
    #[command(next_display_order = None, alias = "q")]
    Query(QueryCmd),

    /// Start the node
    Start(StartCmd),

    /// Run test
    #[cfg(feature = "testing")]
    Test(TestCmd),

    /// Send transactions
    #[command(next_display_order = None)]
    Tx(TxCmd),
}

#[tokio::main]
async fn main() -> anyhow::Result<()> {
    // Parse CLI arguments.
    let cli = Cli::parse();

    // Find the home directory from the CLI `--home` flag.
    let app_dir = HomeDirectory::new_or_default(cli.home)?;

    // Parse the config file.
    let cfg: Config = parse_config(app_dir.config_file())?;

    // Set up tracing, depending on whether Sentry is enabled or not.
    let filter = SuppressingLevelFilter::from_inner(cfg.log_level.parse()?);
    if cfg.sentry.enabled {
        let _sentry_guard = sentry::init((cfg.sentry.dsn.clone(), sentry::ClientOptions {
            environment: Some(cfg.sentry.environment.clone().into()),
            release: sentry::release_name!(),
            sample_rate: cfg.sentry.sample_rate,
            traces_sample_rate: cfg.sentry.traces_sample_rate,
            ..Default::default()
        }));

        sentry::configure_scope(|scope| {
            scope.set_tag("chain-id", &cfg.transactions.chain_id);
        });

        tracing_subscriber::registry()
            .with(
                tracing_subscriber::EnvFilter::try_from_default_env()
                    .unwrap_or_else(|_| "info".into()), // Default to info if RUST_LOG not set
            )
            .with(tracing_subscriber::fmt::layer().with_filter(filter))
            .with(sentry_layer())
            .init();

        tracing::info!("Sentry initialized");
    } else {
        tracing_subscriber::registry()
            .with(
                tracing_subscriber::EnvFilter::try_from_default_env()
                    .unwrap_or_else(|_| "info".into()), // Default to info if RUST_LOG not set
            )
            .with(
                tracing_subscriber::fmt::layer()
                    // .with_span_events(tracing_subscriber::fmt::format::FmtSpan::CLOSE),
            )
            .init();
    }

    // Metrics should be initialized as soon as possible to capture all events.
    let metrics_handle = init_metrics()?;

    match cli.command {
<<<<<<< HEAD
        Command::Db(cmd) => cmd.run(app_dir),
        Command::Indexer(cmd) => cmd.run(app_dir, metrics_handle).await,
        Command::Keys(cmd) => cmd.run(app_dir.keys_dir()),
        Command::Query(cmd) => cmd.run(app_dir).await,
        Command::Start(cmd) => cmd.run(app_dir, metrics_handle).await,
=======
        Command::Db(cmd) => cmd.run(app_dir, cfg),
        Command::Indexer(cmd) => cmd.run(app_dir).await,
        Command::Keys(cmd) => cmd.run(app_dir.keys_dir()),
        Command::Query(cmd) => cmd.run(app_dir).await,
        Command::Start(cmd) => cmd.run(app_dir, cfg).await,
>>>>>>> 3c47087e
        #[cfg(feature = "testing")]
        Command::Test(cmd) => cmd.run().await,
        Command::Tx(cmd) => cmd.run(app_dir).await,
    }
}

pub fn init_metrics() -> anyhow::Result<PrometheusHandle> {
    let handle = PrometheusBuilder::new().install_recorder()?;

    Ok(handle)
}<|MERGE_RESOLUTION|>--- conflicted
+++ resolved
@@ -120,19 +120,11 @@
     let metrics_handle = init_metrics()?;
 
     match cli.command {
-<<<<<<< HEAD
-        Command::Db(cmd) => cmd.run(app_dir),
+        Command::Db(cmd) => cmd.run(app_dir, cfg),
         Command::Indexer(cmd) => cmd.run(app_dir, metrics_handle).await,
         Command::Keys(cmd) => cmd.run(app_dir.keys_dir()),
         Command::Query(cmd) => cmd.run(app_dir).await,
-        Command::Start(cmd) => cmd.run(app_dir, metrics_handle).await,
-=======
-        Command::Db(cmd) => cmd.run(app_dir, cfg),
-        Command::Indexer(cmd) => cmd.run(app_dir).await,
-        Command::Keys(cmd) => cmd.run(app_dir.keys_dir()),
-        Command::Query(cmd) => cmd.run(app_dir).await,
-        Command::Start(cmd) => cmd.run(app_dir, cfg).await,
->>>>>>> 3c47087e
+        Command::Start(cmd) => cmd.run(app_dir, cfg, metrics_handle).await,
         #[cfg(feature = "testing")]
         Command::Test(cmd) => cmd.run().await,
         Command::Tx(cmd) => cmd.run(app_dir).await,
