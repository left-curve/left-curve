use serde::{Deserialize, Serialize};

#[derive(Serialize, Deserialize, Default)]
pub struct Config {
    pub grug: GrugConfig,
    pub indexer: IndexerConfig,
    pub tendermint: TendermintConfig,
    pub transactions: TransactionsConfig,
    pub sentry: SentryConfig,
    pub log_level: String,
}

#[derive(Serialize, Deserialize)]
pub struct GrugConfig {
    pub wasm_cache_capacity: usize,
    pub query_gas_limit: u64,
}

impl Default for GrugConfig {
    fn default() -> Self {
        Self {
            wasm_cache_capacity: 1000,
            query_gas_limit: 100_000_000,
        }
    }
}

#[derive(Serialize, Deserialize, Default)]
pub struct SentryConfig {
    pub enabled: bool,
    pub dsn: String,
    pub environment: String,
    pub sample_rate: f32,
    pub traces_sample_rate: f32,
}

#[derive(Serialize, Deserialize, Default)]
pub struct IndexerConfig {
    pub enabled: bool,
    pub keep_blocks: bool,
<<<<<<< HEAD
    pub database_url: String,
    pub httpd: HttpdConfig,
    pub metrics_httpd: HttpdConfig,
=======
    pub httpd: IndexerHttpdConfig,
    pub database: IndexerDatabaseConfig,
>>>>>>> b6c71499
}

#[derive(Serialize, Deserialize)]
pub struct IndexerDatabaseConfig {
    pub url: String,
    pub max_connections: u32,
}

impl Default for IndexerDatabaseConfig {
    fn default() -> Self {
<<<<<<< HEAD
        Self {
            enabled: false,
            keep_blocks: false,
            database_url: "postgres://localhost".to_string(),
            httpd: HttpdConfig::default(),
            metrics_httpd: HttpdConfig::default(),
=======
        IndexerDatabaseConfig {
            url: "sqlite::memory:".to_string(),
            max_connections: 10,
>>>>>>> b6c71499
        }
    }
}

#[derive(Serialize, Deserialize)]
pub struct HttpdConfig {
    pub enabled: bool,
    pub ip: String,
    pub port: u16,
    pub cors_allowed_origin: Option<String>,
}

impl Default for HttpdConfig {
    fn default() -> Self {
        HttpdConfig {
            enabled: false,
            ip: "127.0.0.1".to_string(),
            port: 0,
            cors_allowed_origin: None,
        }
    }
}

#[derive(Serialize, Deserialize)]
pub struct TendermintConfig {
    pub rpc_addr: String,
    pub abci_addr: String,
}

impl Default for TendermintConfig {
    fn default() -> Self {
        Self {
            rpc_addr: "http://localhost:26657".to_string(),
            abci_addr: "http://localhost:26658".to_string(),
        }
    }
}

#[derive(Serialize, Deserialize)]
pub struct TransactionsConfig {
    pub chain_id: String,
    pub gas_adjustment: f64,
}

impl Default for TransactionsConfig {
    fn default() -> Self {
        Self {
            chain_id: "dango-1".to_string(),
            gas_adjustment: 1.4,
        }
    }
}<|MERGE_RESOLUTION|>--- conflicted
+++ resolved
@@ -38,14 +38,9 @@
 pub struct IndexerConfig {
     pub enabled: bool,
     pub keep_blocks: bool,
-<<<<<<< HEAD
-    pub database_url: String,
     pub httpd: HttpdConfig,
     pub metrics_httpd: HttpdConfig,
-=======
-    pub httpd: IndexerHttpdConfig,
     pub database: IndexerDatabaseConfig,
->>>>>>> b6c71499
 }
 
 #[derive(Serialize, Deserialize)]
@@ -56,18 +51,9 @@
 
 impl Default for IndexerDatabaseConfig {
     fn default() -> Self {
-<<<<<<< HEAD
-        Self {
-            enabled: false,
-            keep_blocks: false,
-            database_url: "postgres://localhost".to_string(),
-            httpd: HttpdConfig::default(),
-            metrics_httpd: HttpdConfig::default(),
-=======
         IndexerDatabaseConfig {
             url: "sqlite::memory:".to_string(),
             max_connections: 10,
->>>>>>> b6c71499
         }
     }
 }
