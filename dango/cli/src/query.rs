use {
    crate::{config::Config, home_directory::HomeDirectory},
    clap::{Parser, Subcommand},
    colored_json::ToColoredJson,
    config_parser::parse_config,
    grug_client::RpcClient,
    grug_types::{
        Addr, Binary, BlockClient, Bound, Denom, Hash, Hash256, JsonDeExt, JsonSerExt, Proof,
        Query, QueryAppClient, QueryWasmSmartRequest, SearchTxClient,
    },
    serde::Serialize,
    std::str::FromStr,
};

#[derive(Parser)]
pub struct QueryCmd {
    /// The block height at which to perform queries [default: last finalized height]
    #[arg(long)]
    height: Option<u64>,

    #[command(subcommand)]
    subcmd: SubCmd,
}

#[derive(Subcommand)]
enum SubCmd {
    /// Tendermint node status
    Status,
    /// Get transaction by hash
    Tx {
        /// Transaction hash in hex encoding
        hash: String,
    },
    /// Get block results by height
    Block {
        /// Block height [default: latest]
        height: Option<u64>,
    },
    /// Query the chain's global configuration
    Config,
    /// Query the application-specific configuration
    AppConfig,
    /// Query an account's balance in a single denom
    Balance {
        /// Account address
        address: Addr,
        /// Token denomination
        denom: String,
    },
    /// Enumerate an account's balances in all denoms
    Balances {
        /// Account address
        address: Addr,
        /// Start after this token denomination
        start_after: Option<String>,
        /// Maximum number of items to display
        limit: Option<u32>,
    },
    /// Query a token's total supply
    Supply {
        /// Token denomination
        denom: String,
    },
    /// Enumerate all tokens' total supplies
    Supplies {
        /// Start after this token denomination
        start_after: Option<String>,
        /// Maximum number of items to display
        limit: Option<u32>,
    },
    /// Query a Wasm binary code by hash
    Code { hash: Hash256 },
    /// Enumerate all Wasm byte codes
    Codes {
        /// Start after this hash
        start_after: Option<Hash256>,
        /// Maximum number of items to display
        limit: Option<u32>,
    },
    /// Query metadata of a single contract by address
    Contract {
        /// Account address
        address: Addr,
    },
    /// Enumerate metadata of all contracts
    Contracts {
        /// Start after this address
        start_after: Option<Addr>,
        /// Maximum number of items to display
        limit: Option<u32>,
    },
    /// Query the raw value in a contract store by raw key
    WasmRaw {
        /// Contract address
        contract: Addr,
        /// The raw key in hex encoding
        key: String,
    },
    /// Enumerate key-value pairs in a contract's internal state.
    WasmScan {
        /// Contract address
        contract: Addr,
        /// Mimimum bound in hex encoding
        min: Option<String>,
        /// Maximum bound in hex encoding
        max: Option<String>,
        /// Maximum number of records to collect
        limit: Option<u32>,
        /// Use exclusive minimum bound
        #[arg(long, default_value_t = false)]
        min_exclusive: bool,
        /// Use inclusive maximum bound
        #[arg(long, default_value_t = false)]
        max_inclusive: bool,
    },
    /// Call a contract's query entry point
    WasmSmart {
        /// Contract address
        contract: Addr,
        /// JSON-encoded query message
        msg: String,
    },
    /// Query a raw key in the store
    Store {
        /// Key in b64 encoding
        key: String,
        /// Whether to request Merkle proof for raw store queries [default: false]
        #[arg(long, default_value_t = false)]
        prove: bool,
    },
}

impl QueryCmd {
    pub async fn run(self, app_dir: HomeDirectory) -> anyhow::Result<()> {
        // Parse the config file.
        let cfg: Config = parse_config(app_dir.config_file())?;

        // Create Grug client via Tendermint RPC.
        let client = RpcClient::new(cfg.tendermint.rpc_addr.as_str())?;

        let req = match self.subcmd {
<<<<<<< HEAD
            SubCmd::Status {} => {
                let res = client.status().await?;
=======
            SubCmd::Status => {
                let res = client.query_status().await?;
>>>>>>> 345c2ae5
                return print_json_pretty(res);
            },
            SubCmd::Tx { hash } => {
                return query_tx(&client, &hash).await;
            },
            SubCmd::Block { height } => {
                return query_block(&client, height).await;
            },
            SubCmd::Config => Query::config(),
            SubCmd::AppConfig => Query::app_config(),
            SubCmd::Balance { address, denom } => {
                let denom = Denom::try_from(denom)?;
                Query::balance(address, denom)
            },
            SubCmd::Balances {
                address,
                start_after,
                limit,
            } => {
                let start_after = start_after.map(Denom::try_from).transpose()?;
                Query::balances(address, start_after, limit)
            },
            SubCmd::Supply { denom } => {
                let denom = Denom::try_from(denom)?;
                Query::supply(denom)
            },
            SubCmd::Supplies { start_after, limit } => {
                let start_after = start_after.map(Denom::try_from).transpose()?;
                Query::supplies(start_after, limit)
            },
            SubCmd::Code { hash } => Query::code(hash),
            SubCmd::Codes { start_after, limit } => Query::codes(start_after, limit),
            SubCmd::Contract { address } => Query::contract(address),
            SubCmd::Contracts { start_after, limit } => Query::contracts(start_after, limit),
            SubCmd::WasmRaw { contract, key } => {
                // We interpret the input raw key as Hex encoded
                let key = Binary::from(hex::decode(key)?);
                Query::wasm_raw(contract, key)
            },
            SubCmd::WasmScan {
                contract,
                min,
                max,
                limit,
                min_exclusive,
                max_inclusive,
            } => {
                let min = min
                    .map(|min| -> anyhow::Result<_> {
                        let min = Binary::from_inner(hex::decode(min)?);
                        if min_exclusive {
                            Ok(Bound::Exclusive(min))
                        } else {
                            Ok(Bound::Inclusive(min))
                        }
                    })
                    .transpose()?;
                let max = max
                    .map(|max| -> anyhow::Result<_> {
                        let max = Binary::from_inner(hex::decode(max)?);
                        if max_inclusive {
                            Ok(Bound::Inclusive(max))
                        } else {
                            Ok(Bound::Exclusive(max))
                        }
                    })
                    .transpose()?;
                Query::wasm_scan(contract, min, max, limit)
            },
            SubCmd::WasmSmart { contract, msg } => {
                // The input should be a JSON string, e.g. `{"config":{}}`
                let msg = msg.deserialize_json()?;
                Query::WasmSmart(QueryWasmSmartRequest { contract, msg })
            },
            SubCmd::Store { key, prove } => {
                return query_store(&client, key, self.height, prove).await;
            },
        };

        client
            .query_chain(req, self.height)
            .await
            .and_then(print_json_pretty)
    }
}

// ------------------------------------ tx -------------------------------------

async fn query_tx(client: &RpcClient, hash: &str) -> anyhow::Result<()> {
    // Cast the hex string to uppercase, so that users can use either upper or
    // lowercase on the CLI.
    let hash = Hash::from_str(&hash.to_ascii_uppercase())?;
    let res = client.search_tx(hash).await?;

    print_json_pretty(res)
}

// ----------------------------------- block -----------------------------------

async fn query_block(client: &RpcClient, height: Option<u64>) -> anyhow::Result<()> {
    let res = client.query_block_result(height).await?;

    print_json_pretty(res)
}

// ----------------------------------- store -----------------------------------

#[derive(Serialize)]
struct PrintableQueryStoreResponse {
    key: String,
    value: Option<String>,
    proof: Option<Proof>,
}

async fn query_store(
    client: &RpcClient,
    key_b64: String,
    height: Option<u64>,
    prove: bool,
) -> anyhow::Result<()> {
    let key = Binary::from_str(&key_b64)?;
    let (value, proof) = client.query_store(key, height, prove).await?;

    print_json_pretty(PrintableQueryStoreResponse {
        key: key_b64,
        value: value.map(hex::encode),
        proof,
    })
}

fn print_json_pretty<T>(data: T) -> anyhow::Result<()>
where
    T: Serialize,
{
    let json = data.to_json_string_pretty()?;
    let colored = json.to_colored_json_auto()?;

    println!("{colored}");

    Ok(())
}<|MERGE_RESOLUTION|>--- conflicted
+++ resolved
@@ -139,13 +139,8 @@
         let client = RpcClient::new(cfg.tendermint.rpc_addr.as_str())?;
 
         let req = match self.subcmd {
-<<<<<<< HEAD
-            SubCmd::Status {} => {
+            SubCmd::Status => {
                 let res = client.status().await?;
-=======
-            SubCmd::Status => {
-                let res = client.query_status().await?;
->>>>>>> 345c2ae5
                 return print_json_pretty(res);
             },
             SubCmd::Tx { hash } => {
