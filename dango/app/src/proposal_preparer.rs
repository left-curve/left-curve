--- conflicted
+++ resolved
@@ -3,24 +3,9 @@
         config::ORACLE_KEY,
         oracle::{ExecuteMsg, PriceSource, QueryPriceSourcesRequest},
     },
-<<<<<<< HEAD
-    grug::{
-        Addr, Binary, Coins, Hash160, HashExt, JsonSerExt, Message, QuerierWrapper, StdError, Tx,
-    },
-    grug_app::Shared,
-    k256::ecdsa::{signature::Signer, Signature, SigningKey, VerifyingKey},
-    prost::bytes::Bytes,
-    std::{
-        ops::Deref,
-        str::FromStr,
-        thread::{self, JoinHandle},
-        time,
-    },
-=======
     grug::{Binary, Coins, Json, JsonSerExt, Message, NonEmpty, QuerierWrapper, StdError, Tx},
     prost::bytes::Bytes,
     std::time,
->>>>>>> 3db7fae0
     thiserror::Error,
     tracing::error,
 };
@@ -44,7 +29,6 @@
     }
 }
 
-<<<<<<< HEAD
 pub struct ProposalPreparer {
     chain_id: String,
     feeder_addr: Addr,
@@ -168,10 +152,6 @@
         })
     }
 }
-=======
-#[derive(Clone)]
-pub struct ProposalPreparer;
->>>>>>> 3db7fae0
 
 impl grug_app::ProposalPreparer for ProposalPreparer {
     type Error = ProposerError;
@@ -222,29 +202,17 @@
         }
 
         // Build the tx.
-<<<<<<< HEAD
-        let sequence = querier.query_wasm_smart(self.feeder_addr, QuerySequenceRequest {})?;
-
-        let msgs = vec![Message::execute(
-            oracle,
-            &ExecuteMsg::FeedPrices(vaas),
-            Coins::new(),
-        )?];
-
-        let tx = self.sign_tx(sequence, msgs)?;
-=======
         let tx = Tx {
             sender: oracle,
             gas_limit: GAS_LIMIT,
             msgs: vec![Message::execute(
                 oracle,
-                &ExecuteMsg::FeedPrices(NonEmpty::new(prices)?),
+                &ExecuteMsg::FeedPrices(NonEmpty::new(vaas)?),
                 Coins::new(),
             )?],
             data: Json::null(),
             credential: Json::null(),
         };
->>>>>>> 3db7fae0
 
         txs.insert(0, tx.to_json_vec()?.into());
 
