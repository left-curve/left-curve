--- conflicted
+++ resolved
@@ -7,14 +7,9 @@
         auth::{Credential, Key, Metadata, Nonce, SignDoc, Signature, StandardCredential},
     },
     grug::{
-<<<<<<< HEAD
         Addr, Addressable, ByteArray, Defined, Hash256, HashExt, Inner, JsonSerExt, MaybeDefined,
         Message, NonEmpty, QueryAppClient, QueryClientExt, Signer, StdResult, Tx, Undefined,
         UnsignedTx,
-=======
-        Addr, Addressable, ByteArray, Client, Defined, Hash256, HashExt, JsonSerExt, MaybeDefined,
-        Message, NonEmpty, SignData, Signer, StdResult, Tx, Undefined, UnsignedTx,
->>>>>>> 92793711
     },
     std::str::FromStr,
 };
