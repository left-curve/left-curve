use {
    crate::{GUARDIAN_SETS, OracleQuerier, PRICE_SOURCES},
    dango_types::{
        DangoQuerier,
        oracle::{PrecisionedPrice, PriceSource, QueryMsg},
    },
    grug::{Bound, DEFAULT_PAGE_LIMIT, Denom, ImmutableCtx, Json, JsonSerExt, Order, StdResult},
    pyth_types::{GuardianSet, GuardianSetIndex},
    std::collections::BTreeMap,
};

#[cfg_attr(not(feature = "library"), grug::export)]
pub fn query(ctx: ImmutableCtx, msg: QueryMsg) -> anyhow::Result<Json> {
    match msg {
        QueryMsg::Price { denom } => {
            let res = query_price(ctx, denom)?;
            Ok(res.to_json_value()?)
        },
        QueryMsg::Prices { start_after, limit } => {
            let res = query_prices(ctx, start_after, limit)?;
            Ok(res.to_json_value()?)
        },
        QueryMsg::PriceSource { denom } => {
            let res = query_price_source(ctx, denom)?;
            Ok(res.to_json_value()?)
        },
        QueryMsg::PriceSources { start_after, limit } => {
            let res = query_price_sources(ctx, start_after, limit)?;
            Ok(res.to_json_value()?)
        },
        QueryMsg::GuardianSet { index } => {
            let res = query_guardian_set(ctx, index)?;
            Ok(res.to_json_value()?)
        },
        QueryMsg::GuardianSets { start_after, limit } => {
            let res = query_guardian_sets(ctx, start_after, limit)?;
            Ok(res.to_json_value()?)
        },
    }
}

fn query_price(ctx: ImmutableCtx, denom: Denom) -> anyhow::Result<PrecisionedPrice> {
<<<<<<< HEAD
    let app_cfg = ctx.querier.query_dango_config()?;
    let mut oracle_querier = OracleQuerier::new(app_cfg.addresses.oracle);
    oracle_querier.query_price(&ctx.querier, &denom, None)
=======
    let mut oracle_querier = OracleQuerier::new_local(ctx.storage, ctx.querier);
    oracle_querier.query_price(&denom, None)
>>>>>>> d2343fd8
}

fn query_prices(
    ctx: ImmutableCtx,
    start_after: Option<Denom>,
    limit: Option<u32>,
) -> anyhow::Result<BTreeMap<Denom, PrecisionedPrice>> {
<<<<<<< HEAD
    let start = start_after.as_ref().map(Bound::Exclusive);
    let limit = limit.unwrap_or(DEFAULT_PAGE_LIMIT) as usize;

    let app_cfg = ctx.querier.query_dango_config()?;
    let mut oracle_querier = OracleQuerier::new(app_cfg.addresses.oracle);

=======
    let mut oracle_querier = OracleQuerier::new_local(ctx.storage, ctx.querier);

    let start = start_after.as_ref().map(Bound::Exclusive);
    let limit = limit.unwrap_or(DEFAULT_PAGE_LIMIT) as usize;

>>>>>>> d2343fd8
    Ok(PRICE_SOURCES
        .range(ctx.storage, start, None, Order::Ascending)
        .take(limit)
        .filter_map(|res| {
            // Here we consider the situation where a price source exists, but
            // no price has been uploaded onchain yet.
            // Instead of throwing a "data not found" error, we simply skip it.
            let (denom, price_source) = res.ok()?;
            let price = oracle_querier
<<<<<<< HEAD
                .query_price(&ctx.querier, &denom, Some(price_source))
=======
                .query_price(&denom, Some(price_source))
>>>>>>> d2343fd8
                .ok()?;
            Some((denom, price))
        })
        .collect())
}

fn query_price_source(ctx: ImmutableCtx, denom: Denom) -> StdResult<PriceSource> {
    PRICE_SOURCES.load(ctx.storage, &denom)
}

fn query_price_sources(
    ctx: ImmutableCtx,
    start_after: Option<Denom>,
    limit: Option<u32>,
) -> StdResult<BTreeMap<Denom, PriceSource>> {
    let start = start_after.as_ref().map(Bound::Exclusive);
    let limit = limit.unwrap_or(DEFAULT_PAGE_LIMIT) as usize;

    PRICE_SOURCES
        .range(ctx.storage, start, None, Order::Ascending)
        .take(limit)
        .collect()
}

fn query_guardian_set(ctx: ImmutableCtx, index: u32) -> StdResult<GuardianSet> {
    GUARDIAN_SETS.load(ctx.storage, index)
}

fn query_guardian_sets(
    ctx: ImmutableCtx,
    start_after: Option<GuardianSetIndex>,
    limit: Option<u32>,
) -> StdResult<BTreeMap<GuardianSetIndex, GuardianSet>> {
    let start = start_after.map(Bound::Exclusive);
    let limit = limit.unwrap_or(DEFAULT_PAGE_LIMIT) as usize;

    GUARDIAN_SETS
        .range(ctx.storage, start, None, Order::Ascending)
        .take(limit)
        .collect()
}<|MERGE_RESOLUTION|>--- conflicted
+++ resolved
@@ -1,9 +1,6 @@
 use {
     crate::{GUARDIAN_SETS, OracleQuerier, PRICE_SOURCES},
-    dango_types::{
-        DangoQuerier,
-        oracle::{PrecisionedPrice, PriceSource, QueryMsg},
-    },
+    dango_types::oracle::{PrecisionedPrice, PriceSource, QueryMsg},
     grug::{Bound, DEFAULT_PAGE_LIMIT, Denom, ImmutableCtx, Json, JsonSerExt, Order, StdResult},
     pyth_types::{GuardianSet, GuardianSetIndex},
     std::collections::BTreeMap,
@@ -40,14 +37,8 @@
 }
 
 fn query_price(ctx: ImmutableCtx, denom: Denom) -> anyhow::Result<PrecisionedPrice> {
-<<<<<<< HEAD
-    let app_cfg = ctx.querier.query_dango_config()?;
-    let mut oracle_querier = OracleQuerier::new(app_cfg.addresses.oracle);
-    oracle_querier.query_price(&ctx.querier, &denom, None)
-=======
     let mut oracle_querier = OracleQuerier::new_local(ctx.storage, ctx.querier);
     oracle_querier.query_price(&denom, None)
->>>>>>> d2343fd8
 }
 
 fn query_prices(
@@ -55,20 +46,11 @@
     start_after: Option<Denom>,
     limit: Option<u32>,
 ) -> anyhow::Result<BTreeMap<Denom, PrecisionedPrice>> {
-<<<<<<< HEAD
-    let start = start_after.as_ref().map(Bound::Exclusive);
-    let limit = limit.unwrap_or(DEFAULT_PAGE_LIMIT) as usize;
-
-    let app_cfg = ctx.querier.query_dango_config()?;
-    let mut oracle_querier = OracleQuerier::new(app_cfg.addresses.oracle);
-
-=======
     let mut oracle_querier = OracleQuerier::new_local(ctx.storage, ctx.querier);
 
     let start = start_after.as_ref().map(Bound::Exclusive);
     let limit = limit.unwrap_or(DEFAULT_PAGE_LIMIT) as usize;
 
->>>>>>> d2343fd8
     Ok(PRICE_SOURCES
         .range(ctx.storage, start, None, Order::Ascending)
         .take(limit)
@@ -78,11 +60,7 @@
             // Instead of throwing a "data not found" error, we simply skip it.
             let (denom, price_source) = res.ok()?;
             let price = oracle_querier
-<<<<<<< HEAD
-                .query_price(&ctx.querier, &denom, Some(price_source))
-=======
                 .query_price(&denom, Some(price_source))
->>>>>>> d2343fd8
                 .ok()?;
             Some((denom, price))
         })
