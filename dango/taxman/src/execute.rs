use {
    crate::{CONFIG, FEES_BY_USER, WITHHELD_FEE},
    anyhow::ensure,
    dango_oracle::OracleQuerier,
    dango_types::{
        DangoQuerier, bank,
        taxman::{Config, ExecuteMsg, FeePayments, FeeType, InstantiateMsg, ReceiveFee},
    },
    grug::{
        Addr, AuthCtx, AuthMode, Coins, ContractEvent, IsZero, Message, MultiplyFraction,
<<<<<<< HEAD
        MutableCtx, Number, NumberConst, Order, QuerierExt, Response, StdResult, Tx, TxOutcome,
        Uint128,
=======
        MutableCtx, Number, NumberConst, QuerierExt, Response, StdResult, Tx, TxOutcome, Uint128,
>>>>>>> 6a5a7998
    },
    std::collections::BTreeMap,
};

#[cfg_attr(not(feature = "library"), grug::export)]
pub fn instantiate(ctx: MutableCtx, msg: InstantiateMsg) -> StdResult<Response> {
    CONFIG.save(ctx.storage, &msg.config)?;

    Ok(Response::new())
}

#[cfg_attr(not(feature = "library"), grug::export)]
pub fn execute(ctx: MutableCtx, msg: ExecuteMsg) -> anyhow::Result<Response> {
    match msg {
        ExecuteMsg::Configure { new_cfg } => configure(ctx, new_cfg),
<<<<<<< HEAD
        ExecuteMsg::Pay { payments } => pay(ctx, payments),
=======
        ExecuteMsg::Pay { ty, payments } => pay(ctx, ty, payments),
>>>>>>> 6a5a7998
    }
}

fn configure(ctx: MutableCtx, new_cfg: Config) -> anyhow::Result<Response> {
    // Only the chain's owner can update fee config.
    ensure!(
        ctx.sender == ctx.querier.query_owner()?,
        "you don't have the right, O you don't have the right"
    );

    CONFIG.save(ctx.storage, &new_cfg)?;

    Ok(Response::new())
}

<<<<<<< HEAD
fn pay(ctx: MutableCtx, payments: BTreeMap<Addr, (FeeType, Coins)>) -> anyhow::Result<Response> {
    ensure!(ctx.funds.is_non_empty(), "funds cannot be empty!");

    // Ensure funds add up to the total amount of payments.
    let total_amount = payments
        .clone()
        .into_values()
        .map(|(_, coins)| coins)
        .try_fold(Coins::new(), |mut acc, coins| {
            acc.insert_many(coins)?;
            Ok::<Coins, anyhow::Error>(acc)
        })?;
    ensure!(
        ctx.funds == total_amount,
        "funds do not add up to the total amount of payments"
    );

    let oracle = ctx.querier.query_dango_config()?.addresses.oracle;

    // Record the fees in storage and emit events.
    let mut events: Vec<ContractEvent> = Vec::new();
    for (user, (fee_type, payment)) in payments {
        let mut previous_amount = FEES_BY_USER
            .prefix(user)
            .values(ctx.storage, None, None, Order::Descending)
            .next()
            .transpose()?
            .unwrap_or(BTreeMap::new());
        let fee_payments = previous_amount
            .entry(fee_type)
            .or_insert_with(FeePayments::default);

        for coin in payment.clone() {
            let price = ctx.querier.query_price(oracle, &coin.denom, None)?;
            let usd_value = price.value_of_unit_amount(coin.amount)?.into_int();
            fee_payments.usd_value = fee_payments.usd_value.checked_add(usd_value)?;
            fee_payments.coins.insert(coin)?;
        }
        FEES_BY_USER.save(ctx.storage, (user, ctx.block.timestamp), &previous_amount)?;

        events.push(
            ReceiveFee {
                handler: ctx.contract,
                user,
                ty: fee_type,
                amount: payment,
            }
            .try_into()?,
        );
    }
=======
fn pay(ctx: MutableCtx, ty: FeeType, payments: BTreeMap<Addr, Coins>) -> anyhow::Result<Response> {
    ensure!(ctx.funds.is_non_empty(), "funds cannot be empty!");

    // Ensure funds add up to the total amount of payments.
    let total = payments
        .values()
        .try_fold(Coins::new(), |mut acc, coins| -> StdResult<_> {
            acc.insert_many(coins.clone())?;
            Ok(acc)
        })?;

    ensure!(
        ctx.funds == total,
        "funds do not add up to the total amount of payments! funds: {}, total: {}",
        ctx.funds,
        total
    );

    // For now, nothing to do.
    // In the future, we will implement affiliate fees.
    let events = payments
        .into_iter()
        .map(|(user, amount)| {
            ContractEvent::new(&ReceiveFee {
                handler: ctx.sender,
                user,
                ty,
                amount,
            })
        })
        .collect::<StdResult<Vec<_>>>()?;
>>>>>>> 6a5a7998

    Ok(Response::new().add_events(events)?)
}

// TODO: exempt the account factory from paying fee.
#[cfg_attr(not(feature = "library"), grug::export)]
pub fn withhold_fee(ctx: AuthCtx, tx: Tx) -> StdResult<Response> {
    let fee_cfg = CONFIG.load(ctx.storage)?;

    // Compute the maximum amount of fee this transaction may incur.
    // Note that we ceil this amount, instead of flooring.
    //
    // Under three situations, we don't charge any gas:
    //
    // 1. During simulation. At this time, the user doesn't know how much gas
    //    gas limit to request. The node's query gas limit is used as `tx.gas_limit`
    //    in this case.
    // 2. Sender is the account factory contract. This happens during a new user
    //    onboarding. We don't charge gas fee this in case.
    // 3. Sender is the oracle contract. Validators supply Pyth price feeds by
    //    using the oracle contract as sender during `PrepareProposal`.
    let withhold_amount = if ctx.mode == AuthMode::Simulate || {
        let app_cfg = ctx.querier.query_dango_config()?;
        tx.sender == app_cfg.addresses.account_factory || tx.sender == app_cfg.addresses.oracle
    } {
        Uint128::ZERO
    } else {
        Uint128::new(tx.gas_limit as u128).checked_mul_dec_ceil(fee_cfg.fee_rate)?
    };

    // If the withhold amount is non-zero, we force transfer this amount from
    // the sender to taxman.
    //
    // If the sender doesn't have enough fund to cover the maximum amount of fee
    // the tx may incur, this submessage fails, causing the tx to be rejected
    // from entering the mempool.
    let withhold_msg = if withhold_amount.is_non_zero() {
        let bank = ctx.querier.query_bank()?;
        Some(Message::execute(
            bank,
            &bank::ExecuteMsg::ForceTransfer {
                from: tx.sender,
                to: ctx.contract,
                denom: fee_cfg.fee_denom.clone(),
                amount: withhold_amount,
            },
            Coins::new(),
        )?)
    } else {
        None
    };

    // Save the withheld fee in storage, which we will use in `finalize_fee`.
    WITHHELD_FEE.save(ctx.storage, &(fee_cfg, withhold_amount))?;

    Ok(Response::new().may_add_message(withhold_msg))
}

#[cfg_attr(not(feature = "library"), grug::export)]
pub fn finalize_fee(ctx: AuthCtx, tx: Tx, outcome: TxOutcome) -> StdResult<Response> {
    let (fee_cfg, withheld_amount) = WITHHELD_FEE.take(ctx.storage)?;

    // Compute how much fee to charge the sender, based on the actual amount of
    // gas consumed.
    //
    // Again, during simulation, or any tx sent by the account factory, is
    // exempt from gas fees.
    let charge_amount = if ctx.mode == AuthMode::Simulate || {
        let app_cfg = ctx.querier.query_dango_config()?;
        tx.sender == app_cfg.addresses.account_factory || tx.sender == app_cfg.addresses.oracle
    } {
        Uint128::ZERO
    } else {
        Uint128::new(outcome.gas_used as u128).checked_mul_dec_ceil(fee_cfg.fee_rate)?
    };

    // If we have withheld more funds than the actual charge amount, we need to
    // refund the difference.
    let refund_amount = withheld_amount.saturating_sub(charge_amount);

    // Use ForceTransfer instead of Transfer so that we don't need to invoke the
    // sender's `receive` method (unnecessary).
    let refund_msg = if refund_amount.is_non_zero() {
        let bank = ctx.querier.query_bank()?;
        Some(Message::execute(
            bank,
            &bank::ExecuteMsg::ForceTransfer {
                from: ctx.contract,
                to: tx.sender,
                denom: fee_cfg.fee_denom,
                amount: refund_amount,
            },
            Coins::new(),
        )?)
    } else {
        None
    };

    Ok(Response::new().may_add_message(refund_msg))
}<|MERGE_RESOLUTION|>--- conflicted
+++ resolved
@@ -8,12 +8,8 @@
     },
     grug::{
         Addr, AuthCtx, AuthMode, Coins, ContractEvent, IsZero, Message, MultiplyFraction,
-<<<<<<< HEAD
         MutableCtx, Number, NumberConst, Order, QuerierExt, Response, StdResult, Tx, TxOutcome,
         Uint128,
-=======
-        MutableCtx, Number, NumberConst, QuerierExt, Response, StdResult, Tx, TxOutcome, Uint128,
->>>>>>> 6a5a7998
     },
     std::collections::BTreeMap,
 };
@@ -29,11 +25,7 @@
 pub fn execute(ctx: MutableCtx, msg: ExecuteMsg) -> anyhow::Result<Response> {
     match msg {
         ExecuteMsg::Configure { new_cfg } => configure(ctx, new_cfg),
-<<<<<<< HEAD
-        ExecuteMsg::Pay { payments } => pay(ctx, payments),
-=======
         ExecuteMsg::Pay { ty, payments } => pay(ctx, ty, payments),
->>>>>>> 6a5a7998
     }
 }
 
@@ -49,58 +41,6 @@
     Ok(Response::new())
 }
 
-<<<<<<< HEAD
-fn pay(ctx: MutableCtx, payments: BTreeMap<Addr, (FeeType, Coins)>) -> anyhow::Result<Response> {
-    ensure!(ctx.funds.is_non_empty(), "funds cannot be empty!");
-
-    // Ensure funds add up to the total amount of payments.
-    let total_amount = payments
-        .clone()
-        .into_values()
-        .map(|(_, coins)| coins)
-        .try_fold(Coins::new(), |mut acc, coins| {
-            acc.insert_many(coins)?;
-            Ok::<Coins, anyhow::Error>(acc)
-        })?;
-    ensure!(
-        ctx.funds == total_amount,
-        "funds do not add up to the total amount of payments"
-    );
-
-    let oracle = ctx.querier.query_dango_config()?.addresses.oracle;
-
-    // Record the fees in storage and emit events.
-    let mut events: Vec<ContractEvent> = Vec::new();
-    for (user, (fee_type, payment)) in payments {
-        let mut previous_amount = FEES_BY_USER
-            .prefix(user)
-            .values(ctx.storage, None, None, Order::Descending)
-            .next()
-            .transpose()?
-            .unwrap_or(BTreeMap::new());
-        let fee_payments = previous_amount
-            .entry(fee_type)
-            .or_insert_with(FeePayments::default);
-
-        for coin in payment.clone() {
-            let price = ctx.querier.query_price(oracle, &coin.denom, None)?;
-            let usd_value = price.value_of_unit_amount(coin.amount)?.into_int();
-            fee_payments.usd_value = fee_payments.usd_value.checked_add(usd_value)?;
-            fee_payments.coins.insert(coin)?;
-        }
-        FEES_BY_USER.save(ctx.storage, (user, ctx.block.timestamp), &previous_amount)?;
-
-        events.push(
-            ReceiveFee {
-                handler: ctx.contract,
-                user,
-                ty: fee_type,
-                amount: payment,
-            }
-            .try_into()?,
-        );
-    }
-=======
 fn pay(ctx: MutableCtx, ty: FeeType, payments: BTreeMap<Addr, Coins>) -> anyhow::Result<Response> {
     ensure!(ctx.funds.is_non_empty(), "funds cannot be empty!");
 
@@ -119,20 +59,39 @@
         total
     );
 
-    // For now, nothing to do.
-    // In the future, we will implement affiliate fees.
-    let events = payments
-        .into_iter()
-        .map(|(user, amount)| {
-            ContractEvent::new(&ReceiveFee {
-                handler: ctx.sender,
+    let oracle = ctx.querier.query_dango_config()?.addresses.oracle;
+
+    // Record the fees in storage and emit events.
+    let mut events: Vec<ContractEvent> = Vec::new();
+    for (user, payment) in payments {
+        let mut previous_amount = FEES_BY_USER
+            .prefix(user)
+            .values(ctx.storage, None, None, Order::Descending)
+            .next()
+            .transpose()?
+            .unwrap_or(BTreeMap::new());
+        let fee_payments = previous_amount
+            .entry(ty)
+            .or_insert_with(FeePayments::default);
+
+        for coin in payment.clone() {
+            let price = ctx.querier.query_price(oracle, &coin.denom, None)?;
+            let usd_value = price.value_of_unit_amount(coin.amount)?.into_int();
+            fee_payments.usd_value = fee_payments.usd_value.checked_add(usd_value)?;
+            fee_payments.coins.insert(coin)?;
+        }
+        FEES_BY_USER.save(ctx.storage, (user, ctx.block.timestamp), &previous_amount)?;
+
+        events.push(
+            ReceiveFee {
+                handler: ctx.contract,
                 user,
                 ty,
-                amount,
-            })
-        })
-        .collect::<StdResult<Vec<_>>>()?;
->>>>>>> 6a5a7998
+                amount: payment,
+            }
+            .try_into()?,
+        );
+    }
 
     Ok(Response::new().add_events(events)?)
 }
