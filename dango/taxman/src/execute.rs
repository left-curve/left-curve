use {
    crate::{CONFIG, WITHHELD_FEE},
    anyhow::ensure,
    dango_types::{
        DangoQuerier, bank,
        taxman::{Config, ExecuteMsg, FeeType, InstantiateMsg, ReceiveFee},
    },
    grug::{
        Addr, AuthCtx, AuthMode, Coins, ContractEvent, IsZero, Message, MultiplyFraction,
        MutableCtx, Number, NumberConst, QuerierExt, Response, StdResult, Tx, TxOutcome, Uint128,
        coins,
    },
    std::collections::BTreeMap,
};

#[cfg_attr(not(feature = "library"), grug::export)]
pub fn instantiate(ctx: MutableCtx, msg: InstantiateMsg) -> StdResult<Response> {
    CONFIG.save(ctx.storage, &msg.config)?;

    Ok(Response::new())
}

#[cfg_attr(not(feature = "library"), grug::export)]
pub fn execute(ctx: MutableCtx, msg: ExecuteMsg) -> anyhow::Result<Response> {
    match msg {
        ExecuteMsg::Configure { new_cfg } => configure(ctx, new_cfg),
        ExecuteMsg::Pay { ty, payments } => pay(ctx, ty, payments),
    }
}

fn configure(ctx: MutableCtx, new_cfg: Config) -> anyhow::Result<Response> {
    // Only the chain's owner can update fee config.
    ensure!(
        ctx.sender == ctx.querier.query_owner()?,
        "you don't have the right, O you don't have the right"
    );

    CONFIG.save(ctx.storage, &new_cfg)?;

    Ok(Response::new())
}

fn pay(ctx: MutableCtx, ty: FeeType, payments: BTreeMap<Addr, Coins>) -> anyhow::Result<Response> {
    ensure!(ctx.funds.is_non_empty(), "funds cannot be empty!");

    // Ensure funds add up to the total amount of payments.
    let total = payments
        .values()
        .try_fold(Coins::new(), |mut acc, coins| -> StdResult<_> {
            acc.insert_many(coins.clone())?;
            Ok(acc)
        })?;

    for coin in total {
        let paid = ctx.funds.amount_of(&coin.denom);
        ensure!(
            paid >= coin.amount,
<<<<<<< HEAD
            "sent fund is less than declared payment! denom: {}, declared: {}, sent: {}",
=======
            "sent fund is less than declared payment! denom: {}, declared: {}, paid: {}",
>>>>>>> f0f5901b
            coin.denom,
            coin.amount,
            paid
        );
    }

    // For now, nothing to do.
    // In the future, we will implement affiliate fees.
    let events = payments
        .into_iter()
        .map(|(user, amount)| {
            ContractEvent::new(&ReceiveFee {
                handler: ctx.sender,
                user,
                ty,
                amount,
            })
        })
        .collect::<StdResult<Vec<_>>>()?;

    Ok(Response::new().add_events(events)?)
}

// TODO: exempt the account factory from paying fee.
#[cfg_attr(not(feature = "library"), grug::export)]
pub fn withhold_fee(ctx: AuthCtx, tx: Tx) -> StdResult<Response> {
    let fee_cfg = CONFIG.load(ctx.storage)?;

    // Compute the maximum amount of fee this transaction may incur.
    // Note that we ceil this amount, instead of flooring.
    //
    // Under three situations, we don't charge any gas:
    //
    // 1. During simulation. At this time, the user doesn't know how much gas
    //    gas limit to request. The node's query gas limit is used as `tx.gas_limit`
    //    in this case.
    // 2. Sender is the account factory contract. This happens during a new user
    //    onboarding. We don't charge gas fee this in case.
    // 3. Sender is the oracle contract. Validators supply Pyth price feeds by
    //    using the oracle contract as sender during `PrepareProposal`.
    let withhold_amount = if ctx.mode == AuthMode::Simulate || {
        let app_cfg = ctx.querier.query_dango_config()?;
        tx.sender == app_cfg.addresses.account_factory || tx.sender == app_cfg.addresses.oracle
    } {
        Uint128::ZERO
    } else {
        Uint128::new(tx.gas_limit as u128).checked_mul_dec_ceil(fee_cfg.fee_rate)?
    };

    // If the withhold amount is non-zero, we force transfer this amount from
    // the sender to taxman.
    //
    // If the sender doesn't have enough fund to cover the maximum amount of fee
    // the tx may incur, this submessage fails, causing the tx to be rejected
    // from entering the mempool.
    let withhold_msg = if withhold_amount.is_non_zero() {
        let bank = ctx.querier.query_bank()?;
        Some(Message::execute(
            bank,
            &bank::ExecuteMsg::ForceTransfer {
                from: tx.sender,
                to: ctx.contract,
                coins: coins! { fee_cfg.fee_denom.clone() => withhold_amount },
            },
            Coins::new(),
        )?)
    } else {
        None
    };

    // Save the withheld fee in storage, which we will use in `finalize_fee`.
    WITHHELD_FEE.save(ctx.storage, &(fee_cfg, withhold_amount))?;

    Ok(Response::new().may_add_message(withhold_msg))
}

#[cfg_attr(not(feature = "library"), grug::export)]
pub fn finalize_fee(ctx: AuthCtx, tx: Tx, outcome: TxOutcome) -> StdResult<Response> {
    let (fee_cfg, withheld_amount) = WITHHELD_FEE.take(ctx.storage)?;

    // Compute how much fee to charge the sender, based on the actual amount of
    // gas consumed.
    //
    // Again, during simulation, or any tx sent by the account factory, is
    // exempt from gas fees.
    let charge_amount = if ctx.mode == AuthMode::Simulate || {
        let app_cfg = ctx.querier.query_dango_config()?;
        tx.sender == app_cfg.addresses.account_factory || tx.sender == app_cfg.addresses.oracle
    } {
        Uint128::ZERO
    } else {
        Uint128::new(outcome.gas_used as u128).checked_mul_dec_ceil(fee_cfg.fee_rate)?
    };

    // If we have withheld more funds than the actual charge amount, we need to
    // refund the difference.
    let refund_amount = withheld_amount.saturating_sub(charge_amount);

    // Use ForceTransfer instead of Transfer so that we don't need to invoke the
    // sender's `receive` method (unnecessary).
    let refund_msg = if refund_amount.is_non_zero() {
        let bank = ctx.querier.query_bank()?;
        Some(Message::execute(
            bank,
            &bank::ExecuteMsg::ForceTransfer {
                from: ctx.contract,
                to: tx.sender,
                coins: coins! { fee_cfg.fee_denom.clone() => refund_amount },
            },
            Coins::new(),
        )?)
    } else {
        None
    };

    Ok(Response::new().may_add_message(refund_msg))
}<|MERGE_RESOLUTION|>--- conflicted
+++ resolved
@@ -55,11 +55,7 @@
         let paid = ctx.funds.amount_of(&coin.denom);
         ensure!(
             paid >= coin.amount,
-<<<<<<< HEAD
-            "sent fund is less than declared payment! denom: {}, declared: {}, sent: {}",
-=======
             "sent fund is less than declared payment! denom: {}, declared: {}, paid: {}",
->>>>>>> f0f5901b
             coin.denom,
             coin.amount,
             paid
