--- conflicted
+++ resolved
@@ -4,14 +4,9 @@
     dango_types::{
         bank,
         gateway::{
-<<<<<<< HEAD
-            ExecuteMsg, InstantiateMsg, NAMESPACE, RateLimit, Remote, WithdrawalFee,
+            ExecuteMsg, InstantiateMsg, NAMESPACE, Origin, RateLimit, Remote, Traceable,
+            WithdrawalFee,
             bridge::{self, BridgeMsg, TransferRemoteRequest},
-=======
-            Addr32, ExecuteMsg, InstantiateMsg, NAMESPACE, Origin, RateLimit, Remote, Traceable,
-            WithdrawalFee,
-            bridge::{self, BridgeMsg},
->>>>>>> 421b0924
         },
         taxman::{self, FeeType},
     },
