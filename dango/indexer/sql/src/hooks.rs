--- conflicted
+++ resolved
@@ -1,18 +1,8 @@
 use {
     async_trait::async_trait,
     dango_indexer_sql_migration::{Migrator, MigratorTrait},
-<<<<<<< HEAD
-    grug_types::{FlatCommitmentStatus, FlatEvent, FlatEventStatus, FlatEvtTransfer},
-    indexer_sql::{
-        Context, block_to_index::BlockToIndex, entity as main_entity, hooks::Hooks as HooksTrait,
-    },
-    sea_orm::{ColumnTrait, EntityTrait, QueryFilter, Set},
-    std::collections::HashMap,
-    uuid::Uuid,
-=======
     grug_app::QuerierProvider,
     indexer_sql::{Context, block_to_index::BlockToIndex, hooks::Hooks as HooksTrait},
->>>>>>> 0d2791a1
 };
 
 mod accounts;
@@ -38,117 +28,7 @@
         querier: Box<dyn QuerierProvider>,
     ) -> Result<(), Self::Error> {
         self.save_transfers(&context, &block).await?;
-<<<<<<< HEAD
-        self.save_accounts(&context, &block).await?;
-
-        Ok(())
-    }
-}
-
-impl Hooks {
-    async fn save_transfers(&self, context: &Context, block: &BlockToIndex) -> Result<(), Error> {
-        #[cfg(feature = "tracing")]
-        tracing::debug!("About to look at transfer events");
-
-        // 1. get all successful transfers events from the database for this block
-        let transfer_events: Vec<(FlatEvtTransfer, main_entity::events::Model)> =
-            main_entity::events::Entity::find()
-                .filter(main_entity::events::Column::Type.eq("transfer"))
-                .filter(main_entity::events::Column::EventStatus.eq(FlatEventStatus::Ok.as_i16()))
-                .filter(
-                    main_entity::events::Column::CommitmentStatus
-                        .eq(FlatCommitmentStatus::Committed.as_i16()),
-                )
-                .filter(main_entity::events::Column::BlockHeight.eq(block.block.info.height))
-                .all(&context.db)
-                .await?
-                .into_iter()
-                .flat_map(|te| {
-                    let flat_transfer_event: FlatEvent = serde_json::from_value(te.data.clone())?;
-
-                    if let FlatEvent::Transfer(flat_transfer_event) = flat_transfer_event {
-                        Ok::<_, Error>((flat_transfer_event, te))
-                    } else {
-                        #[cfg(feature = "tracing")]
-                        tracing::error!(
-                            "Wrong event type looking at transfers: {flat_transfer_event:?}"
-                        );
-
-                        Err(Error::WrongEventType)
-                    }
-                })
-                .collect::<Vec<_>>();
-
-        let transactions_by_id = main_entity::transactions::Entity::find()
-            .filter(main_entity::transactions::Column::BlockHeight.eq(block.block.info.height))
-            .all(&context.db)
-            .await?
-            .into_iter()
-            .map(|t| (t.id, t))
-            .collect::<HashMap<_, _>>();
-
-        #[cfg(feature = "tracing")]
-        tracing::debug!(
-            transfer_event_count = transfer_events.len(),
-            "Looked at transfer events",
-        );
-
-        let mut idx = 0;
-
-        // 2. create a transfer for each event
-        let new_transfers: Vec<entity::transfers::ActiveModel> = transfer_events
-            .into_iter()
-            .flat_map(|(flat_transfer_event, te)| {
-                flat_transfer_event
-                    .transfers
-                    .iter()
-                    .flat_map(|(recipient, coins)| {
-                        coins
-                            .into_iter()
-                            .map(|coin| {
-                                let res = entity::transfers::ActiveModel {
-                                    id: Set(Uuid::new_v4()),
-                                    idx: Set(idx),
-                                    block_height: Set(te.block_height),
-                                    tx_hash: Set(te
-                                        .transaction_id
-                                        .and_then(|tx_id| {
-                                            transactions_by_id.get(&tx_id).map(|tx| tx.hash.clone())
-                                        })
-                                        .unwrap_or_default()),
-                                    created_at: Set(te.created_at),
-                                    from_address: Set(flat_transfer_event.sender.to_string()),
-                                    to_address: Set(recipient.to_string()),
-                                    amount: Set(coin.amount.to_string()),
-                                    denom: Set(coin.denom.to_string()),
-                                };
-                                idx += 1;
-                                res
-                            })
-                            .collect::<Vec<_>>()
-                    })
-                    .collect::<Vec<_>>()
-            })
-            .collect();
-
-        #[cfg(feature = "tracing")]
-        tracing::debug!(
-            new_transfers_count = new_transfers.len(),
-            "Injecting new transfers",
-        );
-
-        if !new_transfers.is_empty() {
-            // 3. insert the transfers into the database
-            entity::transfers::Entity::insert_many(new_transfers)
-                .exec_without_returning(&context.db)
-                .await?;
-        }
-
-        #[cfg(feature = "tracing")]
-        tracing::debug!("Injected new transfers");
-=======
         self.save_accounts(&context, &block, &*querier).await?;
->>>>>>> 0d2791a1
 
         Ok(())
     }
