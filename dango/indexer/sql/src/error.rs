--- conflicted
+++ resolved
@@ -1,8 +1,4 @@
-<<<<<<< HEAD
-use grug::Backtraceable;
-=======
-use {indexer_sql::pubsub::error::PubSubError, thiserror::Error};
->>>>>>> 7054fa66
+use {grug::Backtraceable, indexer_sql::pubsub::error::PubSubError};
 
 #[grug_macros::backtrace]
 pub enum Error {
@@ -18,17 +14,13 @@
     Serde(serde_json::Error),
 
     #[error("grug error: {0}")]
-<<<<<<< HEAD
     Std(grug::StdError),
-=======
-    Std(#[from] grug::StdError),
 
     #[error(transparent)]
     PubSub(#[from] PubSubError),
 
     #[error(transparent)]
     Join(#[from] tokio::task::JoinError),
->>>>>>> 7054fa66
 }
 
 impl From<Error> for grug_app::IndexerError {
