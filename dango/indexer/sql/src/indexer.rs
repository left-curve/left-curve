--- conflicted
+++ resolved
@@ -122,15 +122,11 @@
             }
         });
 
-<<<<<<< HEAD
         self.runtime_handler.block_on(async {
             handle
                 .await
                 .map_err(|e| grug_app::IndexerError::hook(e.to_string()))?
         })?;
-=======
-        self.runtime_handler.block_on(async { handle.await? })?;
->>>>>>> 7054fa66
 
         #[cfg(feature = "metrics")]
         histogram!("indexer.dango.hooks.duration").record(start.elapsed().as_secs_f64());
