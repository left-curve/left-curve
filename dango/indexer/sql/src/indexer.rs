--- conflicted
+++ resolved
@@ -1,15 +1,8 @@
 use {
     crate::{context::Context, error::Error},
     dango_indexer_sql_migration::{Migrator, MigratorTrait},
-<<<<<<< HEAD
-    grug::{BlockAndBlockOutcomeWithHttpDetails, Storage},
-    grug_app::QuerierProvider,
+    grug::{BlockAndBlockOutcomeWithHttpDetails, Config, Json, Storage},
     indexer_sql::indexer::RuntimeHandler,
-    std::sync::Arc,
-=======
-    grug::{Config, Json, Storage},
-    indexer_sql::{block_to_index::BlockToIndex, indexer::RuntimeHandler},
->>>>>>> 225f20b2
 };
 #[cfg(feature = "metrics")]
 use {
