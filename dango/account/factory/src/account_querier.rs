use {
    crate::ACCOUNTS,
    dango_types::account_factory::Account,
    grug::{Addr, Cache, QuerierWrapper, StdResult, StorageQuerier},
};

pub struct AccountQuerier<'a> {
<<<<<<< HEAD
    querier: QuerierWrapper<'a>,
    address: Addr,
    cache: HashMap<Addr, Option<Account>>,
=======
    cache: Cache<'a, Addr, Option<Account>>,
>>>>>>> 37879f34
}

impl<'a> AccountQuerier<'a> {
    pub fn new(factory: Addr, querier: QuerierWrapper<'a>) -> Self {
        Self {
            cache: Cache::new(move |address, _| {
                querier.may_query_wasm_path(factory, &ACCOUNTS.path(*address))
            }),
        }
    }

<<<<<<< HEAD
    /// Query the account for an address.
    ///
    /// ## Inputs
    ///
    /// - `address`: The address to query the account for.
    ///
    /// ## Returns
    ///
    /// - The `Some(account)` if it exists, which will be the case for user
    ///   addresses. `None` if no account exists, which will be the case for
    ///   contract addresses.
    pub fn query_account(&mut self, address: Addr) -> anyhow::Result<Option<Account>> {
        if let Some(cached_account) = self.cache.get(&address) {
            match cached_account {
                Some(account) => Ok(Some(account.clone())),
                None => Ok(None),
            }
        } else {
            let account = self
                .querier
                .may_query_wasm_path(self.address, ACCOUNTS.path(address))?;

            self.cache.insert(address, account.clone());

            Ok(account)
        }
=======
    pub fn query_account(&mut self, address: Addr) -> StdResult<Option<&Account>> {
        self.cache.get_or_fetch(&address, None).map(|a| a.as_ref()) // Convert `&Option<T>` to `Option<&T>`
>>>>>>> 37879f34
    }
}<|MERGE_RESOLUTION|>--- conflicted
+++ resolved
@@ -5,13 +5,7 @@
 };
 
 pub struct AccountQuerier<'a> {
-<<<<<<< HEAD
-    querier: QuerierWrapper<'a>,
-    address: Addr,
-    cache: HashMap<Addr, Option<Account>>,
-=======
     cache: Cache<'a, Addr, Option<Account>>,
->>>>>>> 37879f34
 }
 
 impl<'a> AccountQuerier<'a> {
@@ -23,7 +17,6 @@
         }
     }
 
-<<<<<<< HEAD
     /// Query the account for an address.
     ///
     /// ## Inputs
@@ -35,24 +28,7 @@
     /// - The `Some(account)` if it exists, which will be the case for user
     ///   addresses. `None` if no account exists, which will be the case for
     ///   contract addresses.
-    pub fn query_account(&mut self, address: Addr) -> anyhow::Result<Option<Account>> {
-        if let Some(cached_account) = self.cache.get(&address) {
-            match cached_account {
-                Some(account) => Ok(Some(account.clone())),
-                None => Ok(None),
-            }
-        } else {
-            let account = self
-                .querier
-                .may_query_wasm_path(self.address, ACCOUNTS.path(address))?;
-
-            self.cache.insert(address, account.clone());
-
-            Ok(account)
-        }
-=======
     pub fn query_account(&mut self, address: Addr) -> StdResult<Option<&Account>> {
         self.cache.get_or_fetch(&address, None).map(|a| a.as_ref()) // Convert `&Option<T>` to `Option<&T>`
->>>>>>> 37879f34
     }
 }