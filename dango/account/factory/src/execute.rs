--- conflicted
+++ resolved
@@ -365,13 +365,6 @@
         },
     }
 
-<<<<<<< HEAD
-    Ok(Response::new().add_event(KeyUpdated {
-        username,
-        key_hash,
-        op: key,
-    })?)
-=======
     Ok(Response::new()
         .may_add_event(if let Op::Insert(key) = key {
             Some(KeyOwned {
@@ -390,7 +383,6 @@
         } else {
             None
         })?)
->>>>>>> 96867d60
 }
 
 fn update_account(ctx: MutableCtx, updates: AccountParamUpdates) -> anyhow::Result<Response> {
