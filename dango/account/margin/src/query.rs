--- conflicted
+++ resolved
@@ -19,13 +19,8 @@
             res.to_json_value()
         },
         QueryMsg::Health {} => {
-<<<<<<< HEAD
-            let app_cfg = ctx.querier.query_dango_config()?;
-            let mut oracle_querier = OracleQuerier::new(app_cfg.addresses.oracle);
-=======
             let oracle = ctx.querier.query_oracle()?;
             let mut oracle_querier = OracleQuerier::new_remote(oracle, ctx.querier);
->>>>>>> d2343fd8
             let res = core::query_and_compute_health(
                 ctx.querier,
                 &mut oracle_querier,
