--- conflicted
+++ resolved
@@ -67,11 +67,7 @@
     let prices = denoms
         .iter()
         .map(|denom| {
-<<<<<<< HEAD
-            let price = oracle_querier.query_price(&querier, denom, None)?;
-=======
             let price = oracle_querier.query_price(denom, None)?;
->>>>>>> d2343fd8
             Ok((denom.clone(), price))
         })
         .collect::<anyhow::Result<BTreeMap<_, _>>>()?;
