--- conflicted
+++ resolved
@@ -45,12 +45,8 @@
 
 #[cfg_attr(not(feature = "library"), grug::export)]
 pub fn backrun(ctx: AuthCtx, _tx: Tx) -> anyhow::Result<Response> {
-<<<<<<< HEAD
-    let mut oracle_querier = OracleQuerier::new(ctx.querier.query_dango_config()?.addresses.oracle);
-=======
     let oracle = ctx.querier.query_oracle()?;
     let mut oracle_querier = OracleQuerier::new_remote(oracle, ctx.querier);
->>>>>>> d2343fd8
     let health = core::query_and_compute_health(
         ctx.querier,
         &mut oracle_querier,
@@ -81,11 +77,7 @@
 
 pub fn liquidate(ctx: MutableCtx, collateral_denom: Denom) -> anyhow::Result<Response> {
     let app_cfg = ctx.querier.query_dango_config()?;
-<<<<<<< HEAD
-    let mut oracle_querier = OracleQuerier::new(app_cfg.addresses.oracle);
-=======
     let mut oracle_querier = OracleQuerier::new_remote(app_cfg.addresses.oracle, ctx.querier);
->>>>>>> d2343fd8
 
     // Query account health
     let HealthResponse {
@@ -156,11 +148,7 @@
 
     // Calculate the maximum debt that can be repaid based on the balance of the
     // chosen collateral.
-<<<<<<< HEAD
-    let collateral_price = oracle_querier.query_price(&ctx.querier, &collateral_denom, None)?;
-=======
     let collateral_price = oracle_querier.query_price(&collateral_denom, None)?;
->>>>>>> d2343fd8
     let liquidation_collateral_value = collateral_price.value_of_unit_amount(
         collaterals
             .amount_of(&collateral_denom)
@@ -188,11 +176,7 @@
 
     for coin in ctx.funds {
         let debt_amount = debts.amount_of(&coin.denom);
-<<<<<<< HEAD
-        let price = oracle_querier.query_price(&ctx.querier, &coin.denom, None)?;
-=======
         let price = oracle_querier.query_price(&coin.denom, None)?;
->>>>>>> d2343fd8
         let debt_value = price.value_of_unit_amount(debt_amount)?;
 
         let max_repay_for_denom = if repaid_debt_value.checked_add(debt_value)? > debt_repay_value {
