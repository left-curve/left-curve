--- conflicted
+++ resolved
@@ -1,17 +1,12 @@
 mod account;
-<<<<<<< HEAD
+mod account_creation;
 mod bridge;
-=======
-mod account_creation;
->>>>>>> 262ca891
 pub mod constants;
 mod crypto;
 mod genesis;
 mod hyperlane;
 mod setup;
 
-<<<<<<< HEAD
-pub use {account::*, bridge::*, crypto::*, genesis::*, hyperlane::*, setup::*};
-=======
-pub use {account::*, account_creation::*, crypto::*, genesis::*, hyperlane::*, setup::*};
->>>>>>> 262ca891
+pub use {
+    account::*, account_creation::*, bridge::*, crypto::*, genesis::*, hyperlane::*, setup::*,
+};