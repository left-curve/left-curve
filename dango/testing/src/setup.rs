--- conflicted
+++ resolved
@@ -146,7 +146,7 @@
     indexer_httpd::context::Context,
     dango_httpd::context::Context,
     dango_indexer_clickhouse::context::Context,
-    indexer_sql::indexer::TestDatabaseGuard,
+    indexer_sql::TestDatabaseGuard,
 ) {
     setup_test_with_indexer_and_custom_genesis(test_opt, GenesisOption::preset_test()).await
 }
@@ -168,29 +168,17 @@
     indexer_httpd::context::Context,
     dango_httpd::context::Context,
     dango_indexer_clickhouse::context::Context,
-    indexer_sql::indexer::TestDatabaseGuard,
-) {
-<<<<<<< HEAD
+    indexer_sql::TestDatabaseGuard,
+) {
     let database_url = std::env::var("DATABASE_URL")
         .unwrap_or("postgres://postgres@localhost/grug_test".to_string());
 
     let (builder, db_guard) = indexer_sql::IndexerBuilder::default()
-        .with_dedicated_runtime()
         .with_database_url(database_url)
         .with_test_database()
         .await;
 
-    let indexer = builder.build().unwrap();
-=======
-    let indexer = indexer_sql::IndexerBuilder::default()
-        // We'll use this with a random database.
-        // .with_database_url("postgres://postgres@localhost/grug_test")
-        .with_memory_database()
-        .with_database_max_connections(1)
-        .build()
-        .await
-        .unwrap();
->>>>>>> 17f46554
+    let indexer = builder.build().await.unwrap();
 
     let indexer_context = indexer.context.clone();
 
