--- conflicted
+++ resolved
@@ -16,12 +16,8 @@
     },
     grug::{
         Binary, BlockInfo, Bounded, Coin, ContractWrapper, Denom, Duration, GENESIS_BLOCK_HASH,
-<<<<<<< HEAD
-        GENESIS_BLOCK_HEIGHT, HashExt, NumberConst, Part, Timestamp, Udec128, btree_map, coins,
-=======
-        GENESIS_BLOCK_HEIGHT, HashExt, NumberConst, TendermintRpcClient, Timestamp, Udec128,
+        GENESIS_BLOCK_HEIGHT, HashExt, NumberConst, Part, TendermintRpcClient, Timestamp, Udec128,
         btree_map, coins,
->>>>>>> 6d7f7465
     },
     grug_app::{AppError, Db, Indexer, NaiveProposalPreparer, NullIndexer, Vm},
     grug_db_disk::{DiskDb, TempDataDir},
