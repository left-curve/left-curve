--- conflicted
+++ resolved
@@ -21,7 +21,8 @@
 /// Set up a `TestSuite` with `MemDb`, `RustVm`, `ProposalPreparer` and `ContractWrapper` codes.
 pub fn setup_test() -> (TestSuite, Accounts, Codes<ContractWrapper>, Contracts) {
     let codes = build_codes();
-    setup_suite_with_db_and_vm(MemDb::new(), RustVm::new(), codes, ProposalPreparer)
+
+    setup_suite_with_db_and_vm(MemDb::new(), RustVm::new(), codes, ProposalPreparer::new())
 }
 
 /// Set up a `TestSuite` with `MemDb`, `RustVm`, `NaiveProposalPreparer` and `ContractWrapper` codes.
@@ -32,6 +33,7 @@
     Contracts,
 ) {
     let codes = build_codes();
+
     setup_suite_with_db_and_vm(MemDb::new(), RustVm::new(), codes, NaiveProposalPreparer)
 }
 
@@ -41,7 +43,7 @@
     dir: &TempDataDir,
     wasm_cache_size: usize,
 ) -> (
-    TestSuite<ProposalPreparer, DiskDb, WasmVm>,
+    TestSuite<NaiveProposalPreparer, DiskDb, WasmVm>,
     Accounts,
     Codes<Vec<u8>>,
     Contracts,
@@ -53,7 +55,7 @@
     let db = DiskDb::open(dir).unwrap();
     let vm = WasmVm::new(wasm_cache_size);
 
-    setup_suite_with_db_and_vm(db, vm, codes, ProposalPreparer)
+    setup_suite_with_db_and_vm(db, vm, codes, NaiveProposalPreparer)
 }
 
 /// Set up a test with the given DB, VM, and codes.
@@ -104,11 +106,7 @@
     let suite = grug::TestSuite::new_with_db_vm_and_pp(
         db,
         vm,
-<<<<<<< HEAD
         pp,
-=======
-        ProposalPreparer::new(),
->>>>>>> ffc27df3
         CHAIN_ID.to_string(),
         Duration::from_millis(250),
         1_000_000,
