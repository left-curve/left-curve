use {
    crate::{
        BridgeOp, TestOption,
        constants::{
            DEFAULT_GAS_LIMIT, MOCK_BLOCK_TIME, MOCK_CHAIN_ID, MOCK_GENESIS_TIMESTAMP, owner,
            user1, user2, user3, user4, user5, user6, user7, user8, user9,
        },
    },
    dango_genesis::{
        AccountOption, BankOption, DexOption, GatewayOption, GenesisOption, GenesisUser,
        GrugOption, HyperlaneOption, LendingOption, OracleOption, VestingOption,
    },
    dango_types::{
        auth::Key,
        bank::Metadata,
        constants::{
            PYTH_PRICE_SOURCES, atom, bch, bnb, btc, dango, doge, eth, ltc, sol, usdc, xrp,
        },
<<<<<<< HEAD
        dex::{PairParams, PairUpdate, PassiveLiquidity},
        gateway::{Remote, TokenOrigin, WithdrawalFee},
=======
        dex::{PairParams, PairUpdate, PassiveLiquidity, Xyk},
        gateway::{Remote, WithdrawalFee},
>>>>>>> b44c7c2d
        lending::InterestRateModel,
        taxman,
    },
    grug::{
        Addressable, BlockInfo, Bounded, Coin, Denom, Duration, GENESIS_BLOCK_HASH,
        GENESIS_BLOCK_HEIGHT, HashExt, LengthBounded, NumberConst, Udec128, Uint128, btree_map,
        btree_set, coins,
    },
    hyperlane_testing::constants::{
        MOCK_HYPERLANE_LOCAL_DOMAIN, MOCK_HYPERLANE_VALIDATOR_ADDRESSES,
    },
    hyperlane_types::{
        constants::{arbitrum, base, ethereum, optimism, solana},
        isms::multisig::ValidatorSet,
    },
    pyth_types::constants::GUARDIAN_SETS,
    std::str::FromStr,
};

/// Describing a data that has a preset value for testing purposes.
pub trait Preset {
    fn preset_test() -> Self;
}

impl Preset for TestOption {
    fn preset_test() -> Self {
        TestOption {
            chain_id: MOCK_CHAIN_ID.to_string(),
            block_time: MOCK_BLOCK_TIME,
            default_gas_limit: DEFAULT_GAS_LIMIT,
            genesis_block: BlockInfo {
                hash: GENESIS_BLOCK_HASH,
                height: GENESIS_BLOCK_HEIGHT,
                timestamp: MOCK_GENESIS_TIMESTAMP,
            },
            mocked_clickhouse: false,
            // By default, give the owner and each user 100k USDC from Ethereum.
            bridge_ops: |accounts| {
                vec![
                    BridgeOp {
                        remote: Remote::Warp {
                            domain: ethereum::DOMAIN,
                            contract: ethereum::USDC_WARP,
                        },
                        amount: Uint128::new(100_000_000_000),
                        recipient: accounts.owner.address(),
                    },
                    BridgeOp {
                        remote: Remote::Warp {
                            domain: ethereum::DOMAIN,
                            contract: ethereum::WETH_WARP,
                        },
                        amount: Uint128::new(100_000_000_000),
                        recipient: accounts.owner.address(),
                    },
                    BridgeOp {
                        remote: Remote::Warp {
                            domain: ethereum::DOMAIN,
                            contract: ethereum::USDC_WARP,
                        },
                        amount: Uint128::new(100_000_000_000),
                        recipient: accounts.user1.address(),
                    },
                    BridgeOp {
                        remote: Remote::Warp {
                            domain: ethereum::DOMAIN,
                            contract: ethereum::WETH_WARP,
                        },
                        amount: Uint128::new(20_000_000_000_000_000_000), // 20 ETH
                        recipient: accounts.user1.address(),
                    },
                    BridgeOp {
                        remote: Remote::Warp {
                            domain: ethereum::DOMAIN,
                            contract: ethereum::USDC_WARP,
                        },
                        amount: Uint128::new(100_000_000_000),
                        recipient: accounts.user2.address(),
                    },
                    BridgeOp {
                        remote: Remote::Warp {
                            domain: ethereum::DOMAIN,
                            contract: ethereum::WETH_WARP,
                        },
                        amount: Uint128::new(100_000_000_000),
                        recipient: accounts.user2.address(),
                    },
                    BridgeOp {
                        remote: Remote::Warp {
                            domain: ethereum::DOMAIN,
                            contract: ethereum::USDC_WARP,
                        },
                        amount: Uint128::new(100_000_000_000),
                        recipient: accounts.user3.address(),
                    },
                    BridgeOp {
                        remote: Remote::Warp {
                            domain: ethereum::DOMAIN,
                            contract: ethereum::USDC_WARP,
                        },
                        amount: Uint128::new(100_000_000_000),
                        recipient: accounts.user4.address(),
                    },
                    BridgeOp {
                        remote: Remote::Warp {
                            domain: ethereum::DOMAIN,
                            contract: ethereum::USDC_WARP,
                        },
                        amount: Uint128::new(100_000_000_000),
                        recipient: accounts.user5.address(),
                    },
                    BridgeOp {
                        remote: Remote::Warp {
                            domain: ethereum::DOMAIN,
                            contract: ethereum::USDC_WARP,
                        },
                        amount: Uint128::new(100_000_000_000),
                        recipient: accounts.user6.address(),
                    },
                    BridgeOp {
                        remote: Remote::Warp {
                            domain: ethereum::DOMAIN,
                            contract: ethereum::USDC_WARP,
                        },
                        amount: Uint128::new(100_000_000_000),
                        recipient: accounts.user7.address(),
                    },
                    BridgeOp {
                        remote: Remote::Warp {
                            domain: ethereum::DOMAIN,
                            contract: ethereum::USDC_WARP,
                        },
                        amount: Uint128::new(100_000_000_000),
                        recipient: accounts.user8.address(),
                    },
                    BridgeOp {
                        remote: Remote::Warp {
                            domain: ethereum::DOMAIN,
                            contract: ethereum::USDC_WARP,
                        },
                        amount: Uint128::new(100_000_000_000),
                        recipient: accounts.user9.address(),
                    },
                ]
            },
        }
    }
}

impl Preset for GenesisOption {
    fn preset_test() -> Self {
        GenesisOption {
            grug: Preset::preset_test(),
            account: Preset::preset_test(),
            bank: Preset::preset_test(),
            dex: Preset::preset_test(),
            gateway: Preset::preset_test(),
            hyperlane: Preset::preset_test(),
            lending: Preset::preset_test(),
            oracle: Preset::preset_test(),
            vesting: Preset::preset_test(),
        }
    }
}

impl Preset for GrugOption {
    fn preset_test() -> Self {
        GrugOption {
            owner_username: owner::USERNAME.clone(),
            fee_cfg: taxman::Config {
                fee_denom: usdc::DENOM.clone(),
                fee_rate: Udec128::ZERO, // Use zero gas price for testing.
            },
            max_orphan_age: Duration::from_weeks(1),
        }
    }
}

impl Preset for AccountOption {
    fn preset_test() -> Self {
        AccountOption {
            genesis_users: btree_map! {
                owner::USERNAME.clone() => GenesisUser {
                    key: Key::Secp256k1(owner::PUBLIC_KEY.into()),
                    key_hash: owner::PUBLIC_KEY.hash256(),
                    dango_balance: Uint128::new(100_000_000_000_000),
                },
                user1::USERNAME.clone() => GenesisUser {
                    key: Key::Secp256k1(user1::PUBLIC_KEY.into()),
                    key_hash: user1::PUBLIC_KEY.hash256(),
                    dango_balance: Uint128::new(1_000_000_000_000_000_000),
                },
                user2::USERNAME.clone() => GenesisUser {
                    key: Key::Secp256k1(user2::PUBLIC_KEY.into()),
                    key_hash: user2::PUBLIC_KEY.hash256(),
                    dango_balance: Uint128::new(100_000_000_000_000),
                },
                user3::USERNAME.clone() => GenesisUser {
                    key: Key::Secp256k1(user3::PUBLIC_KEY.into()),
                    key_hash: user3::PUBLIC_KEY.hash256(),
                    dango_balance: Uint128::new(100_000_000_000_000),
                },
                user4::USERNAME.clone() => GenesisUser {
                    key: Key::Secp256k1(user4::PUBLIC_KEY.into()),
                    key_hash: user4::PUBLIC_KEY.hash256(),
                    dango_balance: Uint128::new(100_000_000_000_000),
                },
                user5::USERNAME.clone() => GenesisUser {
                    key: Key::Secp256k1(user5::PUBLIC_KEY.into()),
                    key_hash: user5::PUBLIC_KEY.hash256(),
                    dango_balance: Uint128::new(100_000_000_000_000),
                },
                user6::USERNAME.clone() => GenesisUser {
                    key: Key::Secp256k1(user6::PUBLIC_KEY.into()),
                    key_hash: user6::PUBLIC_KEY.hash256(),
                    dango_balance: Uint128::new(100_000_000_000_000),
                },
                user7::USERNAME.clone() => GenesisUser {
                    key: Key::Secp256k1(user7::PUBLIC_KEY.into()),
                    key_hash: user7::PUBLIC_KEY.hash256(),
                    dango_balance: Uint128::new(100_000_000_000_000),
                },
                user8::USERNAME.clone() => GenesisUser {
                    key: Key::Secp256k1(user8::PUBLIC_KEY.into()),
                    key_hash: user8::PUBLIC_KEY.hash256(),
                    dango_balance: Uint128::new(100_000_000_000_000),
                },
                user9::USERNAME.clone() => GenesisUser {
                    key: Key::Secp256k1(user9::PUBLIC_KEY.into()),
                    key_hash: user9::PUBLIC_KEY.hash256(),
                    dango_balance: Uint128::new(100_000_000_000_000),
                },
            },
            minimum_deposit: coins! { usdc::DENOM.clone() => 10_000_000 },
        }
    }
}

impl Preset for BankOption {
    fn preset_test() -> Self {
        BankOption {
            metadatas: btree_map! {
                dango::DENOM.clone() => Metadata {
                    name: LengthBounded::new_unchecked("Dango".to_string()),
                    symbol: LengthBounded::new_unchecked("DGX".to_string()),
                    decimals: dango::DECIMAL,
                    description: Some(LengthBounded::new_unchecked("Native token of Dango".to_string())),
                },
                atom::DENOM.clone() => Metadata {
                    name: LengthBounded::new_unchecked("Atom".to_string()),
                    symbol: LengthBounded::new_unchecked("ATOM".to_string()),
                    decimals: atom::DECIMAL,
                    description: None,
                },
                bch::DENOM.clone() => Metadata {
                    name: LengthBounded::new_unchecked("Bitcoin Cash".to_string()),
                    symbol: LengthBounded::new_unchecked("BCH".to_string()),
                    decimals: bch::DECIMAL,
                    description: None,
                },
                bnb::DENOM.clone() => Metadata {
                    name: LengthBounded::new_unchecked("Binance Coin".to_string()),
                    symbol: LengthBounded::new_unchecked("BNB".to_string()),
                    decimals: bnb::DECIMAL,
                    description: None,
                },
                btc::DENOM.clone() => Metadata {
                    name: LengthBounded::new_unchecked("Bitcoin".to_string()),
                    symbol: LengthBounded::new_unchecked("BTC".to_string()),
                    decimals: btc::DECIMAL,
                    description: None,
                },
                doge::DENOM.clone() => Metadata {
                    name: LengthBounded::new_unchecked("Dogecoin".to_string()),
                    symbol: LengthBounded::new_unchecked("DOGE".to_string()),
                    decimals: doge::DECIMAL,
                    description: None,
                },
                eth::DENOM.clone() => Metadata {
                    name: LengthBounded::new_unchecked("Ether".to_string()),
                    symbol: LengthBounded::new_unchecked("ETH".to_string()),
                    decimals: eth::DECIMAL,
                    description: None,
                },
                ltc::DENOM.clone() => Metadata {
                    name: LengthBounded::new_unchecked("Litecoin".to_string()),
                    symbol: LengthBounded::new_unchecked("LTC".to_string()),
                    decimals: ltc::DECIMAL,
                    description: None,
                },
                sol::DENOM.clone() => Metadata {
                    name: LengthBounded::new_unchecked("Solana".to_string()),
                    symbol: LengthBounded::new_unchecked("SOL".to_string()),
                    decimals: sol::DECIMAL,
                    description: None,
                },
                usdc::DENOM.clone() => Metadata {
                    name: LengthBounded::new_unchecked("USD Coin".to_string()),
                    symbol: LengthBounded::new_unchecked("USDC".to_string()),
                    decimals: usdc::DECIMAL,
                    description: None,
                },
                xrp::DENOM.clone() => Metadata {
                    name: LengthBounded::new_unchecked("XRP".to_string()),
                    symbol: LengthBounded::new_unchecked("XRP".to_string()),
                    decimals: xrp::DECIMAL,
                    description: None,
                },
            },
        }
    }
}

impl Preset for DexOption {
    fn preset_test() -> Self {
        DexOption {
            pairs: vec![
                PairUpdate {
                    base_denom: dango::DENOM.clone(),
                    quote_denom: usdc::DENOM.clone(),
                    params: PairParams {
                        lp_denom: Denom::from_str("dex/pool/dango/usdc").unwrap(),
                        pool_type: PassiveLiquidity::Xyk(Xyk {
                            spacing: Udec128::ONE,
                            reserve_ratio: Bounded::new_unchecked(Udec128::ZERO),
                            limit: 30,
                        }),
                        swap_fee_rate: Bounded::new_unchecked(Udec128::new_bps(30)),
                    },
                },
                PairUpdate {
                    base_denom: btc::DENOM.clone(),
                    quote_denom: usdc::DENOM.clone(),
                    params: PairParams {
                        lp_denom: Denom::from_str("dex/pool/btc/usdc").unwrap(),
                        pool_type: PassiveLiquidity::Xyk(Xyk {
                            spacing: Udec128::ONE,
                            reserve_ratio: Bounded::new_unchecked(Udec128::ZERO),
                            limit: 30,
                        }),
                        swap_fee_rate: Bounded::new_unchecked(Udec128::new_bps(30)),
                    },
                },
                PairUpdate {
                    base_denom: eth::DENOM.clone(),
                    quote_denom: usdc::DENOM.clone(),
                    params: PairParams {
                        lp_denom: Denom::from_str("dex/pool/eth/usdc").unwrap(),
                        pool_type: PassiveLiquidity::Xyk(Xyk {
                            spacing: Udec128::ONE,
                            reserve_ratio: Bounded::new_unchecked(Udec128::ZERO),
                            limit: 30,
                        }),
                        swap_fee_rate: Bounded::new_unchecked(Udec128::new_bps(30)),
                    },
                },
                PairUpdate {
                    base_denom: sol::DENOM.clone(),
                    quote_denom: usdc::DENOM.clone(),
                    params: PairParams {
                        lp_denom: Denom::from_str("dex/pool/sol/usdc").unwrap(),
                        pool_type: PassiveLiquidity::Xyk(Xyk {
                            spacing: Udec128::ONE,
                            reserve_ratio: Bounded::new_unchecked(Udec128::ZERO),
                            limit: 30,
                        }),
                        swap_fee_rate: Bounded::new_unchecked(Udec128::new_bps(30)),
                    },
                },
            ],
        }
    }
}

impl Preset for GatewayOption {
    fn preset_test() -> Self {
        GatewayOption {
            warp_routes: btree_set! {
                (TokenOrigin::Remote(usdc::SUBDENOM.clone()), Remote::Warp {
                    domain: arbitrum::DOMAIN,
                    contract: arbitrum::USDC_WARP,
                }),
                (TokenOrigin::Remote(usdc::SUBDENOM.clone()), Remote::Warp {
                    domain: base::DOMAIN,
                    contract: base::USDC_WARP,
                }),
                (TokenOrigin::Remote(usdc::SUBDENOM.clone()), Remote::Warp {
                    domain: ethereum::DOMAIN,
                    contract: ethereum::USDC_WARP,
                }),
                (TokenOrigin::Remote(usdc::SUBDENOM.clone()), Remote::Warp {
                    domain: optimism::DOMAIN,
                    contract: optimism::USDC_WARP,
                }),
                (TokenOrigin::Remote(usdc::SUBDENOM.clone()), Remote::Warp {
                    domain: solana::DOMAIN,
                    contract: solana::USDC_WARP,
                }),
                (TokenOrigin::Remote(eth::SUBDENOM.clone()), Remote::Warp {
                    domain: arbitrum::DOMAIN,
                    contract: arbitrum::WETH_WARP,
                }),
                (TokenOrigin::Remote(eth::SUBDENOM.clone()), Remote::Warp {
                    domain: base::DOMAIN,
                    contract: base::WETH_WARP,
                }),
                (TokenOrigin::Remote(eth::SUBDENOM.clone()), Remote::Warp {
                    domain: ethereum::DOMAIN,
                    contract: ethereum::WETH_WARP,
                }),
                (TokenOrigin::Remote(eth::SUBDENOM.clone()), Remote::Warp {
                    domain: optimism::DOMAIN,
                    contract: optimism::WETH_WARP,
                }),
                (TokenOrigin::Remote(sol::SUBDENOM.clone()), Remote::Warp {
                    domain: solana::DOMAIN,
                    contract: solana::SOL_WARP,
                }),
            },
            withdrawal_fees: vec![
                WithdrawalFee {
                    denom: usdc::DENOM.clone(),
                    remote: Remote::Warp {
                        domain: arbitrum::DOMAIN,
                        contract: arbitrum::USDC_WARP,
                    },
                    fee: Uint128::new(100_000),
                },
                WithdrawalFee {
                    denom: usdc::DENOM.clone(),
                    remote: Remote::Warp {
                        domain: base::DOMAIN,
                        contract: base::USDC_WARP,
                    },
                    fee: Uint128::new(100_000),
                },
                WithdrawalFee {
                    denom: usdc::DENOM.clone(),
                    remote: Remote::Warp {
                        domain: ethereum::DOMAIN,
                        contract: ethereum::USDC_WARP,
                    },
                    fee: Uint128::new(1_000_000),
                },
                WithdrawalFee {
                    denom: usdc::DENOM.clone(),
                    remote: Remote::Warp {
                        domain: optimism::DOMAIN,
                        contract: optimism::USDC_WARP,
                    },
                    fee: Uint128::new(100_000),
                },
                WithdrawalFee {
                    denom: usdc::DENOM.clone(),
                    remote: Remote::Warp {
                        domain: solana::DOMAIN,
                        contract: solana::USDC_WARP,
                    },
                    fee: Uint128::new(10_000),
                },
                WithdrawalFee {
                    denom: eth::DENOM.clone(),
                    remote: Remote::Warp {
                        domain: arbitrum::DOMAIN,
                        contract: arbitrum::WETH_WARP,
                    },
                    fee: Uint128::new(50_000_000_000_000),
                },
                WithdrawalFee {
                    denom: eth::DENOM.clone(),
                    remote: Remote::Warp {
                        domain: base::DOMAIN,
                        contract: base::WETH_WARP,
                    },
                    fee: Uint128::new(50_000_000_000_000),
                },
                WithdrawalFee {
                    denom: eth::DENOM.clone(),
                    remote: Remote::Warp {
                        domain: ethereum::DOMAIN,
                        contract: ethereum::WETH_WARP,
                    },
                    fee: Uint128::new(500_000_000_000_000),
                },
                WithdrawalFee {
                    denom: eth::DENOM.clone(),
                    remote: Remote::Warp {
                        domain: optimism::DOMAIN,
                        contract: optimism::WETH_WARP,
                    },
                    fee: Uint128::new(50_000_000_000_000),
                },
                WithdrawalFee {
                    denom: sol::DENOM.clone(),
                    remote: Remote::Warp {
                        domain: solana::DOMAIN,
                        contract: solana::SOL_WARP,
                    },
                    fee: Uint128::new(66_667), // ~$0.01, assume SOL is $150
                },
            ],
            rate_limits: btree_map! {
                usdc::DENOM.clone() => Bounded::new_unchecked(Udec128::new_percent(10)),
                eth::DENOM.clone()  => Bounded::new_unchecked(Udec128::new_percent(10)),
                sol::DENOM.clone()  => Bounded::new_unchecked(Udec128::new_percent(10)),
            },
            rate_limit_refresh_period: Duration::from_days(1),
        }
    }
}

impl Preset for HyperlaneOption {
    fn preset_test() -> Self {
        // We use the same mock validator set for all remote domains.
        let mock_validator_set = ValidatorSet {
            threshold: 2,
            validators: MOCK_HYPERLANE_VALIDATOR_ADDRESSES.into_iter().collect(),
        };

        HyperlaneOption {
            local_domain: MOCK_HYPERLANE_LOCAL_DOMAIN,
            ism_validator_sets: btree_map! {
                arbitrum::DOMAIN => mock_validator_set.clone(),
                base::DOMAIN     => mock_validator_set.clone(),
                ethereum::DOMAIN => mock_validator_set.clone(),
                optimism::DOMAIN => mock_validator_set.clone(),
                solana::DOMAIN   => mock_validator_set,
            },
            va_announce_fee_per_byte: Coin {
                denom: usdc::DENOM.clone(),
                amount: Uint128::new(100),
            },
        }
    }
}

impl Preset for LendingOption {
    fn preset_test() -> Self {
        LendingOption {
            markets: btree_map! {
                usdc::DENOM.clone() => InterestRateModel::mock(),
                eth::DENOM.clone() => InterestRateModel::mock(),
            },
        }
    }
}

impl Preset for OracleOption {
    fn preset_test() -> Self {
        OracleOption {
            pyth_price_sources: PYTH_PRICE_SOURCES.clone(),
            wormhole_guardian_sets: GUARDIAN_SETS.clone(),
        }
    }
}

impl Preset for VestingOption {
    fn preset_test() -> Self {
        VestingOption {
            unlocking_cliff: Duration::from_weeks(4 * 9), // ~9 months
            unlocking_period: Duration::from_weeks(4 * 27), // ~27 months
        }
    }
}<|MERGE_RESOLUTION|>--- conflicted
+++ resolved
@@ -16,13 +16,8 @@
         constants::{
             PYTH_PRICE_SOURCES, atom, bch, bnb, btc, dango, doge, eth, ltc, sol, usdc, xrp,
         },
-<<<<<<< HEAD
-        dex::{PairParams, PairUpdate, PassiveLiquidity},
+        dex::{PairParams, PairUpdate, PassiveLiquidity, Xyk},
         gateway::{Remote, TokenOrigin, WithdrawalFee},
-=======
-        dex::{PairParams, PairUpdate, PassiveLiquidity, Xyk},
-        gateway::{Remote, WithdrawalFee},
->>>>>>> b44c7c2d
         lending::InterestRateModel,
         taxman,
     },
