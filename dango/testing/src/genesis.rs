--- conflicted
+++ resolved
@@ -19,26 +19,15 @@
             PYTH_PRICE_SOURCES, atom, bch, bnb, btc, btc_usdc, dango, doge, eth, eth_usdc, ltc,
             sol, sol_usdc, usdc, xrp,
         },
-<<<<<<< HEAD
-        dex::{PairParams, PairUpdate, PassiveLiquidity},
-        gateway::{Remote, WarpRemote, WithdrawalFee},
-=======
         dex::{PairParams, PairUpdate, PassiveLiquidity, Xyk},
-        gateway::{Origin, Remote, WithdrawalFee},
->>>>>>> 421b0924
+        gateway::{Origin, Remote, WarpRemote, WithdrawalFee},
         lending::InterestRateModel,
         taxman,
     },
     grug::{
-<<<<<<< HEAD
-        Addressable, BlockInfo, Bounded, Coin, Denom, Duration, GENESIS_BLOCK_HASH,
-        GENESIS_BLOCK_HEIGHT, HashExt, HexByteArray, LengthBounded, NonEmpty, NumberConst, Udec128,
-        Uint128, btree_map, btree_set, coins,
-=======
         Addressable, Binary, BlockInfo, Bounded, Coin, Denom, Duration, GENESIS_BLOCK_HASH,
-        GENESIS_BLOCK_HEIGHT, HashExt, LengthBounded, NumberConst, Timestamp, Udec128, Uint128,
-        btree_map, btree_set, coins,
->>>>>>> 421b0924
+        GENESIS_BLOCK_HEIGHT, HashExt, HexByteArray, LengthBounded, NonEmpty, NumberConst,
+        Timestamp, Udec128, Uint128, btree_map, btree_set, coins,
     },
     hyperlane_testing::constants::{
         MOCK_HYPERLANE_LOCAL_DOMAIN, MOCK_HYPERLANE_VALIDATOR_ADDRESSES,
@@ -443,122 +432,48 @@
 impl Preset for GatewayOption {
     fn preset_test() -> Self {
         GatewayOption {
-<<<<<<< HEAD
             routes: btree_set! {
-                (
-                    usdc::SUBDENOM.clone(),
-                    Remote::Warp(WarpRemote {
-                        domain: arbitrum::DOMAIN,
-                        contract: arbitrum::USDC_WARP
-                    })
-                ),
-                (
-                    usdc::SUBDENOM.clone(),
-                    Remote::Warp(WarpRemote {
-                        domain: base::DOMAIN,
-                        contract: base::USDC_WARP
-                    })
-                ),
-                (
-                    usdc::SUBDENOM.clone(),
-                    Remote::Warp(WarpRemote {
-                        domain: ethereum::DOMAIN,
-                        contract: ethereum::USDC_WARP
-                    })
-                ),
-                (
-                    usdc::SUBDENOM.clone(),
-                    Remote::Warp(WarpRemote {
-                        domain: optimism::DOMAIN,
-                        contract: optimism::USDC_WARP
-                    })
-                ),
-                (
-                    usdc::SUBDENOM.clone(),
-                    Remote::Warp(WarpRemote {
-                        domain: solana::DOMAIN,
-                        contract: solana::USDC_WARP
-                    })
-                ),
-                (
-                    eth::SUBDENOM.clone(),
-                    Remote::Warp(WarpRemote {
-                        domain: arbitrum::DOMAIN,
-                        contract: arbitrum::WETH_WARP
-                    })
-                ),
-                (
-                    eth::SUBDENOM.clone(),
-                    Remote::Warp(WarpRemote {
-                        domain: base::DOMAIN,
-                        contract: base::WETH_WARP
-                    })
-                ),
-                (
-                    eth::SUBDENOM.clone(),
-                    Remote::Warp(WarpRemote {
-                        domain: ethereum::DOMAIN,
-                        contract: ethereum::WETH_WARP
-                    })
-                ),
-                (
-                    eth::SUBDENOM.clone(),
-                    Remote::Warp(WarpRemote {
-                        domain: optimism::DOMAIN,
-                        contract: optimism::WETH_WARP
-                    })
-                ),
-                (
-                    sol::SUBDENOM.clone(),
-                    Remote::Warp(WarpRemote {
-                        domain: solana::DOMAIN,
-                        contract: solana::SOL_WARP
-                    })
-                ),
-                (btc::SUBDENOM.clone(), Remote::Bitcoin {}),
-=======
-            warp_routes: btree_set! {
-                (Origin::Remote(usdc::SUBDENOM.clone()), Remote::Warp {
+                (Origin::Remote(usdc::SUBDENOM.clone()), Remote::Warp(WarpRemote  {
                     domain: arbitrum::DOMAIN,
                     contract: arbitrum::USDC_WARP,
-                }),
-                (Origin::Remote(usdc::SUBDENOM.clone()), Remote::Warp {
+                })),
+                (Origin::Remote(usdc::SUBDENOM.clone()), Remote::Warp(WarpRemote {
                     domain: base::DOMAIN,
                     contract: base::USDC_WARP,
-                }),
-                (Origin::Remote(usdc::SUBDENOM.clone()), Remote::Warp {
+                })),
+                (Origin::Remote(usdc::SUBDENOM.clone()), Remote::Warp(WarpRemote {
                     domain: ethereum::DOMAIN,
                     contract: ethereum::USDC_WARP,
-                }),
-                (Origin::Remote(usdc::SUBDENOM.clone()), Remote::Warp {
+                })),
+                (Origin::Remote(usdc::SUBDENOM.clone()), Remote::Warp(WarpRemote {
                     domain: optimism::DOMAIN,
                     contract: optimism::USDC_WARP,
-                }),
-                (Origin::Remote(usdc::SUBDENOM.clone()), Remote::Warp {
+                })),
+                (Origin::Remote(usdc::SUBDENOM.clone()), Remote::Warp(WarpRemote {
                     domain: solana::DOMAIN,
                     contract: solana::USDC_WARP,
-                }),
-                (Origin::Remote(eth::SUBDENOM.clone()), Remote::Warp {
+                })),
+                (Origin::Remote(eth::SUBDENOM.clone()), Remote::Warp(WarpRemote {
                     domain: arbitrum::DOMAIN,
                     contract: arbitrum::WETH_WARP,
-                }),
-                (Origin::Remote(eth::SUBDENOM.clone()), Remote::Warp {
+                })),
+                (Origin::Remote(eth::SUBDENOM.clone()), Remote::Warp(WarpRemote {
                     domain: base::DOMAIN,
                     contract: base::WETH_WARP,
-                }),
-                (Origin::Remote(eth::SUBDENOM.clone()), Remote::Warp {
+                })),
+                (Origin::Remote(eth::SUBDENOM.clone()), Remote::Warp(WarpRemote {
                     domain: ethereum::DOMAIN,
                     contract: ethereum::WETH_WARP,
-                }),
-                (Origin::Remote(eth::SUBDENOM.clone()), Remote::Warp {
+                })),
+                (Origin::Remote(eth::SUBDENOM.clone()), Remote::Warp(WarpRemote {
                     domain: optimism::DOMAIN,
                     contract: optimism::WETH_WARP,
-                }),
-                (Origin::Remote(sol::SUBDENOM.clone()), Remote::Warp {
+                })),
+                (Origin::Remote(sol::SUBDENOM.clone()), Remote::Warp(WarpRemote {
                     domain: solana::DOMAIN,
                     contract: solana::SOL_WARP,
-                }),
->>>>>>> 421b0924
+                })),
+                (Origin::Remote(btc::SUBDENOM.clone()), Remote::Bitcoin {}),
             },
             withdrawal_fees: vec![
                 WithdrawalFee {
