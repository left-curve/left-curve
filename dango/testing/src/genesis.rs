use {
    crate::{
        BridgeOp, MOCK_BITCOIN_REGTEST_VAULT, MOCK_BRIDGE_GUARDIANS_KEYS, TestOption,
        constants::{
            DEFAULT_GAS_LIMIT, MOCK_BLOCK_TIME, MOCK_CHAIN_ID, MOCK_GENESIS_TIMESTAMP, owner,
            user1, user2, user3, user4, user5, user6, user7, user8, user9,
        },
    },
    dango_genesis::{
        AccountOption, BankOption, BitcoinOption, DexOption, GatewayOption, GenesisOption,
        GenesisUser, GrugOption, HyperlaneOption, LendingOption, OracleOption, VestingOption,
    },
    dango_types::{
        auth::Key,
        bank::Metadata,
<<<<<<< HEAD
        bitcoin::{MultisigSettings, Network},
        constants::{PYTH_PRICE_SOURCES, btc, dango, eth, sol, usdc},
        dex::{CurveInvariant, PairParams, PairUpdate},
        gateway::{Remote, WarpRemote, WithdrawalFee},
=======
        constants::{
            PYTH_PRICE_SOURCES, atom, bch, bnb, btc, dango, doge, eth, ltc, sol, usdc, xrp,
        },
        dex::{PairParams, PairUpdate, PassiveLiquidity},
        gateway::{Remote, WithdrawalFee},
>>>>>>> 262ca891
        lending::InterestRateModel,
        taxman,
    },
    grug::{
        Addressable, BlockInfo, Bounded, Coin, Denom, Duration, GENESIS_BLOCK_HASH,
        GENESIS_BLOCK_HEIGHT, HashExt, HexByteArray, LengthBounded, NonEmpty, NumberConst, Order,
        Udec128, Uint128, btree_map, btree_set, coins,
    },
    hyperlane_testing::constants::{
        MOCK_HYPERLANE_LOCAL_DOMAIN, MOCK_HYPERLANE_VALIDATOR_ADDRESSES,
    },
    hyperlane_types::{
        constants::{arbitrum, base, ethereum, optimism, solana},
        isms::multisig::ValidatorSet,
    },
    pyth_types::constants::GUARDIAN_SETS,
    std::str::FromStr,
};

/// Describing a data that has a preset value for testing purposes.
pub trait Preset {
    fn preset_test() -> Self;
}

impl Preset for TestOption {
    fn preset_test() -> Self {
        TestOption {
            chain_id: MOCK_CHAIN_ID.to_string(),
            block_time: MOCK_BLOCK_TIME,
            default_gas_limit: DEFAULT_GAS_LIMIT,
            genesis_block: BlockInfo {
                hash: GENESIS_BLOCK_HASH,
                height: GENESIS_BLOCK_HEIGHT,
                timestamp: MOCK_GENESIS_TIMESTAMP,
            },
            // By default, give the owner and each user 100k USDC from Ethereum.
            bridge_ops: |accounts| {
                vec![
                    BridgeOp {
                        remote: Remote::Warp(WarpRemote {
                            domain: ethereum::DOMAIN,
                            contract: ethereum::USDC_WARP,
                        }),
                        amount: Uint128::new(100_000_000_000),
                        recipient: accounts.owner.address(),
                    },
                    BridgeOp {
                        remote: Remote::Warp(WarpRemote {
                            domain: ethereum::DOMAIN,
                            contract: ethereum::WETH_WARP,
                        }),

                        amount: Uint128::new(100_000_000_000),
                        recipient: accounts.owner.address(),
                    },
                    BridgeOp {
                        remote: Remote::Warp(WarpRemote {
                            domain: ethereum::DOMAIN,
                            contract: ethereum::USDC_WARP,
                        }),

                        amount: Uint128::new(100_000_000_000),
                        recipient: accounts.user1.address(),
                    },
                    BridgeOp {
                        remote: Remote::Warp(WarpRemote {
                            domain: ethereum::DOMAIN,
                            contract: ethereum::WETH_WARP,
                        }),

                        amount: Uint128::new(20_000_000_000_000_000_000), // 20 ETH
                        recipient: accounts.user1.address(),
                    },
                    BridgeOp {
                        remote: Remote::Warp(WarpRemote {
                            domain: ethereum::DOMAIN,
                            contract: ethereum::USDC_WARP,
                        }),

                        amount: Uint128::new(100_000_000_000),
                        recipient: accounts.user2.address(),
                    },
                    BridgeOp {
                        remote: Remote::Warp(WarpRemote {
                            domain: ethereum::DOMAIN,
                            contract: ethereum::WETH_WARP,
                        }),

                        amount: Uint128::new(100_000_000_000),
                        recipient: accounts.user2.address(),
                    },
                    BridgeOp {
                        remote: Remote::Warp(WarpRemote {
                            domain: ethereum::DOMAIN,
                            contract: ethereum::USDC_WARP,
                        }),
                        amount: Uint128::new(100_000_000_000),
                        recipient: accounts.user3.address(),
                    },
                    BridgeOp {
                        remote: Remote::Warp(WarpRemote {
                            domain: ethereum::DOMAIN,
                            contract: ethereum::USDC_WARP,
                        }),
                        amount: Uint128::new(100_000_000_000),
                        recipient: accounts.user4.address(),
                    },
                    BridgeOp {
                        remote: Remote::Warp(WarpRemote {
                            domain: ethereum::DOMAIN,
                            contract: ethereum::USDC_WARP,
                        }),
                        amount: Uint128::new(100_000_000_000),
                        recipient: accounts.user5.address(),
                    },
                    BridgeOp {
                        remote: Remote::Warp(WarpRemote {
                            domain: ethereum::DOMAIN,
                            contract: ethereum::USDC_WARP,
                        }),
                        amount: Uint128::new(100_000_000_000),
                        recipient: accounts.user6.address(),
                    },
                    BridgeOp {
                        remote: Remote::Warp(WarpRemote {
                            domain: ethereum::DOMAIN,
                            contract: ethereum::USDC_WARP,
                        }),
                        amount: Uint128::new(100_000_000_000),
                        recipient: accounts.user7.address(),
                    },
                    BridgeOp {
                        remote: Remote::Warp(WarpRemote {
                            domain: ethereum::DOMAIN,
                            contract: ethereum::USDC_WARP,
                        }),
                        amount: Uint128::new(100_000_000_000),
                        recipient: accounts.user8.address(),
                    },
                    BridgeOp {
                        remote: Remote::Warp(WarpRemote {
                            domain: ethereum::DOMAIN,
                            contract: ethereum::USDC_WARP,
                        }),
                        amount: Uint128::new(100_000_000_000),
                        recipient: accounts.user9.address(),
                    },
                ]
            },
        }
    }
}

impl Preset for GenesisOption {
    fn preset_test() -> Self {
        GenesisOption {
            grug: Preset::preset_test(),
            account: Preset::preset_test(),
            bank: Preset::preset_test(),
            dex: Preset::preset_test(),
            gateway: Preset::preset_test(),
            hyperlane: Preset::preset_test(),
            lending: Preset::preset_test(),
            oracle: Preset::preset_test(),
            vesting: Preset::preset_test(),
            bitcoin: Preset::preset_test(),
        }
    }
}

impl Preset for GrugOption {
    fn preset_test() -> Self {
        GrugOption {
            owner_username: owner::USERNAME.clone(),
            fee_cfg: taxman::Config {
                fee_denom: usdc::DENOM.clone(),
                fee_rate: Udec128::ZERO, // Use zero gas price for testing.
            },
            max_orphan_age: Duration::from_weeks(1),
        }
    }
}

impl Preset for AccountOption {
    fn preset_test() -> Self {
        AccountOption {
            genesis_users: btree_map! {
                owner::USERNAME.clone() => GenesisUser {
                    key: Key::Secp256k1(owner::PUBLIC_KEY.into()),
                    key_hash: owner::PUBLIC_KEY.hash256(),
                    dango_balance: Uint128::new(100_000_000_000_000),
                },
                user1::USERNAME.clone() => GenesisUser {
                    key: Key::Secp256k1(user1::PUBLIC_KEY.into()),
                    key_hash: user1::PUBLIC_KEY.hash256(),
                    dango_balance: Uint128::new(100_000_000_000_000),
                },
                user2::USERNAME.clone() => GenesisUser {
                    key: Key::Secp256k1(user2::PUBLIC_KEY.into()),
                    key_hash: user2::PUBLIC_KEY.hash256(),
                    dango_balance: Uint128::new(100_000_000_000_000),
                },
                user3::USERNAME.clone() => GenesisUser {
                    key: Key::Secp256k1(user3::PUBLIC_KEY.into()),
                    key_hash: user3::PUBLIC_KEY.hash256(),
                    dango_balance: Uint128::new(100_000_000_000_000),
                },
                user4::USERNAME.clone() => GenesisUser {
                    key: Key::Secp256k1(user4::PUBLIC_KEY.into()),
                    key_hash: user4::PUBLIC_KEY.hash256(),
                    dango_balance: Uint128::new(100_000_000_000_000),
                },
                user5::USERNAME.clone() => GenesisUser {
                    key: Key::Secp256k1(user5::PUBLIC_KEY.into()),
                    key_hash: user5::PUBLIC_KEY.hash256(),
                    dango_balance: Uint128::new(100_000_000_000_000),
                },
                user6::USERNAME.clone() => GenesisUser {
                    key: Key::Secp256k1(user6::PUBLIC_KEY.into()),
                    key_hash: user6::PUBLIC_KEY.hash256(),
                    dango_balance: Uint128::new(100_000_000_000_000),
                },
                user7::USERNAME.clone() => GenesisUser {
                    key: Key::Secp256k1(user7::PUBLIC_KEY.into()),
                    key_hash: user7::PUBLIC_KEY.hash256(),
                    dango_balance: Uint128::new(100_000_000_000_000),
                },
                user8::USERNAME.clone() => GenesisUser {
                    key: Key::Secp256k1(user8::PUBLIC_KEY.into()),
                    key_hash: user8::PUBLIC_KEY.hash256(),
                    dango_balance: Uint128::new(100_000_000_000_000),
                },
                user9::USERNAME.clone() => GenesisUser {
                    key: Key::Secp256k1(user9::PUBLIC_KEY.into()),
                    key_hash: user9::PUBLIC_KEY.hash256(),
                    dango_balance: Uint128::new(100_000_000_000_000),
                },

            },
            minimum_deposit: coins! { usdc::DENOM.clone() => 10_000_000 },
        }
    }
}

impl Preset for BankOption {
    fn preset_test() -> Self {
        BankOption {
            metadatas: btree_map! {
                dango::DENOM.clone() => Metadata {
                    name: LengthBounded::new_unchecked("Dango".to_string()),
                    symbol: LengthBounded::new_unchecked("DGX".to_string()),
                    decimals: dango::DECIMAL,
                    description: Some(LengthBounded::new_unchecked("Native token of Dango".to_string())),
                },
                atom::DENOM.clone() => Metadata {
                    name: LengthBounded::new_unchecked("Atom".to_string()),
                    symbol: LengthBounded::new_unchecked("ATOM".to_string()),
                    decimals: atom::DECIMAL,
                    description: None,
                },
                bch::DENOM.clone() => Metadata {
                    name: LengthBounded::new_unchecked("Bitcoin Cash".to_string()),
                    symbol: LengthBounded::new_unchecked("BCH".to_string()),
                    decimals: bch::DECIMAL,
                    description: None,
                },
                bnb::DENOM.clone() => Metadata {
                    name: LengthBounded::new_unchecked("Binance Coin".to_string()),
                    symbol: LengthBounded::new_unchecked("BNB".to_string()),
                    decimals: bnb::DECIMAL,
                    description: None,
                },
                btc::DENOM.clone() => Metadata {
                    name: LengthBounded::new_unchecked("Bitcoin".to_string()),
                    symbol: LengthBounded::new_unchecked("BTC".to_string()),
                    decimals: btc::DECIMAL,
                    description: None,
                },
                doge::DENOM.clone() => Metadata {
                    name: LengthBounded::new_unchecked("Dogecoin".to_string()),
                    symbol: LengthBounded::new_unchecked("DOGE".to_string()),
                    decimals: doge::DECIMAL,
                    description: None,
                },
                eth::DENOM.clone() => Metadata {
                    name: LengthBounded::new_unchecked("Ether".to_string()),
                    symbol: LengthBounded::new_unchecked("ETH".to_string()),
                    decimals: eth::DECIMAL,
                    description: None,
                },
                ltc::DENOM.clone() => Metadata {
                    name: LengthBounded::new_unchecked("Litecoin".to_string()),
                    symbol: LengthBounded::new_unchecked("LTC".to_string()),
                    decimals: ltc::DECIMAL,
                    description: None,
                },
                sol::DENOM.clone() => Metadata {
                    name: LengthBounded::new_unchecked("Solana".to_string()),
                    symbol: LengthBounded::new_unchecked("SOL".to_string()),
                    decimals: sol::DECIMAL,
                    description: None,
                },
                usdc::DENOM.clone() => Metadata {
                    name: LengthBounded::new_unchecked("USD Coin".to_string()),
                    symbol: LengthBounded::new_unchecked("USDC".to_string()),
                    decimals: usdc::DECIMAL,
                    description: None,
                },
                xrp::DENOM.clone() => Metadata {
                    name: LengthBounded::new_unchecked("XRP".to_string()),
                    symbol: LengthBounded::new_unchecked("XRP".to_string()),
                    decimals: xrp::DECIMAL,
                    description: None,
                },
            },
        }
    }
}

impl Preset for DexOption {
    fn preset_test() -> Self {
        DexOption {
            pairs: vec![
                PairUpdate {
                    base_denom: dango::DENOM.clone(),
                    quote_denom: usdc::DENOM.clone(),
                    params: PairParams {
                        lp_denom: Denom::from_str("dex/pool/dango/usdc").unwrap(),
                        pool_type: PassiveLiquidity::Xyk {
                            order_spacing: Udec128::ONE,
                        },
                        swap_fee_rate: Bounded::new_unchecked(Udec128::new_bps(30)),
                    },
                },
                PairUpdate {
                    base_denom: btc::DENOM.clone(),
                    quote_denom: usdc::DENOM.clone(),
                    params: PairParams {
                        lp_denom: Denom::from_str("dex/pool/btc/usdc").unwrap(),
                        pool_type: PassiveLiquidity::Xyk {
                            order_spacing: Udec128::ONE,
                        },
                        swap_fee_rate: Bounded::new_unchecked(Udec128::new_bps(30)),
                    },
                },
                PairUpdate {
                    base_denom: eth::DENOM.clone(),
                    quote_denom: usdc::DENOM.clone(),
                    params: PairParams {
                        lp_denom: Denom::from_str("dex/pool/eth/usdc").unwrap(),
                        pool_type: PassiveLiquidity::Xyk {
                            order_spacing: Udec128::ONE,
                        },
                        swap_fee_rate: Bounded::new_unchecked(Udec128::new_bps(30)),
                    },
                },
                PairUpdate {
                    base_denom: sol::DENOM.clone(),
                    quote_denom: usdc::DENOM.clone(),
                    params: PairParams {
                        lp_denom: Denom::from_str("dex/pool/sol/usdc").unwrap(),
                        pool_type: PassiveLiquidity::Xyk {
                            order_spacing: Udec128::ONE,
                        },
                        swap_fee_rate: Bounded::new_unchecked(Udec128::new_bps(30)),
                    },
                },
            ],
        }
    }
}

impl Preset for GatewayOption {
    fn preset_test() -> Self {
        GatewayOption {
            routes: btree_set! {
                (
                    usdc::SUBDENOM.clone(),
                    Remote::Warp(WarpRemote {
                        domain: arbitrum::DOMAIN,
                        contract: arbitrum::USDC_WARP
                    })
                ),
                (
                    usdc::SUBDENOM.clone(),
                    Remote::Warp(WarpRemote {
                        domain: base::DOMAIN,
                        contract: base::USDC_WARP
                    })
                ),
                (
                    usdc::SUBDENOM.clone(),
                    Remote::Warp(WarpRemote {
                        domain: ethereum::DOMAIN,
                        contract: ethereum::USDC_WARP
                    })
                ),
                (
                    usdc::SUBDENOM.clone(),
                    Remote::Warp(WarpRemote {
                        domain: optimism::DOMAIN,
                        contract: optimism::USDC_WARP
                    })
                ),
                (
                    usdc::SUBDENOM.clone(),
                    Remote::Warp(WarpRemote {
                        domain: solana::DOMAIN,
                        contract: solana::USDC_WARP
                    })
                ),
                (
                    eth::SUBDENOM.clone(),
                    Remote::Warp(WarpRemote {
                        domain: arbitrum::DOMAIN,
                        contract: arbitrum::WETH_WARP
                    })
                ),
                (
                    eth::SUBDENOM.clone(),
                    Remote::Warp(WarpRemote {
                        domain: base::DOMAIN,
                        contract: base::WETH_WARP
                    })
                ),
                (
                    eth::SUBDENOM.clone(),
                    Remote::Warp(WarpRemote {
                        domain: ethereum::DOMAIN,
                        contract: ethereum::WETH_WARP
                    })
                ),
                (
                    eth::SUBDENOM.clone(),
                    Remote::Warp(WarpRemote {
                        domain: optimism::DOMAIN,
                        contract: optimism::WETH_WARP
                    })
                ),
                (
                    sol::SUBDENOM.clone(),
                    Remote::Warp(WarpRemote {
                        domain: solana::DOMAIN,
                        contract: solana::SOL_WARP
                    })
                ),
                (btc::SUBDENOM.clone(), Remote::Bitcoin {}),
            },
            withdrawal_fees: vec![
                WithdrawalFee {
                    denom: usdc::DENOM.clone(),
                    remote: Remote::Warp(WarpRemote {
                        domain: arbitrum::DOMAIN,
                        contract: arbitrum::USDC_WARP,
                    }),

                    fee: Uint128::new(100_000),
                },
                WithdrawalFee {
                    denom: usdc::DENOM.clone(),
                    remote: Remote::Warp(WarpRemote {
                        domain: base::DOMAIN,
                        contract: base::USDC_WARP,
                    }),

                    fee: Uint128::new(100_000),
                },
                WithdrawalFee {
                    denom: usdc::DENOM.clone(),
                    remote: Remote::Warp(WarpRemote {
                        domain: ethereum::DOMAIN,
                        contract: ethereum::USDC_WARP,
                    }),

                    fee: Uint128::new(1_000_000),
                },
                WithdrawalFee {
                    denom: usdc::DENOM.clone(),

                    remote: Remote::Warp(WarpRemote {
                        domain: optimism::DOMAIN,
                        contract: optimism::USDC_WARP,
                    }),

                    fee: Uint128::new(100_000),
                },
                WithdrawalFee {
                    denom: usdc::DENOM.clone(),

                    remote: Remote::Warp(WarpRemote {
                        domain: solana::DOMAIN,
                        contract: solana::USDC_WARP,
                    }),

                    fee: Uint128::new(10_000),
                },
                WithdrawalFee {
                    denom: eth::DENOM.clone(),

                    remote: Remote::Warp(WarpRemote {
                        domain: arbitrum::DOMAIN,
                        contract: arbitrum::WETH_WARP,
                    }),

                    fee: Uint128::new(50_000_000_000_000),
                },
                WithdrawalFee {
                    denom: eth::DENOM.clone(),

                    remote: Remote::Warp(WarpRemote {
                        domain: base::DOMAIN,
                        contract: base::WETH_WARP,
                    }),

                    fee: Uint128::new(50_000_000_000_000),
                },
                WithdrawalFee {
                    denom: eth::DENOM.clone(),

                    remote: Remote::Warp(WarpRemote {
                        domain: ethereum::DOMAIN,
                        contract: ethereum::WETH_WARP,
                    }),

                    fee: Uint128::new(500_000_000_000_000),
                },
                WithdrawalFee {
                    denom: eth::DENOM.clone(),

                    remote: Remote::Warp(WarpRemote {
                        domain: optimism::DOMAIN,
                        contract: optimism::WETH_WARP,
                    }),

                    fee: Uint128::new(50_000_000_000_000),
                },
                WithdrawalFee {
                    denom: sol::DENOM.clone(),

                    remote: Remote::Warp(WarpRemote {
                        domain: solana::DOMAIN,
                        contract: solana::SOL_WARP,
                    }),

                    fee: Uint128::new(66_667), // ~$0.01, assume SOL is $150
                },
                WithdrawalFee {
                    denom: btc::DENOM.clone(),
                    remote: Remote::Bitcoin {},
                    fee: Uint128::new(1000), // ~$1, assume BTC $100k
                },
            ],
            rate_limits: btree_map! {
                usdc::DENOM.clone() => Bounded::new_unchecked(Udec128::new_percent(10)),
                eth::DENOM.clone()  => Bounded::new_unchecked(Udec128::new_percent(10)),
                sol::DENOM.clone()  => Bounded::new_unchecked(Udec128::new_percent(10)),
                btc::DENOM.clone()  => Bounded::new_unchecked(Udec128::new_percent(10)),
            },
            rate_limit_refresh_period: Duration::from_days(1),
        }
    }
}

impl Preset for HyperlaneOption {
    fn preset_test() -> Self {
        // We use the same mock validator set for all remote domains.
        let mock_validator_set = ValidatorSet {
            threshold: 2,
            validators: MOCK_HYPERLANE_VALIDATOR_ADDRESSES.into_iter().collect(),
        };

        HyperlaneOption {
            local_domain: MOCK_HYPERLANE_LOCAL_DOMAIN,
            ism_validator_sets: btree_map! {
                arbitrum::DOMAIN => mock_validator_set.clone(),
                base::DOMAIN     => mock_validator_set.clone(),
                ethereum::DOMAIN => mock_validator_set.clone(),
                optimism::DOMAIN => mock_validator_set.clone(),
                solana::DOMAIN   => mock_validator_set,
            },
            va_announce_fee_per_byte: Coin {
                denom: usdc::DENOM.clone(),
                amount: Uint128::new(100),
            },
        }
    }
}

impl Preset for LendingOption {
    fn preset_test() -> Self {
        LendingOption {
            markets: btree_map! {
                usdc::DENOM.clone() => InterestRateModel::mock(),
                eth::DENOM.clone() => InterestRateModel::mock(),
            },
        }
    }
}

impl Preset for OracleOption {
    fn preset_test() -> Self {
        OracleOption {
            pyth_price_sources: PYTH_PRICE_SOURCES.clone(),
            wormhole_guardian_sets: GUARDIAN_SETS.clone(),
        }
    }
}

impl Preset for VestingOption {
    fn preset_test() -> Self {
        VestingOption {
            unlocking_cliff: Duration::from_weeks(4 * 9), // ~9 months
            unlocking_period: Duration::from_weeks(4 * 27), // ~27 months
        }
    }
}

impl Preset for BitcoinOption {
    fn preset_test() -> Self {
        BitcoinOption {
            network: Network::Regtest,
            vault: MOCK_BITCOIN_REGTEST_VAULT.to_string(),
            multisig: MultisigSettings::new(
                2,
                NonEmpty::new_unchecked(btree_set! {
                    HexByteArray::from_inner(MOCK_BRIDGE_GUARDIANS_KEYS[0].1),
                    HexByteArray::from_inner(MOCK_BRIDGE_GUARDIANS_KEYS[1].1),
                    HexByteArray::from_inner(MOCK_BRIDGE_GUARDIANS_KEYS[2].1),

                }),
            )
            .unwrap(),
            sats_per_vbyte: Uint128::new(10),
            outbound_fee: Uint128::new(1000),
            outbound_strategy: Order::Ascending,
            withdraw_timeout: Duration::from_minutes(10),
            minimum_deposit: Uint128::new(1000),
        }
    }
}<|MERGE_RESOLUTION|>--- conflicted
+++ resolved
@@ -13,18 +13,12 @@
     dango_types::{
         auth::Key,
         bank::Metadata,
-<<<<<<< HEAD
         bitcoin::{MultisigSettings, Network},
-        constants::{PYTH_PRICE_SOURCES, btc, dango, eth, sol, usdc},
-        dex::{CurveInvariant, PairParams, PairUpdate},
-        gateway::{Remote, WarpRemote, WithdrawalFee},
-=======
         constants::{
             PYTH_PRICE_SOURCES, atom, bch, bnb, btc, dango, doge, eth, ltc, sol, usdc, xrp,
         },
         dex::{PairParams, PairUpdate, PassiveLiquidity},
-        gateway::{Remote, WithdrawalFee},
->>>>>>> 262ca891
+        gateway::{Remote, WarpRemote, WithdrawalFee},
         lending::InterestRateModel,
         taxman,
     },
