use {
    dango_oracle::{PRICE_SOURCES, PRICES},
    dango_testing::{BridgeOp, TestOption, setup_test_naive},
    dango_types::{
        account::single::Params,
        account_factory::AccountParams,
        config::AppConfig,
        constants::{atom, dango, eth, usdc, xrp},
        dex::{
            self, CancelOrderRequest, CreateLimitOrderRequest, CreateMarketOrderRequest, Direction,
            OrderId, OrderResponse, PairId, PairParams, PairUpdate, PassiveLiquidity,
            QueryOrdersByPairRequest, QueryOrdersRequest, QueryReserveRequest,
            QueryRestingOrderBookStateRequest, RestingOrderBookState,
        },
        gateway::Remote,
        oracle::{self, PrecisionlessPrice, PriceSource},
    },
    grug::{
        Addr, Addressable, BalanceChange, Bounded, Coin, CoinPair, Coins, Denom, Fraction, Inner,
        MaxLength, Message, MultiplyFraction, NonEmpty, NonZero, NumberConst, QuerierExt,
        ResultExt, Signer, StdError, StdResult, Timestamp, Udec128, Udec128_6, Udec128_24, Uint128,
        UniqueVec, btree_map, coin_pair, coins,
    },
    hyperlane_types::constants::ethereum,
    pyth_types::constants::USDC_USD_ID,
    std::{
        collections::{BTreeMap, BTreeSet},
        str::FromStr,
    },
    test_case::test_case,
};

/// Ensure order amounts can't be zero.
///
/// Typically this should fail during `CheckTx`, because the tx would fail to
/// deserialize. However, let's just assume an attacker somehow circumvents that
/// (which would require him to collude with a validator), then the contract
/// would still reject the order.
#[test]
fn cannot_submit_order_with_zero_amount() {
    let (mut suite, mut accounts, _, contracts, _) = setup_test_naive(Default::default());

    // Attempt to submit a limit order with zero amount.
    suite
        .execute(
            &mut accounts.user1,
            contracts.dex,
            &dex::ExecuteMsg::BatchUpdateOrders {
                creates_market: vec![],
                creates_limit: vec![CreateLimitOrderRequest {
                    base_denom: dango::DENOM.clone(),
                    quote_denom: usdc::DENOM.clone(),
                    direction: Direction::Bid,
                    amount: NonZero::new_unchecked(Uint128::ZERO), // incorrect!
                    price: NonZero::new_unchecked(Udec128_24::new(1)),
                }],
                cancels: None,
            },
            Coins::one(usdc::DENOM.clone(), 1).unwrap(),
        )
        .should_fail_with_error(StdError::zero_value::<Uint128>());

    // Attempt to submit a market order with zero amount.
    suite
        .execute(
            &mut accounts.user1,
            contracts.dex,
            &dex::ExecuteMsg::BatchUpdateOrders {
                creates_market: vec![CreateMarketOrderRequest {
                    base_denom: dango::DENOM.clone(),
                    quote_denom: usdc::DENOM.clone(),
                    direction: Direction::Bid,
                    amount: NonZero::new_unchecked(Uint128::ZERO), // incorrect!
                    max_slippage: Bounded::new_unchecked(Udec128::ZERO),
                }],
                creates_limit: vec![],
                cancels: None,
            },
            Coins::one(usdc::DENOM.clone(), 1).unwrap(),
        )
        .should_fail_with_error(StdError::zero_value::<Uint128>());
}

#[test]
fn cannot_submit_orders_in_non_existing_pairs() {
    let (mut suite, mut accounts, _, contracts, _) = setup_test_naive(Default::default());

    suite
        .execute(
            &mut accounts.user1,
            contracts.dex,
            &dex::ExecuteMsg::BatchUpdateOrders {
                creates_market: vec![],
                creates_limit: vec![CreateLimitOrderRequest {
                    base_denom: atom::DENOM.clone(),
                    quote_denom: usdc::DENOM.clone(),
                    direction: Direction::Bid,
                    amount: NonZero::new_unchecked(Uint128::new(100)),
                    price: NonZero::new_unchecked(Udec128_24::new(1)),
                }],
                cancels: None,
            },
            Coins::one(usdc::DENOM.clone(), 1).unwrap(),
        )
        .should_fail_with_error(format!(
            "pair not found with base `{}` and quote `{}`",
            atom::DENOM.clone(),
            usdc::DENOM.clone()
        ));
}

// Test cases from:
// https://motokodefi.substack.com/p/uniform-price-call-auctions-a-better
//
// --------------------------------- example 1 ---------------------------------
#[test_case(
    vec![
        (Direction::Bid, 30, 10), // order_id = !0
        (Direction::Bid, 20, 10), // !1
        (Direction::Bid, 10, 10), // !2
        (Direction::Ask, 10, 10), // 3
        (Direction::Ask, 20, 10), // 4
        (Direction::Ask, 30, 10), // 5
    ],
    btree_map! {
        OrderId::new(!3) => 10,
        OrderId::new(6)  => 10,
    },
    btree_map! {
        OrderId::new(!1) => btree_map! {
            dango::DENOM.clone() => BalanceChange::Increased(9), // Receives one less due to fee
            usdc::DENOM.clone()  => BalanceChange::Decreased(200),
        },
        OrderId::new(!2) => btree_map! {
            dango::DENOM.clone() => BalanceChange::Increased(9), // Receives one less due to fee
            usdc::DENOM.clone()  => BalanceChange::Decreased(200),
        },
        OrderId::new(!3) => btree_map! {
            dango::DENOM.clone() => BalanceChange::Unchanged,
            usdc::DENOM.clone()  => BalanceChange::Decreased(100),
        },
        OrderId::new(4) => btree_map! {
            dango::DENOM.clone() => BalanceChange::Decreased(10),
            usdc::DENOM.clone()  => BalanceChange::Increased(199), // Receives one less due to fee
        },
        OrderId::new(5) => btree_map! {
            dango::DENOM.clone() => BalanceChange::Decreased(10),
            usdc::DENOM.clone()  => BalanceChange::Increased(199), // Receives one less due to fee
        },
        OrderId::new(6) => btree_map! {
            dango::DENOM.clone() => BalanceChange::Decreased(10),
            usdc::DENOM.clone()  => BalanceChange::Unchanged,
        },
    };
    "example 1"
)]
// --------------------------------- example 2 ---------------------------------
#[test_case(
    vec![
        (Direction::Bid, 30, 10), // !0
        (Direction::Bid, 20, 10), // !1
        (Direction::Bid, 10, 10), // !2
        (Direction::Ask,  5, 10), //  3
        (Direction::Ask, 15, 10), //  4
        (Direction::Ask, 25, 10), //  5
    ],
    btree_map! {
        OrderId::new(!3) => 10,
        OrderId::new(6)  => 10,
    },
    btree_map! {
        OrderId::new(!1) => btree_map! {
            dango::DENOM.clone() => BalanceChange::Increased(9), // Receives one less due to fee
            usdc::DENOM.clone()  => BalanceChange::Decreased(175),
        },
        OrderId::new(!2) => btree_map! {
            dango::DENOM.clone() => BalanceChange::Increased(9), // Receives one less due to fee
            usdc::DENOM.clone()  => BalanceChange::Decreased(175),
        },
        OrderId::new(!3) => btree_map! {
            dango::DENOM.clone() => BalanceChange::Unchanged,
            usdc::DENOM.clone()  => BalanceChange::Decreased(100),
        },
        OrderId::new(4) => btree_map! {
            dango::DENOM.clone() => BalanceChange::Decreased(10),
            usdc::DENOM.clone()  => BalanceChange::Increased(174), // Receives one less due to fee
        },
        OrderId::new(5) => btree_map! {
            dango::DENOM.clone() => BalanceChange::Decreased(10),
            usdc::DENOM.clone()  => BalanceChange::Increased(174), // Receives one less due to fee
        },
        OrderId::new(6) => btree_map! {
            dango::DENOM.clone() => BalanceChange::Decreased(10),
            usdc::DENOM.clone()  => BalanceChange::Unchanged,
        },
    };
    "example 2"
)]
// --------------------------------- example 3 ---------------------------------
#[test_case(
    vec![
        (Direction::Bid, 30, 10), // !0 - filled
        (Direction::Bid, 20, 10), // !1 - 50% filled
        (Direction::Bid, 10, 10), // !2 - unfilled
        (Direction::Ask,  5, 10), //  3 - filled
        (Direction::Ask, 15, 10), //  4 - filled
        (Direction::Ask, 25, 10), //  5 - unfilled
        (Direction::Bid, 30,  5), // !6 - filled
    ],
    btree_map! {
        OrderId::new(!2) =>  5,
        OrderId::new(!3) => 10,
        OrderId::new(6)  => 10,
    },
    btree_map! {
        OrderId::new(!1) => btree_map! {
            dango::DENOM.clone() => BalanceChange::Increased(9), // Receives one less due to fee
            usdc::DENOM.clone()  => BalanceChange::Decreased(175),
        },
        OrderId::new(!2) => btree_map! {
            dango::DENOM.clone() => BalanceChange::Increased(4),   // half filled, receives one less due to fee
            usdc::DENOM.clone()  => BalanceChange::Decreased(188), // -200 deposit, +12 refund
        },
        OrderId::new(!3) => btree_map! {
            dango::DENOM.clone() => BalanceChange::Unchanged,
            usdc::DENOM.clone()  => BalanceChange::Decreased(100),
        },
        OrderId::new(4) => btree_map! {
            dango::DENOM.clone() => BalanceChange::Decreased(10),
            usdc::DENOM.clone()  => BalanceChange::Increased(174), // Receives one less due to fee
        },
        OrderId::new(5) => btree_map! {
            dango::DENOM.clone() => BalanceChange::Decreased(10),
            usdc::DENOM.clone()  => BalanceChange::Increased(174),
        },
        OrderId::new(6) => btree_map! {
            dango::DENOM.clone() => BalanceChange::Decreased(10),
            usdc::DENOM.clone()  => BalanceChange::Unchanged,
        },
        OrderId::new(!7) => btree_map! {
            dango::DENOM.clone() => BalanceChange::Increased(4),
            usdc::DENOM.clone()  => BalanceChange::Decreased(88), // -150 deposit, +62 refund
        },
    };
    "example 3"
)]
// --------------------------------- example 4 ---------------------------------
#[test_case(
    vec![
        (Direction::Bid, 30, 20), // !0 - filled
        (Direction::Bid, 20, 10), // !1 - unfilled
        (Direction::Bid, 10, 10), // !2 - unfilled
        (Direction::Ask,  5, 10), //  3 - filled
        (Direction::Ask, 15, 10), //  4 - filled
        (Direction::Ask, 25, 10), //  5 - unfilled
    ],
    btree_map! {
        OrderId::new(!2) => 10,
        OrderId::new(!3) => 10,
        OrderId::new(6)  => 10,
    },
    btree_map! {
        OrderId::new(!1) => btree_map! {
            dango::DENOM.clone() => BalanceChange::Increased(19), // Receives one less due to fee
            usdc::DENOM.clone()  => BalanceChange::Decreased(450), // -600 deposit, +150 refund
        },
        OrderId::new(!2) => btree_map! {
            dango::DENOM.clone() => BalanceChange::Unchanged,
            usdc::DENOM.clone()  => BalanceChange::Decreased(200),
        },
        OrderId::new(!3) => btree_map! {
            dango::DENOM.clone() => BalanceChange::Unchanged,
            usdc::DENOM.clone()  => BalanceChange::Decreased(100),
        },
        OrderId::new(4) => btree_map! {
            dango::DENOM.clone() => BalanceChange::Decreased(10),
            usdc::DENOM.clone()  => BalanceChange::Increased(224), // Receives one less due to fee
        },
        OrderId::new(5) => btree_map! {
            dango::DENOM.clone() => BalanceChange::Decreased(10),
            usdc::DENOM.clone()  => BalanceChange::Increased(224),
        },
        OrderId::new(6) => btree_map! {
            dango::DENOM.clone() => BalanceChange::Decreased(10),
            usdc::DENOM.clone()  => BalanceChange::Unchanged,
        },
    };
    "example 4"
)]
// --------------------------------- example 5 ---------------------------------
#[test_case(
    vec![
        (Direction::Bid, 30, 25), // !0 - filled
        (Direction::Bid, 20, 10), // !1 - unfilled
        (Direction::Bid, 10, 10), // !2 - unfilled
        (Direction::Ask,  5, 10), //  3 - filled
        (Direction::Ask, 15, 10), //  4 - filled
        (Direction::Ask, 25, 10), //  5 - 50% filled
    ],
    btree_map! {
        OrderId::new(!2) => 10,
        OrderId::new(!3) => 10,
        OrderId::new(6)  =>  5,
    },
    btree_map! {
        OrderId::new(!1) => btree_map! {
            dango::DENOM.clone() => BalanceChange::Increased(24),
            usdc::DENOM.clone()  => BalanceChange::Decreased(688), // -750 deposit, +62 refund
        },
        OrderId::new(!2) => btree_map! {
            dango::DENOM.clone() => BalanceChange::Unchanged,
            usdc::DENOM.clone()  => BalanceChange::Decreased(200),
        },
        OrderId::new(!3) => btree_map! {
            dango::DENOM.clone() => BalanceChange::Unchanged,
            usdc::DENOM.clone()  => BalanceChange::Decreased(100),
        },
        OrderId::new(4) => btree_map! {
            dango::DENOM.clone() => BalanceChange::Decreased(10),
            usdc::DENOM.clone()  => BalanceChange::Increased(273), // Receives two less due to fee
        },
        OrderId::new(5) => btree_map! {
            dango::DENOM.clone() => BalanceChange::Decreased(10),
            usdc::DENOM.clone()  => BalanceChange::Increased(273), // Receives two less due to fee
        },
        OrderId::new(6) => btree_map! {
            dango::DENOM.clone() => BalanceChange::Decreased(10),
            usdc::DENOM.clone()  => BalanceChange::Increased(136), // refund: floor(5 * 27.5) = 137 minus 1 due to fee
        },
    };
    "example 5"
)]
fn dex_works(
    // A list of orders to submit: direction, price, amount.
    orders_to_submit: Vec<(Direction, u128, u128)>,
    // Orders that should remain not fully filled: order_id => remaining amount.
    remaining_orders: BTreeMap<OrderId, u128>,
    // Changes that should happen to the users' balances: order_id => denom => change.
    balance_changes: BTreeMap<OrderId, BTreeMap<Denom, BalanceChange>>,
) {
    let (mut suite, mut accounts, _, contracts, _) = setup_test_naive(Default::default());

    // Register oracle price source for USDC and DANGO. Needed for volume tracking in cron_execute
    suite
        .execute(
            &mut accounts.owner,
            contracts.oracle,
            &oracle::ExecuteMsg::RegisterPriceSources(btree_map! {
                usdc::DENOM.clone() => PriceSource::Fixed {
                    humanized_price: Udec128::ONE,
                    precision: 6,
                    timestamp: Timestamp::from_seconds(1730802926),
                },
            }),
            Coins::new(),
        )
        .should_succeed();
    suite
        .execute(
            &mut accounts.owner,
            contracts.oracle,
            &oracle::ExecuteMsg::RegisterPriceSources(btree_map! {
                dango::DENOM.clone() => PriceSource::Fixed {
                    humanized_price: Udec128::ONE,
                    precision: 6,
                    timestamp: Timestamp::from_seconds(1730802926),
                },
            }),
            Coins::new(),
        )
        .should_succeed();

    // Find which accounts will submit the orders, so we can track their balances.
    let users_by_order_id = orders_to_submit
        .iter()
        .zip(accounts.users())
        .enumerate()
        .map(|(order_id, ((direction, ..), signer))| {
            let order_id = OrderId::new((order_id + 1) as u64);
            match direction {
                Direction::Bid => (!order_id, signer.address()),
                Direction::Ask => (order_id, signer.address()),
            }
        })
        .collect::<BTreeMap<_, _>>();

    // Track the users' balances.
    suite.balances().record_many(users_by_order_id.values());

    // Submit the orders in a single block.
    let txs = orders_to_submit
        .into_iter()
        .zip(accounts.users_mut())
        .map(|((direction, price, amount), signer)| {
            let price = Udec128_24::new(price);
            let amount = Uint128::new(amount);

            let funds = match direction {
                Direction::Bid => {
                    let quote_amount = amount.checked_mul_dec_ceil(price).unwrap();
                    Coins::one(usdc::DENOM.clone(), quote_amount).unwrap()
                },
                Direction::Ask => Coins::one(dango::DENOM.clone(), amount).unwrap(),
            };

            let msg = Message::execute(
                contracts.dex,
                &dex::ExecuteMsg::BatchUpdateOrders {
                    creates_market: vec![],
                    creates_limit: vec![CreateLimitOrderRequest {
                        base_denom: dango::DENOM.clone(),
                        quote_denom: usdc::DENOM.clone(),
                        direction,
                        amount: NonZero::new_unchecked(amount),
                        price: NonZero::new_unchecked(price),
                    }],
                    cancels: None,
                },
                funds,
            )?;

            signer.sign_transaction(NonEmpty::new_unchecked(vec![msg]), &suite.chain_id, 100_000)
        })
        .collect::<StdResult<Vec<_>>>()
        .unwrap();

    // Make a block with the order submissions. Ensure all transactions were
    // successful.
    suite
        .make_block(txs)
        .block_outcome
        .tx_outcomes
        .into_iter()
        .for_each(|outcome| {
            outcome.should_succeed();
        });

    // Check the users' balances should have changed correctly.
    for (order_id, changes) in balance_changes {
        suite
            .balances()
            .should_change(&users_by_order_id[&order_id], changes);
    }

    // Check the remaining unfilled orders.
    let orders = suite
        .query_wasm_smart(contracts.dex, QueryOrdersRequest {
            start_after: None,
            limit: None,
        })
        .unwrap()
        .into_iter()
        .map(|(order_id, order)| (order_id, order.remaining.into_int().into_inner()))
        .collect::<BTreeMap<_, _>>();
    assert_eq!(orders, remaining_orders);
}

#[test_case(
    vec![CreateLimitOrderRequest {
        base_denom: dango::DENOM.clone(),
        quote_denom: usdc::DENOM.clone(),
        direction: Direction::Bid,
        amount: NonZero::new_unchecked(Uint128::new(100)),
        price: NonZero::new_unchecked(Udec128_24::new(1)),
    }],
    None,
    coins! { usdc::DENOM.clone() => 100 },
    btree_map! { usdc::DENOM.clone() => BalanceChange::Decreased(100) },
    btree_map! {
        OrderId::new(!1) => OrderResponse {
            user: Addr::mock(1), // Just a placeholder. User1 address is used in assertion.
            base_denom: dango::DENOM.clone(),
            quote_denom: usdc::DENOM.clone(),
            direction: Direction::Bid,
            price: Udec128_24::new(1),
            amount: Uint128::new(100),
            remaining: Udec128_6::new(100),
        },
    };
    "one submission no cancellations"
)]
#[test_case(
    vec![CreateLimitOrderRequest {
        base_denom: dango::DENOM.clone(),
        quote_denom: usdc::DENOM.clone(),
        direction: Direction::Bid,
        amount: NonZero::new_unchecked(Uint128::new(100)),
        price: NonZero::new_unchecked(Udec128_24::new(1)),
    }],
    Some(CancelOrderRequest::Some(BTreeSet::from([OrderId::new(!1)]))),
    coins! { usdc::DENOM.clone() => 100 },
    btree_map! { usdc::DENOM.clone() => BalanceChange::Unchanged },
    btree_map! {};
    "one submission cancels one order"
)]
#[test_case(
    vec![
        CreateLimitOrderRequest {
            base_denom: dango::DENOM.clone(),
            quote_denom: usdc::DENOM.clone(),
            direction: Direction::Bid,
            amount: NonZero::new_unchecked(Uint128::new(100)),
            price: NonZero::new_unchecked(Udec128_24::new(1)),
        },
        CreateLimitOrderRequest {
            base_denom: dango::DENOM.clone(),
            quote_denom: usdc::DENOM.clone(),
            direction: Direction::Bid,
            amount: NonZero::new_unchecked(Uint128::new(100)),
            price: NonZero::new_unchecked(Udec128_24::new(1)),
        },
    ],
    Some(CancelOrderRequest::Some(BTreeSet::from([OrderId::new(!1)]))),
    coins! { usdc::DENOM.clone() => 200 },
    btree_map! { usdc::DENOM.clone() => BalanceChange::Decreased(100) },
    btree_map! {
        OrderId::new(!2) => OrderResponse {
            user: Addr::mock(1), // Just a placeholder. User1 address is used in assertion.
            base_denom: dango::DENOM.clone(),
            quote_denom: usdc::DENOM.clone(),
            direction: Direction::Bid,
            price: Udec128_24::new(1),
            amount: Uint128::new(100),
            remaining: Udec128_6::new(100),
        },
    };
    "two submission cancels one order"
)]
#[test_case(
    vec![
        CreateLimitOrderRequest {
            base_denom: dango::DENOM.clone(),
            quote_denom: usdc::DENOM.clone(),
            direction: Direction::Bid,
            amount: NonZero::new_unchecked(Uint128::new(100)),
            price: NonZero::new_unchecked(Udec128_24::new(1)),
        },
        CreateLimitOrderRequest {
            base_denom: dango::DENOM.clone(),
            quote_denom: usdc::DENOM.clone(),
            direction: Direction::Bid,
            amount: NonZero::new_unchecked(Uint128::new(100)),
            price: NonZero::new_unchecked(Udec128_24::new(1)),
        },
    ],
    Some(CancelOrderRequest::Some(BTreeSet::from([OrderId::new(!1), OrderId::new(!2)]))),
    coins! { usdc::DENOM.clone() => 200 },
    btree_map! { usdc::DENOM.clone() => BalanceChange::Unchanged },
    btree_map! {};
    "two submission cancels both orders"
)]
#[test_case(
    vec![
        CreateLimitOrderRequest {
            base_denom: dango::DENOM.clone(),
            quote_denom: usdc::DENOM.clone(),
            direction: Direction::Bid,
            amount: NonZero::new_unchecked(Uint128::new(100)),
            price: NonZero::new_unchecked(Udec128_24::new(1)),
        },
        CreateLimitOrderRequest {
            base_denom: dango::DENOM.clone(),
            quote_denom: usdc::DENOM.clone(),
            direction: Direction::Bid,
            amount: NonZero::new_unchecked(Uint128::new(100)),
            price: NonZero::new_unchecked(Udec128_24::new(1)),
        },
    ],
    Some(CancelOrderRequest::All),
    coins! { usdc::DENOM.clone() => 200 },
    btree_map! { usdc::DENOM.clone() => BalanceChange::Unchanged },
    btree_map! {};
    "two submission cancel all"
)]
#[test_case(
    vec![
        CreateLimitOrderRequest {
            base_denom: dango::DENOM.clone(),
            quote_denom: usdc::DENOM.clone(),
            direction: Direction::Bid,
            amount: NonZero::new_unchecked(Uint128::new(100)),
            price: NonZero::new_unchecked(Udec128_24::new(1)),
        },
        CreateLimitOrderRequest {
            base_denom: dango::DENOM.clone(),
            quote_denom: usdc::DENOM.clone(),
            direction: Direction::Bid,
            amount: NonZero::new_unchecked(Uint128::new(100)),
            price: NonZero::new_unchecked(Udec128_24::new(1)),
        },
    ],
    Some(CancelOrderRequest::Some(BTreeSet::from([OrderId::new(!1)]))),
    coins! { usdc::DENOM.clone() => 199 },
    btree_map! {},
    btree_map! {}
    => panics "insufficient funds for batch updating orders";
    "two submission insufficient funds"
)]
fn submit_and_cancel_orders(
    submissions: Vec<CreateLimitOrderRequest>,
    cancellations: Option<CancelOrderRequest>,
    funds: Coins,
    expected_balance_changes: BTreeMap<Denom, BalanceChange>,
    expected_orders_after: BTreeMap<OrderId, OrderResponse>,
) {
    let (mut suite, mut accounts, _, contracts, _) = setup_test_naive(Default::default());

    // Record the user's balance.
    suite.balances().record(&accounts.user1);

    // Add order to the order book.
    suite
        .execute(
            &mut accounts.user1,
            contracts.dex,
            &dex::ExecuteMsg::BatchUpdateOrders {
                creates_market: vec![],
                creates_limit: submissions,
                cancels: None,
            },
            funds,
        )
        .should_succeed();

    // Cancel the order.
    suite
        .execute(
            &mut accounts.user1,
            contracts.dex,
            &dex::ExecuteMsg::BatchUpdateOrders {
                creates_market: vec![],
                creates_limit: vec![],
                cancels: cancellations,
            },
            coins! { dango::DENOM.clone() => 1 },
        )
        .should_succeed();

    // Check that the user balance has not changed.
    suite
        .balances()
        .should_change(&accounts.user1, expected_balance_changes);

    // Check that order does not exist.
    suite
        .query_wasm_smart(contracts.dex, QueryOrdersRequest {
            start_after: None,
            limit: None,
        })
        .should_succeed_and(|orders| {
            assert_eq!(orders.len(), expected_orders_after.len());
            expected_orders_after
                .iter()
                .all(|(order_id, expected_order)| {
                    let actual_order = orders.get(order_id).unwrap();
                    actual_order.user == accounts.user1.address()
                        && actual_order.base_denom == expected_order.base_denom
                        && actual_order.quote_denom == expected_order.quote_denom
                        && actual_order.direction == expected_order.direction
                })
        });
}

#[test_case(
    vec![CreateLimitOrderRequest {
        base_denom: dango::DENOM.clone(),
        quote_denom: usdc::DENOM.clone(),
        direction: Direction::Bid,
        amount: NonZero::new_unchecked(Uint128::new(100)),
        price: NonZero::new_unchecked(Udec128_24::new(1)),
    }],
    coins! { usdc::DENOM.clone() => 100 },
    Some(CancelOrderRequest::Some(BTreeSet::from([OrderId::new(!1)]))),
    vec![CreateLimitOrderRequest {
        base_denom: dango::DENOM.clone(),
        quote_denom: usdc::DENOM.clone(),
        direction: Direction::Bid,
        amount: NonZero::new_unchecked(Uint128::new(100)),
        price: NonZero::new_unchecked(Udec128_24::new(1)),
    }],
    Coins::new(),
    btree_map! { usdc::DENOM.clone() => BalanceChange::Unchanged },
    btree_map! {
        OrderId::new(!2) => OrderResponse {
            user: Addr::mock(1), // Just a placeholder. User1 address is used in assertion.
            base_denom: dango::DENOM.clone(),
            quote_denom: usdc::DENOM.clone(),
            direction: Direction::Bid,
            price: Udec128_24::new(1),
            amount: Uint128::new(100),
            remaining: Udec128_6::new(100),
        },
    };
    "submit one order then cancel it and submit it again"
)]
#[test_case(
    vec![CreateLimitOrderRequest {
        base_denom: dango::DENOM.clone(),
        quote_denom: usdc::DENOM.clone(),
        direction: Direction::Bid,
        amount: NonZero::new_unchecked(Uint128::new(100)),
        price: NonZero::new_unchecked(Udec128_24::new(1)),
    }],
    coins! { usdc::DENOM.clone() => 100 },
    Some(CancelOrderRequest::Some(BTreeSet::from([OrderId::new(!1)]))),
    vec![CreateLimitOrderRequest {
        base_denom: dango::DENOM.clone(),
        quote_denom: usdc::DENOM.clone(),
        direction: Direction::Bid,
        amount: NonZero::new_unchecked(Uint128::new(50)),
        price: NonZero::new_unchecked(Udec128_24::new(1)),
    }],
    Coins::new(),
    btree_map! { usdc::DENOM.clone() => BalanceChange::Increased(50) },
    btree_map! {
        OrderId::new(!2) => OrderResponse {
            user: Addr::mock(1), // Just a placeholder. User1 address is used in assertion.
            base_denom: dango::DENOM.clone(),
            quote_denom: usdc::DENOM.clone(),
            direction: Direction::Bid,
            price: Udec128_24::new(1),
            amount: Uint128::new(50),
            remaining: Udec128_6::new(50),
        },
    };
    "submit one order then cancel it and place a new order using half of the funds"
)]
#[test_case(
    vec![CreateLimitOrderRequest {
        base_denom: dango::DENOM.clone(),
        quote_denom: usdc::DENOM.clone(),
        direction: Direction::Bid,
        amount: NonZero::new_unchecked(Uint128::new(100)),
        price: NonZero::new_unchecked(Udec128_24::new(1)),
    }],
    coins! { usdc::DENOM.clone() => 100 },
    Some(CancelOrderRequest::Some(BTreeSet::from([OrderId::new(!1)]))),
    vec![CreateLimitOrderRequest {
        base_denom: dango::DENOM.clone(),
        quote_denom: usdc::DENOM.clone(),
        direction: Direction::Bid,
        amount: NonZero::new_unchecked(Uint128::new(200)),
        price: NonZero::new_unchecked(Udec128_24::new(1)),
    }],
    coins! { usdc::DENOM.clone() => 100 },
    btree_map! { usdc::DENOM.clone() => BalanceChange::Decreased(100) },
    btree_map! {
        OrderId::new(!2) => OrderResponse {
            user: Addr::mock(1), // Just a placeholder. User1 address is used in assertion.
            base_denom: dango::DENOM.clone(),
            quote_denom: usdc::DENOM.clone(),
            direction: Direction::Bid,
            price: Udec128_24::new(1),
            amount: Uint128::new(200),
            remaining: Udec128_6::new(200),
        },
    };
    "submit one order then cancel it and place a new order using more funds"
)]
#[test_case(
    vec![CreateLimitOrderRequest {
        base_denom: dango::DENOM.clone(),
        quote_denom: usdc::DENOM.clone(),
        direction: Direction::Bid,
        amount: NonZero::new_unchecked(Uint128::new(100)),
        price: NonZero::new_unchecked(Udec128_24::new(1)),
    }],
    coins! { usdc::DENOM.clone() => 100 },
    Some(CancelOrderRequest::Some(BTreeSet::from([OrderId::new(!1)]))),
    vec![CreateLimitOrderRequest {
        base_denom: dango::DENOM.clone(),
        quote_denom: usdc::DENOM.clone(),
        direction: Direction::Bid,
        amount: NonZero::new_unchecked(Uint128::new(200)),
        price: NonZero::new_unchecked(Udec128_24::new(1)),
    }],
    Coins::new(),
    btree_map! { usdc::DENOM.clone() => BalanceChange::Decreased(100) },
    btree_map! {
        OrderId::new(!2) => OrderResponse {
            user: Addr::mock(1), // Just a placeholder. User1 address is used in assertion.
            base_denom: dango::DENOM.clone(),
            quote_denom: usdc::DENOM.clone(),
            direction: Direction::Bid,
            price: Udec128_24::new(1),
            amount: Uint128::new(200),
            remaining: Udec128_6::new(200),
        },
    }
    => panics "insufficient funds";
    "submit one order then cancel it and place a new order with insufficient funds"
)]
#[test_case(
    vec![CreateLimitOrderRequest {
        base_denom: dango::DENOM.clone(),
        quote_denom: usdc::DENOM.clone(),
        direction: Direction::Bid,
        amount: NonZero::new_unchecked(Uint128::new(100)),
        price: NonZero::new_unchecked(Udec128_24::new(1)),
    }],
    coins! { usdc::DENOM.clone() => 100 },
    Some(CancelOrderRequest::Some(BTreeSet::from([OrderId::new(!1)]))),
    vec![CreateLimitOrderRequest {
        base_denom: dango::DENOM.clone(),
        quote_denom: usdc::DENOM.clone(),
        direction: Direction::Bid,
        amount: NonZero::new_unchecked(Uint128::new(150)),
        price: NonZero::new_unchecked(Udec128_24::new(1)),
    }],
    coins! { usdc::DENOM.clone() => 100 },
    btree_map! { usdc::DENOM.clone() => BalanceChange::Decreased(50) },
    btree_map! {
        OrderId::new(!2) => OrderResponse {
            user: Addr::mock(1), // Just a placeholder. User1 address is used in assertion.
            base_denom: dango::DENOM.clone(),
            quote_denom: usdc::DENOM.clone(),
            direction: Direction::Bid,
            price: Udec128_24::new(1),
            amount: Uint128::new(150),
            remaining: Udec128_6::new(150),
        },
    };
    "submit one order then cancel it and place a new order excess funds are returned"
)]
fn submit_orders_then_cancel_and_submit_in_same_message(
    initial_orders: Vec<CreateLimitOrderRequest>,
    initial_funds: Coins,
    cancellations: Option<CancelOrderRequest>,
    new_orders: Vec<CreateLimitOrderRequest>,
    second_funds: Coins,
    expected_balance_changes: BTreeMap<Denom, BalanceChange>,
    expected_orders_after: BTreeMap<OrderId, OrderResponse>,
) {
    let (mut suite, mut accounts, _, contracts, _) = setup_test_naive(Default::default());

    // Submit the initial orders
    suite
        .execute(
            &mut accounts.user1,
            contracts.dex,
            &dex::ExecuteMsg::BatchUpdateOrders {
                creates_market: vec![],
                creates_limit: initial_orders,
                cancels: None,
            },
            initial_funds,
        )
        .should_succeed();

    // Record the user's balance
    suite.balances().record(&accounts.user1);

    // Cancel the initial orders
    suite
        .execute(
            &mut accounts.user1,
            contracts.dex,
            &dex::ExecuteMsg::BatchUpdateOrders {
                creates_market: vec![],
                creates_limit: new_orders,
                cancels: cancellations,
            },
            second_funds,
        )
        .should_succeed();

    // Check that the user balance has changed
    suite
        .balances()
        .should_change(&accounts.user1, expected_balance_changes);

    // Check that the orders are as expected
    suite
        .query_wasm_smart(contracts.dex, QueryOrdersRequest {
            start_after: None,
            limit: None,
        })
        .should_succeed_and(|orders| {
            assert_eq!(orders.len(), expected_orders_after.len());
            expected_orders_after
                .iter()
                .all(|(order_id, expected_order)| {
                    let actual_order = orders.get(order_id).unwrap();
                    actual_order.user == accounts.user1.address()
                        && actual_order.base_denom == expected_order.base_denom
                        && actual_order.quote_denom == expected_order.quote_denom
                        && actual_order.direction == expected_order.direction
                })
        });
}

#[test]
fn submit_and_cancel_order_in_same_block() {
    let (mut suite, mut accounts, _, contracts, _) = setup_test_naive(Default::default());

    // Record the user's balance
    suite.balances().record(&accounts.user1);

    // Build and sign a transaction with two messages: submit an order and cancel the order
    let submit_order_msg = Message::execute(
        contracts.dex,
        &dex::ExecuteMsg::BatchUpdateOrders {
            creates_market: vec![],
            creates_limit: vec![CreateLimitOrderRequest {
                base_denom: dango::DENOM.clone(),
                quote_denom: usdc::DENOM.clone(),
                direction: Direction::Bid,
                amount: NonZero::new_unchecked(Uint128::new(100)),
                price: NonZero::new_unchecked(Udec128_24::new(1)),
            }],
            cancels: None,
        },
        coins! { usdc::DENOM.clone() => 100 },
    )
    .unwrap();

    let cancel_order_msg = Message::execute(
        contracts.dex,
        &dex::ExecuteMsg::BatchUpdateOrders {
            creates_market: vec![],
            creates_limit: vec![],
            cancels: Some(dex::CancelOrderRequest::Some(BTreeSet::from([
                OrderId::new(!1),
            ]))),
        },
        Coins::new(),
    )
    .unwrap();

    // Create a transaction with both messages
    let tx = accounts
        .user1
        .sign_transaction(
            NonEmpty::new_unchecked(vec![submit_order_msg, cancel_order_msg]),
            &suite.chain_id,
            100_000,
        )
        .unwrap();

    // Execute the transaction in a block
    suite
        .make_block(vec![tx])
        .block_outcome
        .tx_outcomes
        .into_iter()
        .for_each(|outcome| {
            outcome.should_succeed();
        });

    // Check that the user balance has changed only by the gas fees
    suite.balances().should_change(&accounts.user1, btree_map! {
        dango::DENOM.clone() => BalanceChange::Unchanged
    });

    // Check that order does not exist
    suite
        .query_wasm_smart(contracts.dex, QueryOrdersRequest {
            start_after: None,
            limit: None,
        })
        .should_succeed_and(BTreeMap::is_empty);
}

#[test_case(
    vec![
        ((dango::DENOM.clone(), usdc::DENOM.clone()), Direction::Bid, 30, 10), // !0
        ((dango::DENOM.clone(), usdc::DENOM.clone()), Direction::Bid, 10, 10), // !1
        ((dango::DENOM.clone(), usdc::DENOM.clone()), Direction::Ask, 40, 10), //  2
        ((dango::DENOM.clone(), usdc::DENOM.clone()), Direction::Ask, 50, 10), //  3
        ((eth::DENOM.clone(), usdc::DENOM.clone()), Direction::Bid, 20, 10), // !4
        ((eth::DENOM.clone(), usdc::DENOM.clone()), Direction::Ask, 25, 10), //  5
    ],
    (dango::DENOM.clone(), usdc::DENOM.clone()),
    None,
    None,
    btree_map! {
        OrderId::new(!1) => (Direction::Bid, Udec128::new(30), Uint128::new(10)),
        OrderId::new(!2) => (Direction::Bid, Udec128::new(10), Uint128::new(10)),
        OrderId::new(3)  => (Direction::Ask, Udec128::new(40), Uint128::new(10)),
        OrderId::new(4)  => (Direction::Ask, Udec128::new(50), Uint128::new(10)),
    };
    "dango/usdc no pagination"
)]
#[test_case(
    vec![
        ((dango::DENOM.clone(), usdc::DENOM.clone()), Direction::Bid, 30, 10), // !0
        ((dango::DENOM.clone(), usdc::DENOM.clone()), Direction::Bid, 10, 10), // !1
        ((dango::DENOM.clone(), usdc::DENOM.clone()), Direction::Ask, 40, 10), //  2
        ((dango::DENOM.clone(), usdc::DENOM.clone()), Direction::Ask, 50, 10), //  3
        ((eth::DENOM.clone(), usdc::DENOM.clone()), Direction::Bid, 20, 10), // !4
        ((eth::DENOM.clone(), usdc::DENOM.clone()), Direction::Ask, 25, 10), //  5
    ],
    (eth::DENOM.clone(), usdc::DENOM.clone()),
    None,
    None,
    btree_map! {
        OrderId::new(!5) => (Direction::Bid, Udec128::new(20), Uint128::new(10)),
        OrderId::new(6)  => (Direction::Ask, Udec128::new(25), Uint128::new(10)),
    };
    "eth/usdc no pagination"
)]
#[test_case(
    vec![
        ((dango::DENOM.clone(), usdc::DENOM.clone()), Direction::Bid, 30, 10), // !0
        ((dango::DENOM.clone(), usdc::DENOM.clone()), Direction::Bid, 10, 10), // !1
        ((dango::DENOM.clone(), usdc::DENOM.clone()), Direction::Ask, 40, 10), //  2
        ((dango::DENOM.clone(), usdc::DENOM.clone()), Direction::Ask, 50, 10), //  3
        ((eth::DENOM.clone(), usdc::DENOM.clone()), Direction::Bid, 20, 10), // !4
        ((eth::DENOM.clone(), usdc::DENOM.clone()), Direction::Ask, 25, 10), //  5
    ],
    (dango::DENOM.clone(), usdc::DENOM.clone()),
    None,
    Some(3),
    btree_map! {
        OrderId::new(!1) => (Direction::Bid, Udec128::new(30), Uint128::new(10)),
        OrderId::new(!2) => (Direction::Bid, Udec128::new(10), Uint128::new(10)),
        OrderId::new(3)  => (Direction::Ask, Udec128::new(40), Uint128::new(10)),
    };
    "dango/usdc with limit no start after"
)]
#[test_case(
    vec![
        ((dango::DENOM.clone(), usdc::DENOM.clone()), Direction::Bid, 30, 10), // !0
        ((dango::DENOM.clone(), usdc::DENOM.clone()), Direction::Bid, 10, 10), // !1
        ((dango::DENOM.clone(), usdc::DENOM.clone()), Direction::Ask, 40, 10), //  2
        ((dango::DENOM.clone(), usdc::DENOM.clone()), Direction::Ask, 50, 10), //  3
        ((eth::DENOM.clone(), usdc::DENOM.clone()), Direction::Bid, 20, 10), // !4
        ((eth::DENOM.clone(), usdc::DENOM.clone()), Direction::Ask, 25, 10), //  5
    ],
    (dango::DENOM.clone(), usdc::DENOM.clone()),
    Some(OrderId::new(3)),
    None,
    btree_map! {
        OrderId::new(4) => (Direction::Ask, Udec128::new(50), Uint128::new(10)),
    };
    "dango/usdc with start after"
)]
#[test_case(
    vec![
        ((dango::DENOM.clone(), usdc::DENOM.clone()), Direction::Bid, 30, 10), // !0
        ((dango::DENOM.clone(), usdc::DENOM.clone()), Direction::Bid, 10, 10), // !1
        ((dango::DENOM.clone(), usdc::DENOM.clone()), Direction::Ask, 40, 10), //  2
        ((dango::DENOM.clone(), usdc::DENOM.clone()), Direction::Ask, 50, 10), //  3
        ((eth::DENOM.clone(), usdc::DENOM.clone()), Direction::Bid, 20, 10), // !4
        ((eth::DENOM.clone(), usdc::DENOM.clone()), Direction::Ask, 25, 10), //  5
    ],
    (dango::DENOM.clone(), usdc::DENOM.clone()),
    Some(OrderId::new(!2)),
    Some(2),
    btree_map! {
        OrderId::new(!1) => (Direction::Bid, Udec128::new(30), Uint128::new(10)),
        OrderId::new(3)  => (Direction::Ask, Udec128::new(40), Uint128::new(10)),
    };
    "dango/usdc with start after and limit"
)]
fn query_orders_by_pair(
    orders_to_submit: Vec<((Denom, Denom), Direction, u128, u128)>,
    (base_denom, quote_denom): (Denom, Denom),
    start_after: Option<OrderId>,
    limit: Option<u32>,
    expected_orders: BTreeMap<OrderId, (Direction, Udec128, Uint128)>,
) {
    // For this test, we need some ETH and USDC for user1.
    let (mut suite, mut accounts, _, contracts, _) = setup_test_naive(TestOption {
        bridge_ops: |accounts| {
            vec![
                BridgeOp {
                    remote: Remote::Warp {
                        domain: ethereum::DOMAIN,
                        contract: ethereum::USDC_WARP,
                    },
                    amount: Uint128::new(100_000_000_000),
                    recipient: accounts.user1.address(),
                },
                BridgeOp {
                    remote: Remote::Warp {
                        domain: ethereum::DOMAIN,
                        contract: ethereum::WETH_WARP,
                    },
                    amount: Uint128::new(100_000_000_000),
                    recipient: accounts.user1.address(),
                },
            ]
        },
        ..Default::default()
    });

    // Submit the orders in a single block.
    let txs = orders_to_submit
        .into_iter()
        .map(|((base_denom, quote_denom), direction, price, amount)| {
            let price = Udec128_24::new(price);
            let amount = Uint128::new(amount);

            let funds = match direction {
                Direction::Bid => {
                    let quote_amount = amount.checked_mul_dec_ceil(price).unwrap();
                    Coins::one(quote_denom.clone(), quote_amount).unwrap()
                },
                Direction::Ask => Coins::one(base_denom.clone(), amount).unwrap(),
            };

            let msg = Message::execute(
                contracts.dex,
                &dex::ExecuteMsg::BatchUpdateOrders {
                    creates_market: vec![],
                    creates_limit: vec![CreateLimitOrderRequest {
                        base_denom,
                        quote_denom,
                        direction,
                        amount: NonZero::new_unchecked(amount),
                        price: NonZero::new_unchecked(price),
                    }],
                    cancels: None,
                },
                funds,
            )?;

            accounts.user1.sign_transaction(
                NonEmpty::new_unchecked(vec![msg]),
                &suite.chain_id,
                100_000,
            )
        })
        .collect::<StdResult<Vec<_>>>()
        .unwrap();

    // Make a block with the order submissions. Ensure all transactions were
    // successful.
    suite
        .make_block(txs)
        .block_outcome
        .tx_outcomes
        .into_iter()
        .for_each(|outcome| {
            outcome.should_succeed();
        });

    suite
        .query_wasm_smart(contracts.dex, QueryOrdersByPairRequest {
            base_denom,
            quote_denom,
            start_after,
            limit,
        })
        .should_succeed_and(|orders| {
            assert_eq!(orders.len(), expected_orders.len());
            expected_orders
                .iter()
                .all(|(order_id, (direction, price, amount))| {
                    let queried_order = orders.get(order_id).unwrap();
                    queried_order.direction == *direction
                        && queried_order.price == price.convert_precision().unwrap()
                        && queried_order.amount == *amount
                        && queried_order.remaining == amount.checked_into_dec().unwrap()
                        && queried_order.user == accounts.user1.address()
                })
        });
}

#[test]
fn only_owner_can_create_passive_pool() {
    let (mut suite, mut accounts, _, contracts, _) = setup_test_naive(Default::default());

    let lp_denom = Denom::try_from("dex/pool/xrp/usdc").unwrap();

    // Attempt to create pair as non-owner. Should fail.
    suite
        .execute(
            &mut accounts.user1,
            contracts.dex,
            &dex::ExecuteMsg::Owner(dex::OwnerMsg::BatchUpdatePairs(vec![PairUpdate {
                base_denom: xrp::DENOM.clone(),
                quote_denom: usdc::DENOM.clone(),
                params: PairParams {
                    lp_denom: lp_denom.clone(),
                    pool_type: PassiveLiquidity::Xyk {
                        order_spacing: Udec128::new_bps(1),
                        reserve_ratio: Bounded::new_unchecked(Udec128::ZERO),
                    },
                    swap_fee_rate: Bounded::new_unchecked(Udec128::new_permille(5)),
                },
            }])),
            Coins::new(),
        )
        .should_fail_with_error("you don't have the right, O you don't have the right");

    // Attempt to create pair as owner. Should succeed.
    suite
        .execute(
            &mut accounts.owner,
            contracts.dex,
            &dex::ExecuteMsg::Owner(dex::OwnerMsg::BatchUpdatePairs(vec![PairUpdate {
                base_denom: xrp::DENOM.clone(),
                quote_denom: usdc::DENOM.clone(),
                params: PairParams {
                    lp_denom: lp_denom.clone(),
                    pool_type: PassiveLiquidity::Xyk {
                        order_spacing: Udec128::new_bps(1),
                        reserve_ratio: Bounded::new_unchecked(Udec128::ZERO),
                    },
                    swap_fee_rate: Bounded::new_unchecked(Udec128::new_permille(5)),
                },
            }])),
            Coins::new(),
        )
        .should_succeed();
}

#[test_case(
    coins! {
        dango::DENOM.clone() => 100,
        usdc::DENOM.clone() => 100,
    },
    Udec128::new_permille(5),
    PassiveLiquidity::Xyk {
        order_spacing: Udec128::ONE,
        reserve_ratio: Bounded::new_unchecked(Udec128::ZERO),
    },
    vec![
        (dango::DENOM.clone(), Udec128::new(1)),
        (usdc::DENOM.clone(), Udec128::new(1)),
    ],
    Uint128::new(100_001_000)
    ; "provision at pool ratio"
)]
#[test_case(
    coins! {
        dango::DENOM.clone() => 50,
        usdc::DENOM.clone() => 50,
    },
    Udec128::new_permille(5),
    PassiveLiquidity::Xyk {
        order_spacing: Udec128::ONE,
        reserve_ratio: Bounded::new_unchecked(Udec128::ZERO),
    },
    vec![
        (dango::DENOM.clone(), Udec128::new(1)),
        (usdc::DENOM.clone(), Udec128::new(1)),
    ],
    Uint128::new(50_000_500)
    ; "provision at half pool balance same ratio"
)]
#[test_case(
    coins! {
        dango::DENOM.clone() => 100,
        usdc::DENOM.clone() => 50,
    },
    Udec128::new_permille(5),
    PassiveLiquidity::Xyk {
        order_spacing: Udec128::ONE,
        reserve_ratio: Bounded::new_unchecked(Udec128::ZERO),
    },
    vec![
        (dango::DENOM.clone(), Udec128::new(1)),
        (usdc::DENOM.clone(), Udec128::new(1)),
    ],
    Uint128::new(72_965_967)
    ; "provision at different ratio"
)]
#[test_case(
    coins! {
        dango::DENOM.clone() => 100,
        usdc::DENOM.clone() => 100,
    },
    Udec128::new_permille(5),
    PassiveLiquidity::Geometric {
        order_spacing: Udec128::ONE,
        ratio: Bounded::new_unchecked(Udec128::new_percent(50)),
    },
    vec![
        (dango::DENOM.clone(), Udec128::new(2_000_000)),
        (usdc::DENOM.clone(), Udec128::new(1_000_000)),
    ],
    Uint128::new(300_001_000)
    ; "geometric pool provision at pool ratio"
)]
#[test_case(
    coins! {
        dango::DENOM.clone() => 50,
        usdc::DENOM.clone() => 50,
    },
    Udec128::new_permille(5),
    PassiveLiquidity::Geometric {
        order_spacing: Udec128::ONE,
        ratio: Bounded::new_unchecked(Udec128::new_percent(50)),
    },
    vec![
        (dango::DENOM.clone(), Udec128::new(2_000_000)),
        (usdc::DENOM.clone(), Udec128::new(1_000_000)),
    ],
    Uint128::new(150_000_500)
    ; "geometric pool provision at half pool balance same ratio"
)]
#[test_case(
    coins! {
        dango::DENOM.clone() => 100,
        usdc::DENOM.clone() => 50,
    },
    Udec128::new_permille(5),
    PassiveLiquidity::Geometric {
        order_spacing: Udec128::ONE,
        ratio: Bounded::new_unchecked(Udec128::new_percent(50)),
    },
    vec![
        (dango::DENOM.clone(), Udec128::new(2_000_000)),
        (usdc::DENOM.clone(), Udec128::new(1_000_000)),
    ],
    Uint128::new(249_909_923)
    ; "geometric pool provision at different ratio"
)]
#[test_case(
    coins! {
        dango::DENOM.clone() => 50,
        usdc::DENOM.clone() => 100,
    },
    Udec128::new_permille(5),
    PassiveLiquidity::Geometric {
        order_spacing: Udec128::ONE,
        ratio: Bounded::new_unchecked(Udec128::new_percent(50)),
    },
    vec![
        (dango::DENOM.clone(), Udec128::new(2_000_000)),
        (usdc::DENOM.clone(), Udec128::new(1_000_000)),
    ],
    Uint128::new(199_900_665)
    ; "geometric pool provision at different ratio 2"
)]
fn provide_liquidity(
    provision: Coins,
    swap_fee: Udec128,
    pool_type: PassiveLiquidity,
    oracle_prices: Vec<(Denom, Udec128)>,
    expected_lp_balance: Uint128,
) {
    let (mut suite, mut accounts, _, contracts, _) = setup_test_naive(Default::default());

    let lp_denom = Denom::try_from("dex/pool/dango/usdc").unwrap();

    // Owner first provides some initial liquidity.
    let initial_reserves = coins! {
        dango::DENOM.clone() => 100,
        usdc::DENOM.clone()  => 100,
    };

    suite
        .query_wasm_smart(contracts.dex, dex::QueryPairRequest {
            base_denom: dango::DENOM.clone(),
            quote_denom: usdc::DENOM.clone(),
        })
        .should_succeed_and(|pair_params: &PairParams| {
            // Update pair params
            suite
                .execute(
                    &mut accounts.owner,
                    contracts.dex,
                    &dex::ExecuteMsg::Owner(dex::OwnerMsg::BatchUpdatePairs(vec![PairUpdate {
                        base_denom: dango::DENOM.clone(),
                        quote_denom: usdc::DENOM.clone(),
                        params: PairParams {
                            lp_denom: pair_params.lp_denom.clone(),
                            swap_fee_rate: Bounded::new_unchecked(swap_fee),
                            pool_type,
                        },
                    }])),
                    Coins::new(),
                )
                .should_succeed();
            true
        });

    // Register the oracle prices
    for (denom, price) in oracle_prices {
        suite
            .execute(
                &mut accounts.owner,
                contracts.oracle,
                &oracle::ExecuteMsg::RegisterPriceSources(btree_map! {
                    denom => PriceSource::Fixed {
                        humanized_price: price,
                        precision: 6,
                        timestamp: Timestamp::from_seconds(1730802926),
                    },
                }),
                Coins::new(),
            )
            .should_succeed();
    }

    suite
        .execute(
            &mut accounts.owner,
            contracts.dex,
            &dex::ExecuteMsg::ProvideLiquidity {
                base_denom: dango::DENOM.clone(),
                quote_denom: usdc::DENOM.clone(),
            },
            initial_reserves.clone(),
        )
        .should_succeed();

    // Record the users initial balances.
    suite.balances().record_many(accounts.users());

    // Execute all the provisions.
    let mut expected_pool_balances = initial_reserves.clone();

    // record the dex balance
    suite.balances().record(&contracts.dex);

    // Execute provide liquidity
    suite
        .execute(
            &mut accounts.user1,
            contracts.dex,
            &dex::ExecuteMsg::ProvideLiquidity {
                base_denom: dango::DENOM.clone(),
                quote_denom: usdc::DENOM.clone(),
            },
            provision.clone(),
        )
        .should_succeed();

    // Ensure that the dex balance has increased by the expected amount.
    suite.balances().should_change(
        &contracts.dex,
        balance_changes_from_coins(provision.clone(), Coins::new()),
    );

    // Ensure user's balance has decreased by the expected amount and that
    // LP tokens have been minted.
    suite.balances().should_change(
        &accounts.user1,
        balance_changes_from_coins(
            coins! { lp_denom.clone() => expected_lp_balance },
            provision.clone(),
        ),
    );

    // Check that the reserves in pool object were updated correctly.
    suite
        .query_wasm_smart(contracts.dex, dex::QueryReserveRequest {
            base_denom: dango::DENOM.clone(),
            quote_denom: usdc::DENOM.clone(),
        })
        .should_succeed_and_equal(
            expected_pool_balances
                .insert_many(provision)
                .unwrap()
                .take_pair((dango::DENOM.clone(), usdc::DENOM.clone()))
                .unwrap(),
        );
}

#[test]
fn provide_liquidity_to_geometric_pool_should_fail_without_oracle_price() {
    let (mut suite, mut accounts, _, contracts, _) = setup_test_naive(Default::default());

    // Update pair params
    suite
        .query_wasm_smart(contracts.dex, dex::QueryPairRequest {
            base_denom: dango::DENOM.clone(),
            quote_denom: usdc::DENOM.clone(),
        })
        .should_succeed_and(|pair_params: &PairParams| {
            // Update pair params
            suite
                .execute(
                    &mut accounts.owner,
                    contracts.dex,
                    &dex::ExecuteMsg::Owner(dex::OwnerMsg::BatchUpdatePairs(vec![PairUpdate {
                        base_denom: dango::DENOM.clone(),
                        quote_denom: usdc::DENOM.clone(),
                        params: PairParams {
                            lp_denom: pair_params.lp_denom.clone(),
                            swap_fee_rate: pair_params.swap_fee_rate,
                            pool_type: PassiveLiquidity::Geometric {
                                order_spacing: Udec128::ONE,
                                ratio: Bounded::new_unchecked(Udec128::ONE),
                            },
                        },
                    }])),
                    Coins::new(),
                )
                .should_succeed();
            true
        });

    // Since there is no oracle price, liquidity provision should fail.
    suite
        .execute(
            &mut accounts.owner,
            contracts.dex,
            &dex::ExecuteMsg::ProvideLiquidity {
                base_denom: dango::DENOM.clone(),
                quote_denom: usdc::DENOM.clone(),
            },
            coins! {
                dango::DENOM.clone() => 100_000,
                usdc::DENOM.clone() => 100_000,
            },
        )
        .should_fail_with_error(StdError::data_not_found::<(PrecisionlessPrice, u64)>(
            PRICES.path(USDC_USD_ID).storage_key(),
        ));
}

#[test_case(
    Uint128::new(100_001_000),
    Udec128::new_permille(5),
    coins! {
        dango::DENOM.clone() => 100,
        usdc::DENOM.clone()  => 100,
    };
    "withdrawa all"
)]
#[test_case(
    Uint128::new(50_000_500),
    Udec128::new_permille(5),
    coins! {
        dango::DENOM.clone() => 50,
        usdc::DENOM.clone()  => 50,
    };
    "withdraw half"
)]
fn withdraw_liquidity(lp_burn_amount: Uint128, swap_fee: Udec128, expected_funds_returned: Coins) {
    let (mut suite, mut accounts, _, contracts, _) = setup_test_naive(Default::default());

    let lp_denom = Denom::try_from("dex/pool/dango/usdc").unwrap();

    // Owner first provides some initial liquidity.
    let initial_reserves = coins! {
        dango::DENOM.clone() => 100,
        usdc::DENOM.clone()  => 100,
    };

    suite
        .query_wasm_smart(contracts.dex, dex::QueryPairRequest {
            base_denom: dango::DENOM.clone(),
            quote_denom: usdc::DENOM.clone(),
        })
        .should_succeed_and(|pair_params: &PairParams| {
            // Update pair params
            suite
                .execute(
                    &mut accounts.owner,
                    contracts.dex,
                    &dex::ExecuteMsg::Owner(dex::OwnerMsg::BatchUpdatePairs(vec![PairUpdate {
                        base_denom: dango::DENOM.clone(),
                        quote_denom: usdc::DENOM.clone(),
                        params: PairParams {
                            lp_denom: pair_params.lp_denom.clone(),
                            swap_fee_rate: Bounded::new_unchecked(swap_fee),
                            pool_type: pair_params.pool_type.clone(),
                        },
                    }])),
                    Coins::new(),
                )
                .should_succeed();
            true
        });

    // Register the oracle prices
    suite
        .execute(
            &mut accounts.owner,
            contracts.oracle,
            &oracle::ExecuteMsg::RegisterPriceSources(btree_map! {
                dango::DENOM.clone() => PriceSource::Fixed {
                    humanized_price: Udec128::ONE,
                    precision: 6,
                    timestamp: Timestamp::from_seconds(1730802926),
                },
            }),
            Coins::new(),
        )
        .should_succeed();

    suite
        .execute(
            &mut accounts.owner,
            contracts.oracle,
            &oracle::ExecuteMsg::RegisterPriceSources(btree_map! {
                usdc::DENOM.clone() => PriceSource::Fixed {
                    humanized_price: Udec128::ONE,
                    precision: 6,
                    timestamp: Timestamp::from_seconds(1730802926),
                },
            }),
            Coins::new(),
        )
        .should_succeed();

    // Owner provides some initial liquidity.
    suite
        .execute(
            &mut accounts.owner,
            contracts.dex,
            &dex::ExecuteMsg::ProvideLiquidity {
                base_denom: dango::DENOM.clone(),
                quote_denom: usdc::DENOM.clone(),
            },
            initial_reserves.clone(),
        )
        .should_succeed();

    // User provides some liquidity.
    let provided_funds = coins! {
        dango::DENOM.clone() => 100,
        usdc::DENOM.clone() => 100,
    };
    suite
        .execute(
            &mut accounts.user1,
            contracts.dex,
            &dex::ExecuteMsg::ProvideLiquidity {
                base_denom: dango::DENOM.clone(),
                quote_denom: usdc::DENOM.clone(),
            },
            provided_funds.clone(),
        )
        .should_succeed();

    // record user and dex balances
    suite
        .balances()
        .record_many([&accounts.user1.address(), &contracts.dex]);

    // withdraw liquidity
    suite
        .execute(
            &mut accounts.user1,
            contracts.dex,
            &dex::ExecuteMsg::WithdrawLiquidity {
                base_denom: dango::DENOM.clone(),
                quote_denom: usdc::DENOM.clone(),
            },
            coins! { lp_denom.clone() => lp_burn_amount },
        )
        .should_succeed();

    // Assert that the user's balances have changed as expected.
    suite.balances().should_change(
        &accounts.user1,
        balance_changes_from_coins(
            expected_funds_returned.clone(),
            coins! { lp_denom.clone() => lp_burn_amount },
        ),
    );

    // Assert that the dex balance has decreased by the expected amount.
    suite.balances().should_change(
        &contracts.dex,
        balance_changes_from_coins(Coins::new(), expected_funds_returned.clone()),
    );

    // Assert pool reserves are updated correctly
    suite
        .query_wasm_smart(contracts.dex, dango_types::dex::QueryReserveRequest {
            base_denom: dango::DENOM.clone(),
            quote_denom: usdc::DENOM.clone(),
        })
        .should_succeed_and_equal({
            initial_reserves
                .clone()
                .insert_many(provided_funds)
                .unwrap()
                .deduct_many(expected_funds_returned)
                .unwrap()
                .take_pair((dango::DENOM.clone(), usdc::DENOM.clone()))
                .unwrap()
        });
}

#[test_case(
    btree_map! {
        (dango::DENOM.clone(), usdc::DENOM.clone()) => coins! {
            dango::DENOM.clone() => 1000000,
            usdc::DENOM.clone() => 1000000,
        },
    },
    vec![PairId {
        base_denom: dango::DENOM.clone(),
        quote_denom: usdc::DENOM.clone(),
    }],
    coins! {
        dango::DENOM.clone() => 1000000,
    },
    btree_map! {
        (dango::DENOM.clone(), usdc::DENOM.clone()) => Udec128::new_permille(5),
    },
    None,
    coins! {
        usdc::DENOM.clone() => 495510,
    },
    coins! {
        usdc::DENOM.clone() => 1990,
    },
    btree_map! {
        (dango::DENOM.clone(), usdc::DENOM.clone()) => coins! {
            dango::DENOM.clone() => 1000000 + 1000000,
            usdc::DENOM.clone() => 1000000 - 497500,
        },
    };
    "1:1 pool no swap fee one step route input 100% of pool liquidity"
)]
#[test_case(
    btree_map! {
        (dango::DENOM.clone(), usdc::DENOM.clone()) => coins! {
            dango::DENOM.clone() => 1000000,
            usdc::DENOM.clone() => 1000000,
        },
    },
    vec![PairId {
        base_denom: dango::DENOM.clone(),
        quote_denom: usdc::DENOM.clone(),
    }],
    coins! {
        dango::DENOM.clone() => 500000,
    },
    btree_map! {
        (dango::DENOM.clone(), usdc::DENOM.clone()) => Udec128::new_permille(5),
    },
    None,
    coins! {
        usdc::DENOM.clone() => 330339,
    },
    coins! {
        usdc::DENOM.clone() => 1327,
    },
    btree_map! {
        (dango::DENOM.clone(), usdc::DENOM.clone()) => coins! {
            dango::DENOM.clone() => 1000000 + 500000,
            usdc::DENOM.clone() => 1000000 - 331666,
        },
    };
    "1:1 pool no swap fee one step route input 50% of pool liquidity"
)]
#[test_case(
    btree_map! {
        (dango::DENOM.clone(), usdc::DENOM.clone()) => coins! {
            dango::DENOM.clone() => 1000000,
            usdc::DENOM.clone() => 1000000,
        },
    },
    vec![PairId {
        base_denom: dango::DENOM.clone(),
        quote_denom: usdc::DENOM.clone(),
    }],
    coins! {
        dango::DENOM.clone() => 331666,
    },
    btree_map! {
        (dango::DENOM.clone(), usdc::DENOM.clone()) => Udec128::new_permille(5),
    },
    None,
    coins! {
        usdc::DENOM.clone() => 246822,
    },
    coins! {
        usdc::DENOM.clone() => 992,
    },
    btree_map! {
        (dango::DENOM.clone(), usdc::DENOM.clone()) => coins! {
            dango::DENOM.clone() => 1000000 + 331666,
            usdc::DENOM.clone() => 1000000 - 247814,
        },
    };
    "1:1 pool no swap fee one step route input 33% of pool liquidity"
)]
#[test_case(
    btree_map! {
        (dango::DENOM.clone(), usdc::DENOM.clone()) => coins! {
            dango::DENOM.clone() => 1000000,
            usdc::DENOM.clone() => 1000000,
        },
        (eth::DENOM.clone(), usdc::DENOM.clone()) => coins! {
            eth::DENOM.clone() => 1000000,
            usdc::DENOM.clone() => 1000000,
        },
    },
    vec![
        PairId {
            base_denom: dango::DENOM.clone(),
            quote_denom: usdc::DENOM.clone(),
        },
        PairId {
            base_denom: eth::DENOM.clone(),
            quote_denom: usdc::DENOM.clone(),
        }
    ],
    coins! {
        dango::DENOM.clone() => 500000,
    },
    btree_map! {
        (dango::DENOM.clone(), usdc::DENOM.clone()) => Udec128::new_permille(5),
        (eth::DENOM.clone(), usdc::DENOM.clone()) => Udec128::new_permille(5),
    },
    None,
    coins! {
        eth::DENOM.clone() => 246822,
    },
    coins! {
        eth::DENOM.clone() => 992,
    },
    btree_map! {
        (dango::DENOM.clone(), usdc::DENOM.clone()) => coins! {
            dango::DENOM.clone() => 1000000 + 500000,
            usdc::DENOM.clone() => 1000000 - 331666,
        },
        (eth::DENOM.clone(), usdc::DENOM.clone()) => coins! {
            eth::DENOM.clone() => 1000000 - 247814,
            usdc::DENOM.clone() => 1000000 + 331666,
        },
    };
    "1:1 pools 0.5% swap fee input 100% of pool liquidity two step route"
)]
#[test_case(
    btree_map! {
        (dango::DENOM.clone(), usdc::DENOM.clone()) => coins! {
            dango::DENOM.clone() => 1000000,
            usdc::DENOM.clone() => 1000000,
        },
    },
    vec![PairId {
        base_denom: dango::DENOM.clone(),
        quote_denom: usdc::DENOM.clone(),
    }],
    coins! {
        dango::DENOM.clone() => 1000000,
    },
    btree_map! {
        (dango::DENOM.clone(), usdc::DENOM.clone()) => Udec128::new_permille(5),
    },
    Some(500000u128.into()),
    coins! {
        usdc::DENOM.clone() => 500000,
    },
    coins! {
        usdc::DENOM.clone() => 1990,
    },
    btree_map! {
        (dango::DENOM.clone(), usdc::DENOM.clone()) => coins! {
            dango::DENOM.clone() => 2000000,
            usdc::DENOM.clone() => 500000,
        },
    } => panics "output amount is below the minimum: 495510 < 500000" ;
    "1:1 pool no swap fee one step route input 100% of pool liquidity output is less than minimum output"
)]
#[test_case(
    btree_map! {
        (dango::DENOM.clone(), usdc::DENOM.clone()) => coins! {
            dango::DENOM.clone() => 1000000,
            usdc::DENOM.clone() => 1000000,
        },
    },
    vec![PairId {
        base_denom: dango::DENOM.clone(),
        quote_denom: usdc::DENOM.clone(),
    }],
    coins! {
        dango::DENOM.clone() => 1000000,
    },
    btree_map! {
        (dango::DENOM.clone(), usdc::DENOM.clone()) => Udec128::new_permille(5),
    },
    Some(495510u128.into()),
    coins! {
        usdc::DENOM.clone() => 495510,
    },
    coins! {
        usdc::DENOM.clone() => 1990,
    },
    btree_map! {
        (dango::DENOM.clone(), usdc::DENOM.clone()) => coins! {
            dango::DENOM.clone() => 2000000,
            usdc::DENOM.clone() => 1000000 - 497500,
        },
    };
    "1:1 pool no swap fee one step route input 100% of pool liquidity output is not less than minimum output"
)]
#[test_case(
    btree_map! {
        (dango::DENOM.clone(), usdc::DENOM.clone()) => coins! {
            dango::DENOM.clone() => 1000000,
            usdc::DENOM.clone() => 1000000,
        },
    },
    vec![PairId {
        base_denom: dango::DENOM.clone(),
        quote_denom: usdc::DENOM.clone(),
    }],
    coins! {
        dango::DENOM.clone() => 1000000,
    },
    btree_map! {
        (dango::DENOM.clone(), usdc::DENOM.clone()) => Udec128::new_bps(1),
    },
    None,
    coins! {
        usdc::DENOM.clone() => 497950,
    },
    coins! {
        usdc::DENOM.clone() => 2000,
    },
    btree_map! {
        (dango::DENOM.clone(), usdc::DENOM.clone()) => coins! {
            dango::DENOM.clone() => 2000000,
            usdc::DENOM.clone() => 1000000 - 499950,
        },
    };
    "1:1 pool 0.01% swap fee one step route input 100% of pool liquidity"
)]
fn swap_exact_amount_in(
    pool_reserves: BTreeMap<(Denom, Denom), Coins>,
    route: Vec<PairId>,
    swap_funds: Coins,
    swap_fee_rates: BTreeMap<(Denom, Denom), Udec128>,
    minimum_output: Option<Uint128>,
    expected_out: Coins,
    expected_protocol_fee: Coins,
    expected_pool_reserves_after: BTreeMap<(Denom, Denom), Coins>,
) {
    let (mut suite, mut accounts, _, contracts, _) = setup_test_naive(Default::default());

    for ((base_denom, quote_denom), swap_fee_rate) in swap_fee_rates {
        suite
            .query_wasm_smart(contracts.dex, dex::QueryPairRequest {
                base_denom: base_denom.clone(),
                quote_denom: quote_denom.clone(),
            })
            .should_succeed_and(|pair_params: &PairParams| {
                // Update pair params
                suite
                    .execute(
                        &mut accounts.owner,
                        contracts.dex,
                        &dex::ExecuteMsg::Owner(dex::OwnerMsg::BatchUpdatePairs(vec![
                            PairUpdate {
                                base_denom: base_denom.clone(),
                                quote_denom: quote_denom.clone(),
                                params: PairParams {
                                    lp_denom: pair_params.lp_denom.clone(),
                                    swap_fee_rate: Bounded::new_unchecked(swap_fee_rate),
                                    pool_type: pair_params.pool_type.clone(),
                                },
                            },
                        ])),
                        Coins::new(),
                    )
                    .should_succeed();
                true
            });
    }

    // Provide liquidity with owner account
    for ((base_denom, quote_denom), reserve) in pool_reserves {
        suite
            .execute(
                &mut accounts.owner,
                contracts.dex,
                &dex::ExecuteMsg::ProvideLiquidity {
                    base_denom: base_denom.clone(),
                    quote_denom: quote_denom.clone(),
                },
                reserve.clone(),
            )
            .should_succeed();
    }

    // Record user and dex balances
    suite
        .balances()
        .record_many([&accounts.user1.address(), &contracts.dex, &contracts.taxman]);

    // User swaps
    suite
        .execute(
            &mut accounts.user1,
            contracts.dex,
            &dex::ExecuteMsg::SwapExactAmountIn {
                route: MaxLength::new_unchecked(UniqueVec::new_unchecked(route)),
                minimum_output,
            },
            swap_funds.clone(),
        )
        .should_succeed();

    // Assert that the user's balances have changed as expected.
    suite.balances().should_change(
        &accounts.user1,
        balance_changes_from_coins(expected_out.clone(), swap_funds.clone()),
    );

    // Assert that the dex balance has changed by the expected amount.
    suite.balances().should_change(
        &contracts.dex,
        balance_changes_from_coins(
            swap_funds.clone(),
            expected_out
                .clone()
                .insert_many(expected_protocol_fee.clone())
                .unwrap()
                .clone(),
        ),
    );

    // Assert that the expected protocol fee was transferred to the taxman.
    suite.balances().should_change(
        &contracts.taxman,
        balance_changes_from_coins(expected_protocol_fee.clone(), Coins::new()),
    );

    // Query pools and assert that the reserves are updated correctly
    for ((base_denom, quote_denom), expected_reserve) in expected_pool_reserves_after {
        suite
            .query_wasm_smart(contracts.dex, QueryReserveRequest {
                base_denom: base_denom.clone(),
                quote_denom: quote_denom.clone(),
            })
            .should_succeed_and_equal(CoinPair::try_from(expected_reserve).unwrap());
    }
}

#[test_case(
    btree_map! {
        (dango::DENOM.clone(), usdc::DENOM.clone()) => coins! {
            dango::DENOM.clone() => 1000000,
            usdc::DENOM.clone() => 1000000,
        },
    },
    vec![PairId {
        base_denom: dango::DENOM.clone(),
        quote_denom: usdc::DENOM.clone(),
    }],
    Coin::new(usdc::DENOM.clone(), 498000).unwrap(),
    coins! {
        dango::DENOM.clone() => 1002006,
    },
    btree_map! {
        (dango::DENOM.clone(), usdc::DENOM.clone()) => Udec128::new_permille(1),
    },
    Coin::new(dango::DENOM.clone(), 1002006).unwrap(),
    Coin::new(usdc::DENOM.clone(), 2000).unwrap(),
    btree_map! {
        (dango::DENOM.clone(), usdc::DENOM.clone()) => coins! {
            dango::DENOM.clone() => 1000000 + 1002006,
            usdc::DENOM.clone() => 1000000 - 500000,
        },
    };
    "1:1 pool 0.1% swap fee one step route output 50% of pool liquidity"
)]
#[test_case(
    btree_map! {
        (dango::DENOM.clone(), usdc::DENOM.clone()) => coins! {
            dango::DENOM.clone() => 1000000,
            usdc::DENOM.clone() => 1000000,
        },
    },
    vec![PairId {
        base_denom: dango::DENOM.clone(),
        quote_denom: usdc::DENOM.clone(),
    }],
    Coin::new(usdc::DENOM.clone(), 331999).unwrap(),
    coins! {
        dango::DENOM.clone() => 500751,
    },
    btree_map! {
        (dango::DENOM.clone(), usdc::DENOM.clone()) => Udec128::new_permille(1),
    },
    Coin::new(dango::DENOM.clone(), 500751).unwrap(),
    Coin::new(usdc::DENOM.clone(), 1334).unwrap(),
    btree_map! {
        (dango::DENOM.clone(), usdc::DENOM.clone()) => coins! {
            dango::DENOM.clone() => 1000000 + 500751,
            usdc::DENOM.clone() => 1000000 - 333333,
        },
    };
    "1:1 pool 0.1% swap fee one step route output 33% of pool liquidity"
)]
#[test_case(
    btree_map! {
        (dango::DENOM.clone(), usdc::DENOM.clone()) => coins! {
            dango::DENOM.clone() => 1000000,
            usdc::DENOM.clone() => 1000000,
        },
    },
    vec![PairId {
        base_denom: dango::DENOM.clone(),
        quote_denom: usdc::DENOM.clone(),
    }],
    Coin::new(usdc::DENOM.clone(), 249000).unwrap(),
    coins! {
        dango::DENOM.clone() => 333779,
    },
    btree_map! {
        (dango::DENOM.clone(), usdc::DENOM.clone()) => Udec128::new_permille(1),
    },
    Coin::new(dango::DENOM.clone(), 333779).unwrap(),
    Coin::new(usdc::DENOM.clone(), 1000).unwrap(),
    btree_map! {
        (dango::DENOM.clone(), usdc::DENOM.clone()) => coins! {
            dango::DENOM.clone() => 1000000 + 333779,
            usdc::DENOM.clone() => 1000000 - 250000,
        },
    };
    "1:1 pool 0.1% swap fee one step route output 25% of pool liquidity"
)]
#[test_case(
    btree_map! {
        (dango::DENOM.clone(), usdc::DENOM.clone()) => coins! {
            dango::DENOM.clone() => 1000000,
            usdc::DENOM.clone() => 1000000,
        },
    },
    vec![PairId {
        base_denom: dango::DENOM.clone(),
        quote_denom: usdc::DENOM.clone(),
    }],
    Coin::new(usdc::DENOM.clone(), 996000).unwrap(),
    coins! {
        dango::DENOM.clone() => 1000000,
    },
    btree_map! {
        (dango::DENOM.clone(), usdc::DENOM.clone()) => Udec128::new_permille(1),
    },
    Coin::new(dango::DENOM.clone(), 1000000).unwrap(),
    Coin::new(usdc::DENOM.clone(), 4000).unwrap(),
    btree_map! {
        (dango::DENOM.clone(), usdc::DENOM.clone()) => coins! {
            dango::DENOM.clone() => 2000000,
            usdc::DENOM.clone() => 500000,
        },
    }
    => panics "insufficient liquidity" ;
    "1:1 pool no swap fee one step route output 100% of pool liquidity"
)]
#[test_case(
    btree_map! {
        (dango::DENOM.clone(), usdc::DENOM.clone()) => coins! {
            dango::DENOM.clone() => 1000000,
            usdc::DENOM.clone() => 1000000,
        },
    },
    vec![PairId {
        base_denom: dango::DENOM.clone(),
        quote_denom: usdc::DENOM.clone(),
    }],
    Coin::new(usdc::DENOM.clone(), 498000).unwrap(),
    coins! {
        dango::DENOM.clone() => 999999,
    },
    btree_map! {
        (dango::DENOM.clone(), usdc::DENOM.clone()) => Udec128::new_permille(1),
    },
    Coin::new(dango::DENOM.clone(), 1000000).unwrap(),
    Coin::new(usdc::DENOM.clone(), 2000).unwrap(),
    btree_map! {
        (dango::DENOM.clone(), usdc::DENOM.clone()) => coins! {
            dango::DENOM.clone() => 2000000,
            usdc::DENOM.clone() => 500000,
        },
    }
    => panics "insufficient input for swap" ;
    "1:1 pool no swap fee one step route output 50% of pool liquidity insufficient funds"
)]
#[test_case(
    btree_map! {
        (dango::DENOM.clone(), usdc::DENOM.clone()) => coins! {
            dango::DENOM.clone() => 1000000,
            usdc::DENOM.clone() => 1000000,
        },
    },
    vec![PairId {
        base_denom: dango::DENOM.clone(),
        quote_denom: usdc::DENOM.clone(),
    }],
    Coin::new(usdc::DENOM.clone(), 498000).unwrap(),
    coins! {
        dango::DENOM.clone() => 1100000,
    },
    btree_map! {
        (dango::DENOM.clone(), usdc::DENOM.clone()) => Udec128::new_permille(1),
    },
    Coin::new(dango::DENOM.clone(), 1002006).unwrap(),
    Coin::new(usdc::DENOM.clone(), 2000).unwrap(),
    btree_map! {
        (dango::DENOM.clone(), usdc::DENOM.clone()) => coins! {
            dango::DENOM.clone() => 1000000 + 1002006,
            usdc::DENOM.clone() => 1000000 - 500000,
        },
    };
    "1:1 pool 0.1% swap fee one step route output 50% of pool liquidity excessive funds returned"
)]
#[test_case(
    btree_map! {
        (dango::DENOM.clone(), usdc::DENOM.clone()) => coins! {
            dango::DENOM.clone() => 1000000,
            usdc::DENOM.clone() => 1000000,
        },
        (eth::DENOM.clone(), usdc::DENOM.clone()) => coins! {
            eth::DENOM.clone() => 1000000,
            usdc::DENOM.clone() => 1000000,
        },
    },
    vec![
        PairId {
            base_denom: dango::DENOM.clone(),
            quote_denom: usdc::DENOM.clone(),
        },
        PairId {
            base_denom: eth::DENOM.clone(),
            quote_denom: usdc::DENOM.clone(),
        },
    ],
    Coin::new(eth::DENOM.clone(), 249000).unwrap(),
    coins! {
        dango::DENOM.clone() => 1000000,
    },
    btree_map! {
        (dango::DENOM.clone(), usdc::DENOM.clone()) => Udec128::new_permille(1),
        (eth::DENOM.clone(), usdc::DENOM.clone()) => Udec128::new_permille(1),
    },
    Coin::new(dango::DENOM.clone(), 501758).unwrap(),
    Coin::new(eth::DENOM.clone(), 1000).unwrap(),
    btree_map! {
        (dango::DENOM.clone(), usdc::DENOM.clone()) => coins! {
            dango::DENOM.clone() => 1000000 + 501758,
            usdc::DENOM.clone() => 1000000 - 333779,
        },
        (eth::DENOM.clone(), usdc::DENOM.clone()) => coins! {
            eth::DENOM.clone() => 1000000 - 250000,
            usdc::DENOM.clone() => 1000000 + 333779,
        },
    };
    "1:1 pool 0.1% swap fee two step route output 25% of pool liquidity"
)]
#[test_case(
    btree_map! {
        (dango::DENOM.clone(), usdc::DENOM.clone()) => coins! {
            dango::DENOM.clone() => 1000000,
            usdc::DENOM.clone() => 1000000,
        },
    },
    vec![PairId {
        base_denom: dango::DENOM.clone(),
        quote_denom: usdc::DENOM.clone(),
    }],
    Coin::new(usdc::DENOM.clone(), 497950).unwrap(),
    coins! {
        dango::DENOM.clone() => 1000000,
    },
    btree_map! {
        (dango::DENOM.clone(), usdc::DENOM.clone()) => Udec128::new_bps(1),
    },
    Coin::new(dango::DENOM.clone(), 1000000).unwrap(),
    Coin::new(usdc::DENOM.clone(), 2000).unwrap(),
    btree_map! {
        (dango::DENOM.clone(), usdc::DENOM.clone()) => coins! {
            dango::DENOM.clone() => 2000000,
            usdc::DENOM.clone() => 1000000 - 499950,
        },
    };
    "1:1 pool 0.01% swap fee one step route output 49.995% of pool liquidity"
)]
fn swap_exact_amount_out(
    pool_reserves: BTreeMap<(Denom, Denom), Coins>,
    route: Vec<PairId>,
    exact_out: Coin,
    swap_funds: Coins,
    swap_fee_rates: BTreeMap<(Denom, Denom), Udec128>,
    expected_in: Coin,
    expected_protocol_fee: Coin,
    expected_pool_reserves_after: BTreeMap<(Denom, Denom), Coins>,
) {
    let (mut suite, mut accounts, _, contracts, _) = setup_test_naive(Default::default());

    // Update the pairs with the new swap fee rates.
    for ((base_denom, quote_denom), swap_fee_rate) in swap_fee_rates {
        let mut params = suite
            .query_wasm_smart(contracts.dex, dex::QueryPairRequest {
                base_denom: base_denom.clone(),
                quote_denom: quote_denom.clone(),
            })
            .should_succeed();

        if params.swap_fee_rate.into_inner() != swap_fee_rate {
            params.swap_fee_rate = Bounded::new_unchecked(swap_fee_rate);

            suite
                .execute(
                    &mut accounts.owner,
                    contracts.dex,
                    &dex::ExecuteMsg::Owner(dex::OwnerMsg::BatchUpdatePairs(vec![PairUpdate {
                        base_denom: base_denom.clone(),
                        quote_denom: quote_denom.clone(),
                        params,
                    }])),
                    Coins::new(),
                )
                .should_succeed();
        }
    }

    // Provide liquidity with owner account
    for ((base_denom, quote_denom), reserve) in pool_reserves {
        suite
            .execute(
                &mut accounts.owner,
                contracts.dex,
                &dex::ExecuteMsg::ProvideLiquidity {
                    base_denom: base_denom.clone(),
                    quote_denom: quote_denom.clone(),
                },
                reserve.clone(),
            )
            .should_succeed();
    }

    // Record user and dex balances
    suite
        .balances()
        .record_many([&accounts.user1.address(), &contracts.dex, &contracts.taxman]);

    // User swaps
    suite
        .execute(
            &mut accounts.user1,
            contracts.dex,
            &dex::ExecuteMsg::SwapExactAmountOut {
                route: MaxLength::new_unchecked(UniqueVec::new_unchecked(route)),
                output: NonZero::new(exact_out.clone()).unwrap(),
            },
            swap_funds.clone(),
        )
        .should_succeed();

    // Assert that the user's balances have changed as expected.
    let mut expected_out_coins: Coins = vec![exact_out].try_into().unwrap();
    let expected_in_coins: Coins = vec![expected_in].try_into().unwrap();
    suite.balances().should_change(
        &accounts.user1,
        balance_changes_from_coins(expected_out_coins.clone(), expected_in_coins.clone()),
    );

    // Assert that the dex balance has changed by the expected amount.
    expected_out_coins
        .insert(expected_protocol_fee.clone())
        .unwrap();
    suite.balances().should_change(
        &contracts.dex,
        balance_changes_from_coins(expected_in_coins.clone(), expected_out_coins.clone()),
    );

    // Assert that the taxman balance has changed by the expected amount.
    suite.balances().should_change(
        &contracts.taxman,
        balance_changes_from_coins(
            vec![expected_protocol_fee].try_into().unwrap(),
            Coins::new(),
        ),
    );

    // Query pools and assert that the reserves are updated correctly
    for ((base_denom, quote_denom), expected_reserve) in expected_pool_reserves_after {
        suite
            .query_wasm_smart(contracts.dex, QueryReserveRequest {
                base_denom: base_denom.clone(),
                quote_denom: quote_denom.clone(),
            })
            .should_succeed_and(|reserve: &CoinPair| {
                reserve.clone() == CoinPair::try_from(expected_reserve).unwrap()
            });
    }
}

#[test]
fn geometric_pool_swaps_fail_without_oracle_price() {
    let (mut suite, mut accounts, _, contracts, _) = setup_test_naive(Default::default());

    // Provide liquidity to pair before changing the pool type since XYK does not require an oracle price
    suite
        .execute(
            &mut accounts.owner,
            contracts.dex,
            &dex::ExecuteMsg::ProvideLiquidity {
                base_denom: dango::DENOM.clone(),
                quote_denom: usdc::DENOM.clone(),
            },
            coins! {
                dango::DENOM.clone() => 1000000,
                usdc::DENOM.clone() => 1000000,
            },
        )
        .should_succeed();

    // Update pair params to change pool type to geometric
    suite
        .query_wasm_smart(contracts.dex, dex::QueryPairRequest {
            base_denom: dango::DENOM.clone(),
            quote_denom: usdc::DENOM.clone(),
        })
        .should_succeed_and(|pair_params: &PairParams| {
            // Update pair params
            suite
                .execute(
                    &mut accounts.owner,
                    contracts.dex,
                    &dex::ExecuteMsg::Owner(dex::OwnerMsg::BatchUpdatePairs(vec![PairUpdate {
                        base_denom: dango::DENOM.clone(),
                        quote_denom: usdc::DENOM.clone(),
                        params: PairParams {
                            lp_denom: pair_params.lp_denom.clone(),
                            swap_fee_rate: pair_params.swap_fee_rate,
                            pool_type: PassiveLiquidity::Geometric {
                                order_spacing: Udec128::ONE,
                                ratio: Bounded::new_unchecked(Udec128::ONE),
                            },
                        },
                    }])),
                    Coins::new(),
                )
                .should_succeed();
            true
        });

    // Ensure swap exact amount in fails
    suite
        .execute(
            &mut accounts.user1,
            contracts.dex,
            &dex::ExecuteMsg::SwapExactAmountIn {
                route: MaxLength::new_unchecked(UniqueVec::new_unchecked(vec![PairId {
                    base_denom: dango::DENOM.clone(),
                    quote_denom: usdc::DENOM.clone(),
                }])),
                minimum_output: None,
            },
            coins! {
                dango::DENOM.clone() => 1000000,
            },
        )
        .should_fail_with_error(StdError::data_not_found::<PriceSource>(
            PRICE_SOURCES.path(&dango::DENOM).storage_key(),
        ));

    // Ensure swap exact amount out fails
    suite
        .execute(
            &mut accounts.user1,
            contracts.dex,
            &dex::ExecuteMsg::SwapExactAmountOut {
                route: MaxLength::new_unchecked(UniqueVec::new_unchecked(vec![PairId {
                    base_denom: dango::DENOM.clone(),
                    quote_denom: usdc::DENOM.clone(),
                }])),
                output: NonZero::new(Coin::new(dango::DENOM.clone(), 50000).unwrap()).unwrap(),
            },
            coins! {
                usdc::DENOM.clone() => 1000000,
            },
        )
        .should_fail_with_error(StdError::data_not_found::<PriceSource>(
            PRICE_SOURCES.path(&dango::DENOM).storage_key(),
        ));
}

#[test_case(
    PassiveLiquidity::Xyk {
        order_spacing: Udec128::ONE,
        reserve_ratio: Bounded::new_unchecked(Udec128::ZERO),
    },
    Udec128::new_percent(1),
    coins! {
        eth::DENOM.clone() => 10000000,
        usdc::DENOM.clone() => 200 * 10000000,
    },
    vec![
        vec![
            CreateLimitOrderRequest {
                base_denom: eth::DENOM.clone(),
                quote_denom: usdc::DENOM.clone(),
                direction: Direction::Bid,
                amount: NonZero::new_unchecked(Uint128::from(49751)),
                price: NonZero::new_unchecked(Udec128_24::new_percent(20100)),
            },
        ],
    ],
    vec![
        coins! {
            usdc::DENOM.clone() => 49751 * 201,
        },
    ],
    btree_map! {
        OrderId::new(!1) => (Udec128::new_percent(20100), Udec128::new(49751), Direction::Bid),
    },
    btree_map! {
        (eth::DENOM.clone(), usdc::DENOM.clone()) => coin_pair! {
            eth::DENOM.clone() => 10000000,
            usdc::DENOM.clone() => 200 * 10000000,
        },
    },
    btree_map! {
        eth::DENOM.clone() => BalanceChange::Unchanged,
        usdc::DENOM.clone() => BalanceChange::Increased(49751 * 201),
    },
    vec![
        btree_map! {
            eth::DENOM.clone() => BalanceChange::Unchanged,
            usdc::DENOM.clone() => BalanceChange::Decreased(49751 * 201),
        },
    ];
    "xyk pool balance 1:200 tick size 1 one percent fee no matching orders"
)]
#[test_case(
    PassiveLiquidity::Xyk {
        order_spacing: Udec128::ONE,
        reserve_ratio: Bounded::new_unchecked(Udec128::ZERO),
    },
    Udec128::new_permille(5),
    coins! {
        eth::DENOM.clone() => 10000000,
        usdc::DENOM.clone() => 200 * 10000000,
    },
    vec![
        vec![
            CreateLimitOrderRequest {
                base_denom: eth::DENOM.clone(),
                quote_denom: usdc::DENOM.clone(),
                direction: Direction::Bid,
                amount: NonZero::new_unchecked(Uint128::from(49751)),
                price: NonZero::new_unchecked(Udec128_24::new_percent(20100)),
            },
        ],
    ],
    vec![
        coins! {
            usdc::DENOM.clone() => 49751 * 201,
        },
    ],
    BTreeMap::new(),
    btree_map! {
        (eth::DENOM.clone(), usdc::DENOM.clone()) => coin_pair! {
            eth::DENOM.clone() => 10000000 - 49751,
            usdc::DENOM.clone() => 200 * 10000000 + 49751 * 201,
        },
    },
    btree_map! {
        eth::DENOM.clone() => BalanceChange::Decreased(49751),
        usdc::DENOM.clone() => BalanceChange::Increased(49751 * 201),
    },
    vec![
        btree_map! {
            eth::DENOM.clone() => BalanceChange::Increased(49751),
            usdc::DENOM.clone() => BalanceChange::Decreased(49751 * 201),
        },
    ];
    "xyk pool balance 1:200 tick size 1 no fee user bid order exactly matches passive order"
)]
#[test_case(
    PassiveLiquidity::Xyk {
        order_spacing: Udec128::ONE,
        reserve_ratio: Bounded::new_unchecked(Udec128::ZERO),
    },
    Udec128::new_percent(1),
    coins! {
        eth::DENOM.clone() => 10000000,
        usdc::DENOM.clone() => 200 * 10000000,
    },
    vec![
        vec![
            CreateLimitOrderRequest {
                base_denom: eth::DENOM.clone(),
                quote_denom: usdc::DENOM.clone(),
                direction: Direction::Bid,
                amount: NonZero::new_unchecked(Uint128::from(47783)),
                price: NonZero::new_unchecked(Udec128_24::new_percent(20200)),
            },
        ],
    ],
    vec![
        coins! {
            usdc::DENOM.clone() => 47783 * 202,
        },
    ],
    BTreeMap::new(),
    btree_map! {
        (eth::DENOM.clone(), usdc::DENOM.clone()) => coin_pair! {
            eth::DENOM.clone() => 10000000 - 47783,
            usdc::DENOM.clone() => 200 * 10000000 + 47783 * 202,
        },
    },
    btree_map! {
        eth::DENOM.clone() => BalanceChange::Decreased(47783),
        usdc::DENOM.clone() => BalanceChange::Increased(47783 * 202),
    },
    vec![
        btree_map! {
            eth::DENOM.clone() => BalanceChange::Increased(47783),
            usdc::DENOM.clone() => BalanceChange::Decreased(47783 * 202),
        },
    ];
    "xyk pool balance 1:200 tick size 1 one percent fee user bid order partially fills passive order"
)]
#[test_case(
    PassiveLiquidity::Xyk {
        order_spacing: Udec128::ONE,
        reserve_ratio: Bounded::new_unchecked(Udec128::ZERO),
    },
    Udec128::new_percent(1),
    coins! {
        eth::DENOM.clone() => 10000000,
        usdc::DENOM.clone() => 200 * 10000000,
    },
    vec![
        vec![
            CreateLimitOrderRequest {
                base_denom: eth::DENOM.clone(),
                quote_denom: usdc::DENOM.clone(),
                direction: Direction::Bid,
                amount: NonZero::new_unchecked(Uint128::from(157784)),
                price: NonZero::new_unchecked(Udec128_24::new_percent(20300)),
            },
        ],
    ],
    vec![
        coins! {
            usdc::DENOM.clone() => 157784 * 203,
        },
    ],
    btree_map! {
        OrderId::new(!1) => (Udec128::new_percent(20300), Udec128::new(10000), Direction::Bid),
    },
    btree_map! {
        (eth::DENOM.clone(), usdc::DENOM.clone()) => coin_pair! {
            eth::DENOM.clone() => 10000000 - 147784,
            usdc::DENOM.clone() => 200 * 10000000 + 147784 * 203,
        },
    },
    btree_map! {
        eth::DENOM.clone() => BalanceChange::Decreased(147784),
        usdc::DENOM.clone() => BalanceChange::Increased(157784 * 203),
    },
    vec![
        btree_map! {
            eth::DENOM.clone() => BalanceChange::Increased(147784),
            usdc::DENOM.clone() => BalanceChange::Decreased(157784 * 203),
        }
    ];
    "xyk pool balance 1:200 tick size 1 one percent fee user bid order fully fills passive order with amount remaining after"
)]
#[test_case(
    PassiveLiquidity::Xyk {
        order_spacing: Udec128::ONE,
        reserve_ratio: Bounded::new_unchecked(Udec128::ZERO),
    },
    Udec128::new_permille(5),
    coins! {
        eth::DENOM.clone() => 10000000,
        usdc::DENOM.clone() => 200 * 10000000,
    },
    vec![
        vec![
            CreateLimitOrderRequest {
                base_denom: eth::DENOM.clone(),
                quote_denom: usdc::DENOM.clone(),
                direction: Direction::Ask,
                amount: NonZero::new_unchecked(Uint128::from(50251)),
                price: NonZero::new_unchecked(Udec128_24::new_percent(19900)),
            },
        ],
    ],
    vec![
        coins! {
            eth::DENOM.clone() => 50251,
        },
    ],
    BTreeMap::new(),
    btree_map! {
        (eth::DENOM.clone(), usdc::DENOM.clone()) => coin_pair! {
            eth::DENOM.clone() => 10000000 + 50251,
            usdc::DENOM.clone() => 200 * 10000000 - 50251 * 199,
        },
    },
    btree_map! {
        eth::DENOM.clone() => BalanceChange::Increased(50251),
        usdc::DENOM.clone() => BalanceChange::Decreased(50251 * 199),
    },
    vec![
        btree_map! {
            eth::DENOM.clone() => BalanceChange::Decreased(50251),
            usdc::DENOM.clone() => BalanceChange::Increased(50251 * 199),
        },
    ];
    "xyk pool balance 1:200 tick size 1 no fee user ask order exactly matches passive order"
)]
#[test_case(
    PassiveLiquidity::Xyk {
        order_spacing: Udec128::ONE,
        reserve_ratio: Bounded::new_unchecked(Udec128::ZERO),
    },
    Udec128::new_permille(5),
    coins! {
        eth::DENOM.clone() => 10000000,
        usdc::DENOM.clone() => 200 * 10000000,
    },
    vec![
        vec![
            CreateLimitOrderRequest {
                base_denom: eth::DENOM.clone(),
                quote_denom: usdc::DENOM.clone(),
                direction: Direction::Ask,
                amount: NonZero::new_unchecked(Uint128::from(30000)),
                price: NonZero::new_unchecked(Udec128_24::new_percent(19900)),
            },
        ],
    ],
    vec![
        coins! {
            eth::DENOM.clone() => 30000,
        },
    ],
    BTreeMap::new(),
    btree_map! {
        (eth::DENOM.clone(), usdc::DENOM.clone()) => coin_pair! {
            eth::DENOM.clone() => 10000000 + 30000,
            usdc::DENOM.clone() => 200 * 10000000 - 30000 * 199,
        },
    },
    btree_map! {
        eth::DENOM.clone() => BalanceChange::Increased(30000),
        usdc::DENOM.clone() => BalanceChange::Decreased(30000 * 199),
    },
    vec![
        btree_map! {
            eth::DENOM.clone() => BalanceChange::Decreased(30000),
            usdc::DENOM.clone() => BalanceChange::Increased(30000 * 199),
        },
    ];
    "xyk pool balance 1:200 tick size 1 no fee user ask order partially fills passive order"
)]
#[test_case(
    PassiveLiquidity::Xyk {
        order_spacing: Udec128::ONE,
        reserve_ratio: Bounded::new_unchecked(Udec128::ZERO),
    },
    Udec128::new_permille(5),
    coins! {
        eth::DENOM.clone() => 10000000,
        usdc::DENOM.clone() => 200 * 10000000,
    },
    vec![
        vec![
            CreateLimitOrderRequest {
                base_denom: eth::DENOM.clone(),
                quote_denom: usdc::DENOM.clone(),
                direction: Direction::Ask,
                amount: NonZero::new_unchecked(Uint128::from(60251)),
                price: NonZero::new_unchecked(Udec128_24::new_percent(19900)),
            },
        ],
    ],
    vec![
        coins! {
            eth::DENOM.clone() => 60251,
        },
    ],
    btree_map! {
        OrderId::new(1) => (Udec128::new_percent(19900), Udec128::new(10000), Direction::Ask),
    },
    btree_map! {
        (eth::DENOM.clone(), usdc::DENOM.clone()) => coin_pair! {
            eth::DENOM.clone() => 10000000 + 50251,
            usdc::DENOM.clone() => 200 * 10000000 - 50251 * 199,
        },
    },
    btree_map! {
        eth::DENOM.clone() => BalanceChange::Increased(60251),
        usdc::DENOM.clone() => BalanceChange::Decreased(50251 * 199),
    },
    vec![
        btree_map! {
            eth::DENOM.clone() => BalanceChange::Decreased(60251),
            usdc::DENOM.clone() => BalanceChange::Increased(50251 * 199),
        },
    ];
    "xyk pool balance 1:200 tick size 1 no fee user ask order fully fills passive order with amount remaining after"
)]
#[test_case(
    PassiveLiquidity::Xyk {
        order_spacing: Udec128::ONE,
        reserve_ratio: Bounded::new_unchecked(Udec128::ZERO),
    },
    Udec128::new_percent(1),
    coins! {
        eth::DENOM.clone() => 10000000,
        usdc::DENOM.clone() => 200 * 10000000,
    },
    vec![
        vec![
            CreateLimitOrderRequest {
                base_denom: eth::DENOM.clone(),
                quote_denom: usdc::DENOM.clone(),
                direction: Direction::Ask,
                amount: NonZero::new_unchecked(Uint128::from(162284)),
                price: NonZero::new_unchecked(Udec128_24::new_percent(19800)),
            },
        ],
        vec![
            CreateLimitOrderRequest {
                base_denom: eth::DENOM.clone(),
                    quote_denom: usdc::DENOM.clone(),
                direction: Direction::Bid,
                amount: NonZero::new_unchecked(Uint128::from(157784)),
                price: NonZero::new_unchecked(Udec128_24::new_percent(20200)),
            },
        ],
    ],
    vec![
        coins! {
            eth::DENOM.clone() => 162284,
        },
        coins! {
            usdc::DENOM.clone() => 157784 * 203,
        },
    ],
    BTreeMap::new(),
    btree_map! {
        (eth::DENOM.clone(), usdc::DENOM.clone()) => coin_pair! {
            eth::DENOM.clone() => 10000000 + 4500, // only the remaining amount of the ask order traded against the passive pool
            usdc::DENOM.clone() => 200 * 10000000 - 4500 * 198,
        },
    },
    btree_map! {
        eth::DENOM.clone() => BalanceChange::Increased(162284 - 157784),
        usdc::DENOM.clone() => BalanceChange::Decreased(4500 * 198),
    },
    vec![
        btree_map! {
            eth::DENOM.clone() => BalanceChange::Decreased(162284),
            usdc::DENOM.clone() => BalanceChange::Increased(162284 * 198),
        },
        btree_map! {
            eth::DENOM.clone() => BalanceChange::Increased(157784),
            usdc::DENOM.clone() => BalanceChange::Decreased(157784 * 198),
        },
    ];
    "xyk pool balance 1:200 tick size 1 one percent fee three users with multiple orders"
)]
fn curve_on_orderbook(
    pool_type: PassiveLiquidity,
    swap_fee_rate: Udec128,
    pool_liquidity: Coins,
    orders: Vec<Vec<CreateLimitOrderRequest>>,
    order_creation_funds: Vec<Coins>,
    expected_orders_after_clearing: BTreeMap<OrderId, (Udec128, Udec128, Direction)>,
    expected_reserves_after_clearing: BTreeMap<(Denom, Denom), CoinPair>,
    expected_dex_balance_changes: BTreeMap<Denom, BalanceChange>,
    expected_user_balance_changes: Vec<BTreeMap<Denom, BalanceChange>>,
) {
    let (mut suite, mut accounts, _, contracts, _) = setup_test_naive(Default::default());

    // Set maker and taker fee rates to 0 for simplicity
    let mut app_config: AppConfig = suite.query_app_config().unwrap();
    app_config.maker_fee_rate = Bounded::new(Udec128::ZERO).unwrap();
    app_config.taker_fee_rate = Bounded::new(Udec128::ZERO).unwrap();
    suite
        .configure(
            &mut accounts.owner, // Must be the chain owner
            None,                // No chain config update
            Some(app_config),    // App config update
        )
        .should_succeed();

    // Update pair params
    suite
        .query_wasm_smart(contracts.dex, dex::QueryPairRequest {
            base_denom: eth::DENOM.clone(),
            quote_denom: usdc::DENOM.clone(),
        })
        .should_succeed_and(|pair_params: &PairParams| {
            // Provide liquidity with owner account
            suite
                .execute(
                    &mut accounts.owner,
                    contracts.dex,
                    &dex::ExecuteMsg::Owner(dex::OwnerMsg::BatchUpdatePairs(vec![PairUpdate {
                        base_denom: eth::DENOM.clone(),
                        quote_denom: usdc::DENOM.clone(),
                        params: PairParams {
                            lp_denom: pair_params.lp_denom.clone(),
                            pool_type,
                            swap_fee_rate: Bounded::new_unchecked(swap_fee_rate),
                        },
                    }])),
                    pool_liquidity.clone(),
                )
                .should_succeed();
            true
        });

    // Register oracle price source for USDC
    suite
        .execute(
            &mut accounts.owner,
            contracts.oracle,
            &oracle::ExecuteMsg::RegisterPriceSources(btree_map! {
                usdc::DENOM.clone() => PriceSource::Fixed {
                    humanized_price: Udec128::ONE,
                    precision: 6,
                    timestamp: Timestamp::from_seconds(1730802926),
                },
            }),
            Coins::new(),
        )
        .should_succeed();

    // Register oracle price source for ETH
    suite
        .execute(
            &mut accounts.owner,
            contracts.oracle,
            &oracle::ExecuteMsg::RegisterPriceSources(btree_map! {
                eth::DENOM.clone() => PriceSource::Fixed {
                    humanized_price: Udec128::new_percent(2000),
                    precision: 6,
                    timestamp: Timestamp::from_seconds(1730802926),
                },
            }),
            Coins::new(),
        )
        .should_succeed();

    // Provide liquidity with owner account
    suite
        .execute(
            &mut accounts.owner,
            contracts.dex,
            &dex::ExecuteMsg::ProvideLiquidity {
                base_denom: eth::DENOM.clone(),
                quote_denom: usdc::DENOM.clone(),
            },
            pool_liquidity.clone(),
        )
        .should_succeed();

    // Record dex and user balances
    suite.balances().record(&contracts.dex.address());
    suite.balances().record_many(accounts.users());

    // Create txs for all the orders from all users.
    let txs = accounts
        .users_mut()
        .zip(orders)
        .zip(order_creation_funds)
        .map(|((user, orders), order_creation_funds)| {
            let msg = Message::execute(
                contracts.dex,
                &dex::ExecuteMsg::BatchUpdateOrders {
                    creates_market: Vec::new(),
                    creates_limit: orders,
                    cancels: None,
                },
                order_creation_funds,
            )?;

            user.sign_transaction(NonEmpty::new_unchecked(vec![msg]), &suite.chain_id, 100_000)
        })
        .collect::<StdResult<Vec<_>>>()
        .unwrap();

    // Make a block with the order submissions. Ensure all transactions were
    // successful.
    suite
        .make_block(txs)
        .block_outcome
        .tx_outcomes
        .into_iter()
        .for_each(|outcome| {
            outcome.should_succeed();
        });

    // Assert that user balances have changed as expected
    for (user, expected_user_balance_change) in accounts.users().zip(expected_user_balance_changes)
    {
        suite
            .balances()
            .should_change(&user.address(), expected_user_balance_change);
    }

    // Assert that dex balances have changed as expected
    suite
        .balances()
        .should_change(&contracts.dex.address(), expected_dex_balance_changes);

    // Assert that reserves have changed as expected
    for ((base_denom, quote_denom), expected_reserve) in expected_reserves_after_clearing {
        suite
            .query_wasm_smart(contracts.dex, QueryReserveRequest {
                base_denom: base_denom.clone(),
                quote_denom: quote_denom.clone(),
            })
            .should_succeed_and_equal(expected_reserve);
    }

    // Assert that the order book contains the expected orders
    suite
        .query_wasm_smart(contracts.dex, QueryOrdersRequest {
            start_after: None,
            limit: None,
        })
        .should_succeed_and(|orders| {
            assert_eq!(orders.len(), expected_orders_after_clearing.len());
            for (order_id, (price, remaining, direction)) in expected_orders_after_clearing {
                let order = orders.get(&order_id).unwrap();
                assert_eq!(order.price, price.convert_precision().unwrap());
                assert_eq!(order.remaining, remaining.convert_precision().unwrap());
                assert_eq!(order.direction, direction);
            }
            true
        });
}

fn balance_changes_from_coins(
    increases: Coins,
    decreases: Coins,
) -> BTreeMap<Denom, BalanceChange> {
    increases
        .into_iter()
        .map(|Coin { denom, amount }| {
            (denom.clone(), BalanceChange::Increased(amount.into_inner()))
        })
        .chain(decreases.into_iter().map(|Coin { denom, amount }| {
            (denom.clone(), BalanceChange::Decreased(amount.into_inner()))
        }))
        .collect()
}

#[test]
fn volume_tracking_works() {
    let (mut suite, mut accounts, _, contracts, _) = setup_test_naive(Default::default());

    // Register oracle price source for USDC
    suite
        .execute(
            &mut accounts.owner,
            contracts.oracle,
            &oracle::ExecuteMsg::RegisterPriceSources(btree_map! {
                usdc::DENOM.clone() => PriceSource::Fixed {
                    humanized_price: Udec128::ONE,
                    precision: 6,
                    timestamp: Timestamp::from_seconds(1730802926),
                },
            }),
            Coins::new(),
        )
        .should_succeed();

    // Register oracle price source for DANGO
    suite
        .execute(
            &mut accounts.owner,
            contracts.oracle,
            &oracle::ExecuteMsg::RegisterPriceSources(btree_map! {
                dango::DENOM.clone() => PriceSource::Fixed {
                    humanized_price: Udec128::ONE,
                    precision: 6,
                    timestamp: Timestamp::from_seconds(1730802926),
                },
            }),
            Coins::new(),
        )
        .should_succeed();

    let mut user1_addr_1 = accounts.user1;
    let mut user1_addr_2 = user1_addr_1
        .register_new_account(
            &mut suite,
            contracts.account_factory,
            AccountParams::Spot(Params::new(user1_addr_1.username.clone())),
            Coins::one(usdc::DENOM.clone(), 100_000_000).unwrap(),
        )
        .unwrap();

    let mut user2_addr_1 = accounts.user2;
    let mut user2_addr_2 = user2_addr_1
        .register_new_account(
            &mut suite,
            contracts.account_factory,
            AccountParams::Spot(Params::new(user2_addr_1.username.clone())),
            Coins::one(dango::DENOM.clone(), 100_000_000).unwrap(),
        )
        .unwrap();

    // Query volumes before, should be 0
    suite
        .query_wasm_smart(contracts.dex, dex::QueryVolumeByUserRequest {
            user: user1_addr_1.username.clone(),
            since: None,
        })
        .should_succeed_and_equal(Udec128::ZERO);

    suite
        .query_wasm_smart(contracts.dex, dex::QueryVolumeRequest {
            user: user1_addr_1.address(),
            since: None,
        })
        .should_succeed_and_equal(Udec128::ZERO);

    suite
        .query_wasm_smart(contracts.dex, dex::QueryVolumeRequest {
            user: user1_addr_2.address(),
            since: None,
        })
        .should_succeed_and_equal(Udec128::ZERO);

    suite
        .query_wasm_smart(contracts.dex, dex::QueryVolumeByUserRequest {
            user: user1_addr_1.username.clone(),
            since: None,
        })
        .should_succeed_and_equal(Udec128::ZERO);

    suite
        .query_wasm_smart(contracts.dex, dex::QueryVolumeRequest {
            user: user2_addr_1.address(),
            since: None,
        })
        .should_succeed_and_equal(Udec128::ZERO);

    suite
        .query_wasm_smart(contracts.dex, dex::QueryVolumeRequest {
            user: user2_addr_2.address(),
            since: None,
        })
        .should_succeed_and_equal(Udec128::ZERO);

    // Submit a new order with user1 address 1
    suite
        .execute(
            &mut user1_addr_1,
            contracts.dex,
            &dex::ExecuteMsg::BatchUpdateOrders {
                creates_market: vec![],
                creates_limit: vec![CreateLimitOrderRequest {
                    base_denom: dango::DENOM.clone(),
                    quote_denom: usdc::DENOM.clone(),
                    direction: Direction::Bid,
                    amount: NonZero::new_unchecked(Uint128::new(100_000_000)),
                    price: NonZero::new_unchecked(Udec128_24::new(1)),
                }],
                cancels: None,
            },
            Coins::one(usdc::DENOM.clone(), 100_000_000).unwrap(),
        )
        .should_succeed();

    // User2 submit an opposite matching order with address 1
    suite
        .execute(
            &mut user2_addr_1,
            contracts.dex,
            &dex::ExecuteMsg::BatchUpdateOrders {
                creates_market: vec![],
                creates_limit: vec![CreateLimitOrderRequest {
                    base_denom: dango::DENOM.clone(),
                    quote_denom: usdc::DENOM.clone(),
                    direction: Direction::Ask,
                    amount: NonZero::new_unchecked(Uint128::new(100_000_000)),
                    price: NonZero::new_unchecked(Udec128_24::new(1)),
                }],
                cancels: None,
            },
            Coins::one(dango::DENOM.clone(), 100_000_000).unwrap(),
        )
        .should_succeed();

    // Get timestamp after trade
    let timestamp_after_first_trade = suite.block.timestamp;

    // Query the volume for username user1, should be 100
    suite
        .query_wasm_smart(contracts.dex, dex::QueryVolumeByUserRequest {
            user: user1_addr_1.username.clone(),
            since: None,
        })
        .should_succeed_and_equal(Udec128::new(100));

    // Query the volume for username user2, should be 100
    suite
        .query_wasm_smart(contracts.dex, dex::QueryVolumeByUserRequest {
            user: user2_addr_1.username.clone(),
            since: None,
        })
        .should_succeed_and_equal(Udec128::new(100));

    // Query the volume for user1 address 1, should be 100
    suite
        .query_wasm_smart(contracts.dex, dex::QueryVolumeRequest {
            user: user1_addr_1.address(),
            since: None,
        })
        .should_succeed_and_equal(Udec128::new(100));

    // Query the volume for user2 address 1, should be 100
    suite
        .query_wasm_smart(contracts.dex, dex::QueryVolumeRequest {
            user: user2_addr_1.address(),
            since: None,
        })
        .should_succeed_and_equal(Udec128::new(100));

    // Query the volume for user1 address 2, should be zero
    suite
        .query_wasm_smart(contracts.dex, dex::QueryVolumeRequest {
            user: user1_addr_2.address(),
            since: None,
        })
        .should_succeed_and_equal(Udec128::ZERO);

    // Query the volume for user2 address 2, should be zero
    suite
        .query_wasm_smart(contracts.dex, dex::QueryVolumeRequest {
            user: user2_addr_2.address(),
            since: None,
        })
        .should_succeed_and_equal(Udec128::ZERO);

    // Submit a new order with user1 address 2
    suite
        .execute(
            &mut user1_addr_2,
            contracts.dex,
            &dex::ExecuteMsg::BatchUpdateOrders {
                creates_market: vec![],
                creates_limit: vec![CreateLimitOrderRequest {
                    base_denom: dango::DENOM.clone(),
                    quote_denom: usdc::DENOM.clone(),
                    direction: Direction::Bid,
                    amount: NonZero::new_unchecked(Uint128::new(100_000_000)),
                    price: NonZero::new_unchecked(Udec128_24::new(1)),
                }],
                cancels: None,
            },
            Coins::one(usdc::DENOM.clone(), 100_000_000).unwrap(),
        )
        .should_succeed();

    // Submit a new opposite matching order with user2 address 2
    suite
        .execute(
            &mut user2_addr_2,
            contracts.dex,
            &dex::ExecuteMsg::BatchUpdateOrders {
                creates_market: vec![],
                creates_limit: vec![CreateLimitOrderRequest {
                    base_denom: dango::DENOM.clone(),
                    quote_denom: usdc::DENOM.clone(),
                    direction: Direction::Ask,
                    amount: NonZero::new_unchecked(Uint128::new(100_000_000)),
                    price: NonZero::new_unchecked(Udec128_24::new(1)),
                }],
                cancels: None,
            },
            Coins::one(dango::DENOM.clone(), 100_000_000).unwrap(),
        )
        .should_succeed();

    // Query the volume for username user1, should be 200
    suite
        .query_wasm_smart(contracts.dex, dex::QueryVolumeByUserRequest {
            user: user1_addr_1.username.clone(),
            since: None,
        })
        .should_succeed_and_equal(Udec128::new(200));

    // Query the volume for username user2, should be 200
    suite
        .query_wasm_smart(contracts.dex, dex::QueryVolumeByUserRequest {
            user: user2_addr_1.username.clone(),
            since: None,
        })
        .should_succeed_and_equal(Udec128::new(200));

    // Query the volume for all addresses, should be 100
    suite
        .query_wasm_smart(contracts.dex, dex::QueryVolumeRequest {
            user: user1_addr_1.address(),
            since: None,
        })
        .should_succeed_and_equal(Udec128::new(100));

    suite
        .query_wasm_smart(contracts.dex, dex::QueryVolumeRequest {
            user: user1_addr_2.address(),
            since: None,
        })
        .should_succeed_and_equal(Udec128::new(100));

    suite
        .query_wasm_smart(contracts.dex, dex::QueryVolumeRequest {
            user: user2_addr_1.address(),
            since: None,
        })
        .should_succeed_and_equal(Udec128::new(100));

    suite
        .query_wasm_smart(contracts.dex, dex::QueryVolumeRequest {
            user: user2_addr_2.address(),
            since: None,
        })
        .should_succeed_and_equal(Udec128::new(100));

    // Query the volume for both usernames since timestamp after first trade, should be 100
    suite
        .query_wasm_smart(contracts.dex, dex::QueryVolumeByUserRequest {
            user: user1_addr_1.username.clone(),
            since: Some(timestamp_after_first_trade),
        })
        .should_succeed_and_equal(Udec128::new(100));

    suite
        .query_wasm_smart(contracts.dex, dex::QueryVolumeByUserRequest {
            user: user2_addr_1.username.clone(),
            since: Some(timestamp_after_first_trade),
        })
        .should_succeed_and_equal(Udec128::new(100));

    // Query the volume for both users address 1 since timestamp after first trade, should be zero
    suite
        .query_wasm_smart(contracts.dex, dex::QueryVolumeRequest {
            user: user1_addr_1.address(),
            since: Some(timestamp_after_first_trade),
        })
        .should_succeed_and_equal(Udec128::ZERO);

    suite
        .query_wasm_smart(contracts.dex, dex::QueryVolumeRequest {
            user: user2_addr_1.address(),
            since: Some(timestamp_after_first_trade),
        })
        .should_succeed_and_equal(Udec128::ZERO);

    // Query the volume for both users address 2 since timestamp after first trade, should be 100
    suite
        .query_wasm_smart(contracts.dex, dex::QueryVolumeRequest {
            user: user1_addr_2.address(),
            since: Some(timestamp_after_first_trade),
        })
        .should_succeed_and_equal(Udec128::new(100));

    suite
        .query_wasm_smart(contracts.dex, dex::QueryVolumeRequest {
            user: user2_addr_2.address(),
            since: Some(timestamp_after_first_trade),
        })
        .should_succeed_and_equal(Udec128::new(100));
}

#[test]
fn volume_tracking_works_with_multiple_orders_from_same_user() {
    let (mut suite, mut accounts, _, contracts, _) = setup_test_naive(Default::default());

    // Register oracle price source for USDC
    suite
        .execute(
            &mut accounts.owner,
            contracts.oracle,
            &oracle::ExecuteMsg::RegisterPriceSources(btree_map! {
                usdc::DENOM.clone() => PriceSource::Fixed {
                    humanized_price: Udec128::ONE,
                    precision: 6,
                    timestamp: Timestamp::from_seconds(1730802926),
                },
            }),
            Coins::new(),
        )
        .should_succeed();

    // Register oracle price source for DANGO
    suite
        .execute(
            &mut accounts.owner,
            contracts.oracle,
            &oracle::ExecuteMsg::RegisterPriceSources(btree_map! {
                dango::DENOM.clone() => PriceSource::Fixed {
                    humanized_price: Udec128::ONE,
                    precision: 6,
                    timestamp: Timestamp::from_seconds(1730802926),
                },
            }),
            Coins::new(),
        )
        .should_succeed();

    // Register oracle price source for ETH
    suite
        .execute(
            &mut accounts.owner,
            contracts.oracle,
            &oracle::ExecuteMsg::RegisterPriceSources(btree_map! {
                eth::DENOM.clone() => PriceSource::Fixed {
                    humanized_price: Udec128::from_str("85248.71").unwrap(),
                    precision: 8,
                    timestamp: Timestamp::from_seconds(1730802926),
                },
            }),
            Coins::new(),
        )
        .should_succeed();

    // Submit two orders for DANGO/USDC and one for ETH/USDC with user1
    suite
        .execute(
            &mut accounts.user1,
            contracts.dex,
            &dex::ExecuteMsg::BatchUpdateOrders {
                creates_market: vec![],
                creates_limit: vec![
                    CreateLimitOrderRequest {
                        base_denom: dango::DENOM.clone(),
                        quote_denom: usdc::DENOM.clone(),
                        direction: Direction::Bid,
                        amount: NonZero::new_unchecked(Uint128::new(100_000_000)),
                        price: NonZero::new_unchecked(Udec128_24::new(1)),
                    },
                    CreateLimitOrderRequest {
                        base_denom: dango::DENOM.clone(),
                        quote_denom: usdc::DENOM.clone(),
                        direction: Direction::Bid,
                        amount: NonZero::new_unchecked(Uint128::new(100_000_000)),
                        price: NonZero::new_unchecked(Udec128_24::from_str("1.01").unwrap()),
                    },
                    CreateLimitOrderRequest {
                        base_denom: eth::DENOM.clone(),
                        quote_denom: usdc::DENOM.clone(),
                        direction: Direction::Bid,
                        amount: NonZero::new_unchecked(Uint128::new(117304)),
                        price: NonZero::new_unchecked(Udec128_24::from_str("852.485845").unwrap()),
                    },
                ],
                cancels: None,
            },
            Coins::one(usdc::DENOM.clone(), 301_000_000).unwrap(),
        )
        .should_succeed();

    // Submit matching orders with user2
    suite
        .execute(
            &mut accounts.user2,
            contracts.dex,
            &dex::ExecuteMsg::BatchUpdateOrders {
                creates_market: vec![],
                creates_limit: vec![
                    CreateLimitOrderRequest {
                        base_denom: dango::DENOM.clone(),
                        quote_denom: usdc::DENOM.clone(),
                        direction: Direction::Ask,
                        amount: NonZero::new_unchecked(Uint128::new(200_000_000)),
                        price: NonZero::new_unchecked(Udec128_24::new(1)),
                    },
                    CreateLimitOrderRequest {
                        base_denom: eth::DENOM.clone(),
                        quote_denom: usdc::DENOM.clone(),
                        direction: Direction::Ask,
                        amount: NonZero::new_unchecked(Uint128::new(117304)),
                        price: NonZero::new_unchecked(Udec128_24::from_str("852.485845").unwrap()),
                    },
                ],
                cancels: None,
            },
            coins! {
                dango::DENOM.clone() => 200_000_000,
                eth::DENOM.clone() => 117304,
            },
        )
        .should_succeed();

    // Get timestamp after trade
    let timestamp_after_first_trade = suite.block.timestamp;

    // Query the volume for username user1, should be 300
    suite
        .query_wasm_smart(contracts.dex, dex::QueryVolumeByUserRequest {
            user: accounts.user1.username.clone(),
            since: None,
        })
        .should_succeed_and_equal(Udec128::from_str("300.000146").unwrap());

    // Query the volume for username user2, should be 300
    suite
        .query_wasm_smart(contracts.dex, dex::QueryVolumeByUserRequest {
            user: accounts.user2.username.clone(),
            since: None,
        })
        .should_succeed_and_equal(Udec128::from_str("300.000146").unwrap());

    // Query the volume for user1 address, should be 300
    suite
        .query_wasm_smart(contracts.dex, dex::QueryVolumeRequest {
            user: accounts.user1.address(),
            since: None,
        })
        .should_succeed_and_equal(Udec128::from_str("300.000146").unwrap());

    // Query the volume for user2 address, should be 300
    suite
        .query_wasm_smart(contracts.dex, dex::QueryVolumeRequest {
            user: accounts.user2.address(),
            since: None,
        })
        .should_succeed_and_equal(Udec128::from_str("300.000146").unwrap());

    // Query the volume for both usernames since timestamp after first trade, should be zero
    suite
        .query_wasm_smart(contracts.dex, dex::QueryVolumeByUserRequest {
            user: accounts.user1.username.clone(),
            since: Some(timestamp_after_first_trade),
        })
        .should_succeed_and_equal(Udec128::ZERO);
    suite
        .query_wasm_smart(contracts.dex, dex::QueryVolumeByUserRequest {
            user: accounts.user2.username.clone(),
            since: Some(timestamp_after_first_trade),
        })
        .should_succeed_and_equal(Udec128::ZERO);

    // Submit new orders with user1
    suite
        .execute(
            &mut accounts.user1,
            contracts.dex,
            &dex::ExecuteMsg::BatchUpdateOrders {
                creates_market: vec![],
                creates_limit: vec![
                    CreateLimitOrderRequest {
                        base_denom: dango::DENOM.clone(),
                        quote_denom: usdc::DENOM.clone(),
                        direction: Direction::Bid,
                        amount: NonZero::new_unchecked(Uint128::new(100_000_000)),
                        price: NonZero::new_unchecked(Udec128_24::new(1)),
                    },
                    CreateLimitOrderRequest {
                        base_denom: dango::DENOM.clone(),
                        quote_denom: usdc::DENOM.clone(),
                        direction: Direction::Bid,
                        amount: NonZero::new_unchecked(Uint128::new(100_000_000)),
                        price: NonZero::new_unchecked(Udec128_24::from_str("1.01").unwrap()),
                    },
                    CreateLimitOrderRequest {
                        base_denom: eth::DENOM.clone(),
                        quote_denom: usdc::DENOM.clone(),
                        direction: Direction::Bid,
                        amount: NonZero::new_unchecked(Uint128::new(117304)),
                        price: NonZero::new_unchecked(Udec128_24::from_str("852.485845").unwrap()),
                    },
                    CreateLimitOrderRequest {
                        base_denom: eth::DENOM.clone(),
                        quote_denom: usdc::DENOM.clone(),
                        direction: Direction::Bid,
                        amount: NonZero::new_unchecked(Uint128::new(117304)),
                        price: NonZero::new_unchecked(Udec128_24::from_str("937.7344336").unwrap()),
                    },
                ],
                cancels: None,
            },
            coins! {
                usdc::DENOM.clone() => 411_000_000,
            },
        )
        .should_succeed();

    // Submit matching orders with user2
    suite
        .execute(
            &mut accounts.user2,
            contracts.dex,
            &dex::ExecuteMsg::BatchUpdateOrders {
                creates_market: vec![],
                creates_limit: vec![
                    CreateLimitOrderRequest {
                        base_denom: dango::DENOM.clone(),
                        quote_denom: usdc::DENOM.clone(),
                        direction: Direction::Ask,
                        amount: NonZero::new_unchecked(Uint128::new(300_000_000)),
                        price: NonZero::new_unchecked(Udec128_24::new(1)),
                    },
                    CreateLimitOrderRequest {
                        base_denom: eth::DENOM.clone(),
                        quote_denom: usdc::DENOM.clone(),
                        direction: Direction::Ask,
                        amount: NonZero::new_unchecked(Uint128::new(117304 * 2)),
                        price: NonZero::new_unchecked(
                            Udec128_24::from_str("85248.71")
                                .unwrap()
                                .checked_inv()
                                .unwrap(),
                        ),
                    },
                ],
                cancels: None,
            },
            coins! {
                dango::DENOM.clone() => 300_000_000,
                eth::DENOM.clone() => 117304 * 2,
            },
        )
        .should_succeed();

    // Get timestamp after second trade
    let timestamp_after_second_trade = suite.block.timestamp;

    // Query the volume for username user1, should be 700
    suite
        .query_wasm_smart(contracts.dex, dex::QueryVolumeByUserRequest {
            user: accounts.user1.username.clone(),
            since: None,
        })
        .should_succeed_and_equal(Udec128::from_str("700.000438").unwrap());

    // Query the volume for username user2, should be 700
    suite
        .query_wasm_smart(contracts.dex, dex::QueryVolumeByUserRequest {
            user: accounts.user2.username.clone(),
            since: None,
        })
        .should_succeed_and_equal(Udec128::from_str("700.000439").unwrap());

    // Query the volume for user1 address, should be 700
    suite
        .query_wasm_smart(contracts.dex, dex::QueryVolumeRequest {
            user: accounts.user1.address(),
            since: None,
        })
        .should_succeed_and_equal(Udec128::from_str("700.000438").unwrap());

    // Query the volume for user2 address, should be 700
    suite
        .query_wasm_smart(contracts.dex, dex::QueryVolumeRequest {
            user: accounts.user2.address(),
            since: None,
        })
        .should_succeed_and_equal(Udec128::from_str("700.000439").unwrap());

    // Query the volume for both usernames since timestamp after second trade, should be zero
    suite
        .query_wasm_smart(contracts.dex, dex::QueryVolumeByUserRequest {
            user: accounts.user1.username.clone(),
            since: Some(timestamp_after_second_trade),
        })
        .should_succeed_and_equal(Udec128::ZERO);
    suite
        .query_wasm_smart(contracts.dex, dex::QueryVolumeByUserRequest {
            user: accounts.user2.username.clone(),
            since: Some(timestamp_after_second_trade),
        })
        .should_succeed_and_equal(Udec128::ZERO);

    // Query the volume for both addresses since timestamp after the first trade, should be 400
    suite
        .query_wasm_smart(contracts.dex, dex::QueryVolumeRequest {
            user: accounts.user1.address(),
            since: Some(timestamp_after_first_trade),
        })
        .should_succeed_and_equal(Udec128::from_str("400.000292").unwrap());
    suite
        .query_wasm_smart(contracts.dex, dex::QueryVolumeRequest {
            user: accounts.user2.address(),
            since: Some(timestamp_after_first_trade),
        })
        .should_succeed_and_equal(Udec128::from_str("400.000293").unwrap());
}

#[test_case(
    vec![
        (
            vec![
                CreateLimitOrderRequest {
                    base_denom: dango::DENOM.clone(),
                    quote_denom: usdc::DENOM.clone(),
                    direction: Direction::Ask,
                    amount: NonZero::new_unchecked(Uint128::new(100_000_000)),
                    price: NonZero::new_unchecked(Udec128_24::new(1)),
                },
            ],
            coins! {
                dango::DENOM.clone() => 100_000_000,
            },
        ),
    ],
    vec![
        (
            vec![
                CreateMarketOrderRequest {
                    base_denom: dango::DENOM.clone(),
                    quote_denom: usdc::DENOM.clone(),
                    direction: Direction::Ask,
                    amount: NonZero::new_unchecked(Uint128::new(100_000_000)),
                    max_slippage: Bounded::new_unchecked(Udec128::ZERO),
                },
            ],
            coins! {
                dango::DENOM.clone() => 100_000_000,
            },
        ),
    ],
    false,
    Udec128::ZERO,
    Udec128::ZERO,
    btree_map! {
        0 => btree_map! {
            dango::DENOM.clone() => BalanceChange::Decreased(100_000_000),
            usdc::DENOM.clone() => BalanceChange::Unchanged,
        },
        1 => btree_map! {
            dango::DENOM.clone() => BalanceChange::Unchanged,
            usdc::DENOM.clone() => BalanceChange::Unchanged,
        },
    },
    btree_map! {
        OrderId::new(1) => (Direction::Ask, Udec128::new(1), Uint128::new(100_000_000), Uint128::new(100_000_000), 0),
    }
    => panics "can't create market ask order, because best bid price isn't available";
    "One limit ask, one market ask, no match"
)]
#[test_case(
    vec![
        (
            vec![
                CreateLimitOrderRequest {
                    base_denom: dango::DENOM.clone(),
                    quote_denom: usdc::DENOM.clone(),
                    direction: Direction::Bid,
                    amount: NonZero::new_unchecked(Uint128::new(100_000_000)),
                    price: NonZero::new_unchecked(Udec128_24::new(1)),
                },
            ],
            coins! {
                usdc::DENOM.clone() => 100_000_000,
            },
        ),
    ],
    vec![
        (
            vec![
                CreateMarketOrderRequest {
                    base_denom: dango::DENOM.clone(),
                    quote_denom: usdc::DENOM.clone(),
                    direction: Direction::Bid,
                    amount: NonZero::new_unchecked(Uint128::new(100_000_000)),
                    max_slippage: Bounded::new_unchecked(Udec128::ZERO),
                },
            ],
            coins! {
                usdc::DENOM.clone() => 100_000_000,
            },
        ),
    ],
    false,
    Udec128::ZERO,
    Udec128::ZERO,
    btree_map! {
        0 => btree_map! {
            usdc::DENOM.clone() => BalanceChange::Decreased(100_000_000),
            dango::DENOM.clone() => BalanceChange::Unchanged,
        },
        1 => btree_map! {
            usdc::DENOM.clone() => BalanceChange::Unchanged,
            dango::DENOM.clone() => BalanceChange::Unchanged,
        },
    },
    btree_map! {
        OrderId::new(!1) => (Direction::Bid, Udec128::new(1), Uint128::new(100_000_000), Uint128::new(100_000_000), 0),
    }
    => panics "can't create market bid order, because best ask price isn't available";
    "One limit bid, one market bid, no match"
)]
#[test_case(
    vec![
        (
            vec![
                CreateLimitOrderRequest {
                    base_denom: dango::DENOM.clone(),
                    quote_denom: usdc::DENOM.clone(),
                    direction: Direction::Bid,
                    amount: NonZero::new_unchecked(Uint128::new(100_000_000)),
                    price: NonZero::new_unchecked(Udec128_24::new(1)),
                },
            ],
            coins! {
                usdc::DENOM.clone() => 100_000_000,
            },
        )
    ],
    vec![
        (
            vec![
                CreateMarketOrderRequest {
                    base_denom: dango::DENOM.clone(),
                    quote_denom: usdc::DENOM.clone(),
                    direction: Direction::Ask,
                    amount: NonZero::new_unchecked(Uint128::new(100_000_000)),
                    max_slippage: Bounded::new_unchecked(Udec128::ZERO),
                },
            ],
            coins! {
                dango::DENOM.clone() => 100_000_000,
            },
        )
    ],
    false,
    Udec128::ZERO,
    Udec128::ZERO,
    btree_map! {
        0 => btree_map! {
            dango::DENOM.clone() => BalanceChange::Increased(100_000_000),
            usdc::DENOM.clone() => BalanceChange::Decreased(100_000_000),
        },
        1 => btree_map! {
            dango::DENOM.clone() => BalanceChange::Decreased(100_000_000),
            usdc::DENOM.clone() => BalanceChange::Increased(100_000_000),
        },
    },
    BTreeMap::new();
    "One limit bid, one market ask, same size, no fees, no slippage"
)]
#[test_case(
    vec![
        (
            vec![
                CreateLimitOrderRequest {
                    base_denom: dango::DENOM.clone(),
                    quote_denom: usdc::DENOM.clone(),
                    direction: Direction::Bid,
                    amount: NonZero::new_unchecked(Uint128::new(100_000_000)),
                    price: NonZero::new_unchecked(Udec128_24::new(2)),
                },
            ],
            coins! {
                usdc::DENOM.clone() => 200_000_000,
            },
        )
    ],
    vec![
        (
            vec![
                CreateMarketOrderRequest {
                    base_denom: dango::DENOM.clone(),
                    quote_denom: usdc::DENOM.clone(),
                    direction: Direction::Ask,
                    amount: NonZero::new_unchecked(Uint128::new(100_000_000)),
                    max_slippage: Bounded::new_unchecked(Udec128::ZERO),
                },
            ],
            coins! {
                dango::DENOM.clone() => 100_000_000,
            },
        )
    ],
    false,
    Udec128::ZERO,
    Udec128::ZERO,
    btree_map! {
        0 => btree_map! {
            dango::DENOM.clone() => BalanceChange::Increased(100_000_000),
            usdc::DENOM.clone() => BalanceChange::Decreased(200_000_000),
        },
        1 => btree_map! {
            dango::DENOM.clone() => BalanceChange::Decreased(100_000_000),
            usdc::DENOM.clone() => BalanceChange::Increased(200_000_000),
        },
    },
    BTreeMap::new();
    "One limit bid price 2.0, one market ask, same size, no fees, no slippage"
)]
#[test_case(
    vec![
        (
            vec![
                CreateLimitOrderRequest {
                    base_denom: dango::DENOM.clone(),
                    quote_denom: usdc::DENOM.clone(),
                    direction: Direction::Ask,
                    amount: NonZero::new_unchecked(Uint128::new(100_000_000)),
                    price: NonZero::new_unchecked(Udec128_24::new(1)),
                },
            ],
            coins! {
                dango::DENOM.clone() => 100_000_000,
            },
        )
    ],
    vec![
        (
            vec![
                CreateMarketOrderRequest {
                    base_denom: dango::DENOM.clone(),
                    quote_denom: usdc::DENOM.clone(),
                    direction: Direction::Bid,
                    amount: NonZero::new_unchecked(Uint128::new(100_000_000)),
                    max_slippage: Bounded::new_unchecked(Udec128::ZERO),
                },
            ],
            coins! {
                usdc::DENOM.clone() => 100_000_000,
            },
        )
    ],
    false,
    Udec128::ZERO,
    Udec128::ZERO,
    btree_map! {
        0 => btree_map! {
            dango::DENOM.clone() => BalanceChange::Decreased(100_000_000),
            usdc::DENOM.clone() => BalanceChange::Increased(100_000_000),
        },
        1 => btree_map! {
            dango::DENOM.clone() => BalanceChange::Increased(100_000_000),
            usdc::DENOM.clone() => BalanceChange::Decreased(100_000_000),
        },
    },
    BTreeMap::new();
    "One limit ask, one market bid, same size, no fees, no slippage"
)]
#[test_case(
    vec![
        (
            vec![
                CreateLimitOrderRequest {
                    base_denom: dango::DENOM.clone(),
                    quote_denom: usdc::DENOM.clone(),
                    direction: Direction::Ask,
                    amount: NonZero::new_unchecked(Uint128::new(100_000_000)),
                    price: NonZero::new_unchecked(Udec128_24::new(2)),
                },
            ],
            coins! {
                dango::DENOM.clone() => 100_000_000,
            },
        )
    ],
    vec![
        (
            vec![
                CreateMarketOrderRequest {
                    base_denom: dango::DENOM.clone(),
                    quote_denom: usdc::DENOM.clone(),
                    direction: Direction::Bid,
                    amount: NonZero::new_unchecked(Uint128::new(100_000_000)),
                    max_slippage: Bounded::new_unchecked(Udec128::ZERO),
                },
            ],
            coins! {
                usdc::DENOM.clone() => 200_000_000,
            },
        )
    ],
    false,
    Udec128::ZERO,
    Udec128::ZERO,
    btree_map! {
        0 => btree_map! {
            dango::DENOM.clone() => BalanceChange::Decreased(100_000_000),
            usdc::DENOM.clone() => BalanceChange::Increased(200_000_000),
        },
        1 => btree_map! {
            dango::DENOM.clone() => BalanceChange::Increased(100_000_000),
            usdc::DENOM.clone() => BalanceChange::Decreased(200_000_000),
        },
    },
    BTreeMap::new();
    "One limit ask price 2.0, one market bid, same size, no fees, no slippage"
)]
#[test_case(
    vec![
        (
            vec![
                CreateLimitOrderRequest {
                    base_denom: dango::DENOM.clone(),
                    quote_denom: usdc::DENOM.clone(),
                    direction: Direction::Ask,
                    amount: NonZero::new_unchecked(Uint128::new(150_000_000)),
                    price: NonZero::new_unchecked(Udec128_24::new(1)),
                },
            ],
            coins! {
                dango::DENOM.clone() => 150_000_000,
            },
        )
    ],
    vec![
        (
            vec![
                CreateMarketOrderRequest {
                    base_denom: dango::DENOM.clone(),
                    quote_denom: usdc::DENOM.clone(),
                    direction: Direction::Bid,
                    amount: NonZero::new_unchecked(Uint128::new(100_000_000)),
                    max_slippage: Bounded::new_unchecked(Udec128::ZERO),
                },
            ],
            coins! {
                usdc::DENOM.clone() => 100_000_000,
            },
        )
    ],
    false,
    Udec128::ZERO,
    Udec128::ZERO,
    btree_map! {
        0 => btree_map! {
            dango::DENOM.clone() => BalanceChange::Decreased(150_000_000),
            usdc::DENOM.clone() => BalanceChange::Increased(100_000_000),
        },
        1 => btree_map! {
            dango::DENOM.clone() => BalanceChange::Increased(100_000_000),
            usdc::DENOM.clone() => BalanceChange::Decreased(100_000_000),
        },
    },
    btree_map! {
        OrderId::new(1) => (Direction::Ask, Udec128::new(1), Uint128::new(150_000_000), Uint128::new(50_000_000), 0),
    };
    "One limit ask price 1.0, one market bid, limit order larger size, no fees, no slippage"
)]
#[test_case(
    vec![
        (
            vec![
                CreateLimitOrderRequest {
                    base_denom: dango::DENOM.clone(),
                    quote_denom: usdc::DENOM.clone(),
                    direction: Direction::Ask,
                    amount: NonZero::new_unchecked(Uint128::new(150_000_000)),
                    price: NonZero::new_unchecked(Udec128_24::new(2)),
                },
            ],
            coins! {
                dango::DENOM.clone() => 150_000_000,
            },
        )
    ],
    vec![
        (
            vec![
                CreateMarketOrderRequest {
                    base_denom: dango::DENOM.clone(),
                    quote_denom: usdc::DENOM.clone(),
                    direction: Direction::Bid,
                    amount: NonZero::new_unchecked(Uint128::new(100_000_000)),
                    max_slippage: Bounded::new_unchecked(Udec128::ZERO),
                },
            ],
            coins! {
                usdc::DENOM.clone() => 200_000_000,
            },
        )
    ],
    false,
    Udec128::ZERO,
    Udec128::ZERO,
    btree_map! {
        0 => btree_map! {
            dango::DENOM.clone() => BalanceChange::Decreased(150_000_000),
            usdc::DENOM.clone() => BalanceChange::Increased(200_000_000),
        },
        1 => btree_map! {
            dango::DENOM.clone() => BalanceChange::Increased(100_000_000),
            usdc::DENOM.clone() => BalanceChange::Decreased(200_000_000),
        },
    },
    btree_map! {
        OrderId::new(1) => (Direction::Ask, Udec128::new(2), Uint128::new(150_000_000), Uint128::new(50_000_000), 0),
    };
    "One limit ask price 2.0, one market bid, limit order larger size, no fees, no slippage"
)]
#[test_case(
    vec![
        (
            vec![
                CreateLimitOrderRequest {
                    base_denom: dango::DENOM.clone(),
                    quote_denom: usdc::DENOM.clone(),
                    direction: Direction::Bid,
                    amount: NonZero::new_unchecked(Uint128::new(150_000_000)),
                    price: NonZero::new_unchecked(Udec128_24::new(1)),
                },
            ],
            coins! {
                usdc::DENOM.clone() => 150_000_000,
            },
        )
    ],
    vec![
        (
            vec![
                CreateMarketOrderRequest {
                    base_denom: dango::DENOM.clone(),
                    quote_denom: usdc::DENOM.clone(),
                    direction: Direction::Ask,
                    amount: NonZero::new_unchecked(Uint128::new(100_000_000)),
                    max_slippage: Bounded::new_unchecked(Udec128::ZERO),
                },
            ],
            coins! {
                dango::DENOM.clone() => 100_000_000,
            },
        )
    ],
    false,
    Udec128::ZERO,
    Udec128::ZERO,
    btree_map! {
        0 => btree_map! {
            dango::DENOM.clone() => BalanceChange::Increased(100_000_000),
            usdc::DENOM.clone() => BalanceChange::Decreased(150_000_000),
        },
        1 => btree_map! {
            dango::DENOM.clone() => BalanceChange::Decreased(100_000_000),
            usdc::DENOM.clone() => BalanceChange::Increased(100_000_000),
        },
    },
    btree_map! {
        OrderId::new(!1) => (Direction::Bid, Udec128::new(1), Uint128::new(150_000_000), Uint128::new(50_000_000), 0),
    };
    "One limit bid price 1.0, one market ask, limit order larger size, no fees, no slippage"
)]
#[test_case(
    vec![
        (
            vec![
                CreateLimitOrderRequest {
                    base_denom: dango::DENOM.clone(),
                    quote_denom: usdc::DENOM.clone(),
                    direction: Direction::Bid,
                    amount: NonZero::new_unchecked(Uint128::new(150_000_000)),
                    price: NonZero::new_unchecked(Udec128_24::new(2)),
                },
            ],
            coins! {
                usdc::DENOM.clone() => 300_000_000,
            },
        )
    ],
    vec![
        (
            vec![
                CreateMarketOrderRequest {
                    base_denom: dango::DENOM.clone(),
                    quote_denom: usdc::DENOM.clone(),
                    direction: Direction::Ask,
                    amount: NonZero::new_unchecked(Uint128::new(100_000_000)),
                    max_slippage: Bounded::new_unchecked(Udec128::ZERO),
                },
            ],
            coins! {
                dango::DENOM.clone() => 100_000_000,
            },
        )
    ],
    false,
    Udec128::ZERO,
    Udec128::ZERO,
    btree_map! {
        0 => btree_map! {
            dango::DENOM.clone() => BalanceChange::Increased(100_000_000),
            usdc::DENOM.clone() => BalanceChange::Decreased(300_000_000),
        },
        1 => btree_map! {
            dango::DENOM.clone() => BalanceChange::Decreased(100_000_000),
            usdc::DENOM.clone() => BalanceChange::Increased(200_000_000),
        },
    },
    btree_map! {
        OrderId::new(!1) => (Direction::Bid, Udec128::new(2), Uint128::new(150_000_000), Uint128::new(50_000_000), 0),
    };
    "One limit bid price 2.0, one market ask, limit order larger size, no fees, no slippage"
)]
#[test_case(
    vec![
        (
            vec![
                CreateLimitOrderRequest {
                    base_denom: dango::DENOM.clone(),
                    quote_denom: usdc::DENOM.clone(),
                    direction: Direction::Ask,
                    amount: NonZero::new_unchecked(Uint128::new(100_000_000)),
                    price: NonZero::new_unchecked(Udec128_24::new(1)),
                },
            ],
            coins! {
                dango::DENOM.clone() => 100_000_000,
            },
        )
    ],
    vec![
        (
            vec![
                CreateMarketOrderRequest {
                    base_denom: dango::DENOM.clone(),
                    quote_denom: usdc::DENOM.clone(),
                    direction: Direction::Bid,
                    amount: NonZero::new_unchecked(Uint128::new(150_000_000)),
                    max_slippage: Bounded::new_unchecked(Udec128::ZERO),
                },
            ],
            coins! {
                usdc::DENOM.clone() => 150_000_000,
            },
        )
    ],
    false,
    Udec128::ZERO,
    Udec128::ZERO,
    btree_map! {
        0 => btree_map! {
            dango::DENOM.clone() => BalanceChange::Decreased(100_000_000),
            usdc::DENOM.clone() => BalanceChange::Increased(100_000_000),
        },
        1 => btree_map! {
            dango::DENOM.clone() => BalanceChange::Increased(100_000_000),
            usdc::DENOM.clone() => BalanceChange::Decreased(100_000_000),
        },
    },
    BTreeMap::new();
    "One limit ask, one market bid, limit order smaller size, no fees, no slippage"
)]
#[test_case(
    vec![
        (
            vec![
                CreateLimitOrderRequest {
                    base_denom: dango::DENOM.clone(),
                    quote_denom: usdc::DENOM.clone(),
                    direction: Direction::Ask,
                    amount: NonZero::new_unchecked(Uint128::new(100_000_000)),
                    price: NonZero::new_unchecked(Udec128_24::new(1)),
                },
            ],
            coins! {
                dango::DENOM.clone() => 100_000_000,
            },
        ),
        (
            vec![
                CreateLimitOrderRequest {
                    base_denom: dango::DENOM.clone(),
                    quote_denom: usdc::DENOM.clone(),
                    direction: Direction::Ask,
                    amount: NonZero::new_unchecked(Uint128::new(100_000_000)),
                    price: NonZero::new_unchecked(Udec128_24::new_percent(105)),
                },
            ],
            coins! {
                dango::DENOM.clone() => 100_000_000,
            },
        ),
    ],
    vec![
        (
            vec![
                CreateMarketOrderRequest {
                    base_denom: dango::DENOM.clone(),
                    quote_denom: usdc::DENOM.clone(),
                    direction: Direction::Bid,
                    amount: NonZero::new_unchecked(Uint128::new(150_000_000)),
                    max_slippage: Bounded::new_unchecked(Udec128::new_percent(5)),
                },
            ],
            coins! {
                usdc::DENOM.clone() => 157_500_000,
            },
        )
    ],
    false,
    Udec128::ZERO,
    Udec128::ZERO,
    btree_map! {
        0 => btree_map! {
            dango::DENOM.clone() => BalanceChange::Decreased(100_000_000),
            usdc::DENOM.clone() => BalanceChange::Increased(105_000_000),
        },
        1 => btree_map! {
            dango::DENOM.clone() => BalanceChange::Decreased(100_000_000), // partially filled limit order should stay on the book, half remaining
            usdc::DENOM.clone() => BalanceChange::Increased(52_500_000),
        },
        2 => btree_map! {
            dango::DENOM.clone() => BalanceChange::Increased(150_000_000),
            usdc::DENOM.clone() => BalanceChange::Decreased(157_500_000),
        },
    },
    btree_map! {
        OrderId::new(2) => (Direction::Ask, Udec128::new_percent(105), Uint128::new(100_000_000), Uint128::new(50_000_000), 1),
    };
    "Two limit asks different prices, one market bid, second limit partially filled, no fees, slippage not exceeded"
)]
#[test_case(
    vec![
        (
            vec![
                CreateLimitOrderRequest {
                    base_denom: dango::DENOM.clone(),
                    quote_denom: usdc::DENOM.clone(),
                    direction: Direction::Bid,
                    amount: NonZero::new_unchecked(Uint128::new(100_000_000)),
                    price: NonZero::new_unchecked(Udec128_24::new(1)),
                },
            ],
            coins! {
                usdc::DENOM.clone() => 100_000_000,
            },
        ),
        (
            vec![
                CreateLimitOrderRequest {
                    base_denom: dango::DENOM.clone(),
                    quote_denom: usdc::DENOM.clone(),
                    direction: Direction::Bid,
                    amount: NonZero::new_unchecked(Uint128::new(100_000_000)),
                    price: NonZero::new_unchecked(Udec128_24::new_percent(50)),
                },
            ],
            coins! {
                usdc::DENOM.clone() => 50_000_000,
            },
        ),
    ],
    vec![
        (
            vec![
                CreateMarketOrderRequest {
                    base_denom: dango::DENOM.clone(),
                    quote_denom: usdc::DENOM.clone(),
                    direction: Direction::Ask,
                    amount: NonZero::new_unchecked(Uint128::new(150_000_000)),
                    max_slippage: Bounded::new_unchecked(Udec128::new_percent(50)),
                },
            ],
            coins! {
                dango::DENOM.clone() => 150_000_000,
            },
        )
    ],
    false,
    Udec128::ZERO,
    Udec128::ZERO,
    btree_map! {
        0 => btree_map! {
            dango::DENOM.clone() => BalanceChange::Increased(100_000_000),
            usdc::DENOM.clone() => BalanceChange::Decreased(50_000_000),
        },
        1 => btree_map! {
            dango::DENOM.clone() => BalanceChange::Increased(50_000_000),
            usdc::DENOM.clone() => BalanceChange::Decreased(50_000_000),
        },
        2 => btree_map! {
            dango::DENOM.clone() => BalanceChange::Decreased(150_000_000),
            usdc::DENOM.clone() => BalanceChange::Increased(75_000_000),
        },
    },
    btree_map! {
        OrderId::new(!2) => (Direction::Bid, Udec128::new_percent(50), Uint128::new(100_000_000), Uint128::new(50_000_000), 1),
    };
    "Two limit bids different prices, one market ask, second limit partially filled, no fees, slippage not exceeded"
)]
#[test_case(
    vec![
        (
            vec![
                CreateLimitOrderRequest {
                    base_denom: dango::DENOM.clone(),
                    quote_denom: usdc::DENOM.clone(),
                    direction: Direction::Ask,
                    amount: NonZero::new_unchecked(Uint128::new(100_000_000)),
                    price: NonZero::new_unchecked(Udec128_24::new(1)),
                },
            ],
            coins! {
                dango::DENOM.clone() => 100_000_000,
            },
        ),
    ],
    vec![
        (
            vec![
                CreateMarketOrderRequest {
                    base_denom: dango::DENOM.clone(),
                    quote_denom: usdc::DENOM.clone(),
                    direction: Direction::Bid,
                    amount: NonZero::new_unchecked(Uint128::new(50_000_000)),
                    max_slippage: Bounded::new_unchecked(Udec128::new_percent(99)),
                },
            ],
            coins! {
                usdc::DENOM.clone() => 99_500_000,
            },
        ),
        (
            vec![
                CreateMarketOrderRequest {
                    base_denom: dango::DENOM.clone(),
                    quote_denom: usdc::DENOM.clone(),
                    direction: Direction::Bid,
                    amount: NonZero::new_unchecked(Uint128::new(30_000_000)),
                    max_slippage: Bounded::new_unchecked(Udec128::new_percent(99)),
                },
            ],
            coins! {
                usdc::DENOM.clone() => 59_700_000,
            },
        ),

    ],
    false,
    Udec128::ZERO,
    Udec128::ZERO,
    btree_map! {
        0 => btree_map! {
            dango::DENOM.clone() => BalanceChange::Decreased(100_000_000),
            usdc::DENOM.clone() => BalanceChange::Increased(80_000_000),
        },
        1 => btree_map! {
            dango::DENOM.clone() => BalanceChange::Increased(50_000_000),
            usdc::DENOM.clone() => BalanceChange::Decreased(50_000_000),
        },
        2 => btree_map! {
            dango::DENOM.clone() => BalanceChange::Increased(30_000_000),
            usdc::DENOM.clone() => BalanceChange::Decreased(30_000_000),
        },
    },
    btree_map! {
        OrderId::new(1) => (Direction::Ask, Udec128::new_percent(100), Uint128::new(100_000_000), Uint128::new(20_000_000), 0),
    };
    "One limit ask, two market bids, no fees, slippage not exceeded"
)]
#[test_case(
    vec![
        (
            vec![
                CreateLimitOrderRequest {
                    base_denom: dango::DENOM.clone(),
                    quote_denom: usdc::DENOM.clone(),
                    direction: Direction::Bid,
                    amount: NonZero::new_unchecked(Uint128::new(100_000_000)),
                    price: NonZero::new_unchecked(Udec128_24::new(1)),
                },
            ],
            coins! {
                usdc::DENOM.clone() => 100_000_000,
            },
        ),
    ],
    vec![
        (
            vec![
                CreateMarketOrderRequest {
                    base_denom: dango::DENOM.clone(),
                    quote_denom: usdc::DENOM.clone(),
                    direction: Direction::Ask,
                    amount: NonZero::new_unchecked(Uint128::new(50_000_000)),
                    max_slippage: Bounded::new_unchecked(Udec128::new_percent(99)),
                },
            ],
            coins! {
                dango::DENOM.clone() => 50_000_000,
            },
        ),
        (
            vec![
                CreateMarketOrderRequest {
                    base_denom: dango::DENOM.clone(),
                    quote_denom: usdc::DENOM.clone(),
                    direction: Direction::Ask,
                    amount: NonZero::new_unchecked(Uint128::new(30_000_000)),
                    max_slippage: Bounded::new_unchecked(Udec128::new_percent(99)),
                },
            ],
            coins! {
                dango::DENOM.clone() => 30_000_000,
            },
        ),

    ],
    false,
    Udec128::ZERO,
    Udec128::ZERO,
    btree_map! {
        0 => btree_map! {
            dango::DENOM.clone() => BalanceChange::Increased(80_000_000),
            usdc::DENOM.clone() => BalanceChange::Decreased(100_000_000),
        },
        1 => btree_map! {
            dango::DENOM.clone() => BalanceChange::Decreased(50_000_000),
            usdc::DENOM.clone() => BalanceChange::Increased(50_000_000),
        },
        2 => btree_map! {
            dango::DENOM.clone() => BalanceChange::Decreased(30_000_000),
            usdc::DENOM.clone() => BalanceChange::Increased(30_000_000),
        },
    },
    btree_map! {
        OrderId::new(!1) => (Direction::Bid, Udec128::new_percent(100), Uint128::new(100_000_000), Uint128::new(20_000_000), 0),
    };
    "One limit bid, two market bids, no fees, slippage not exceeded"
)]
#[test_case(
    vec![
        (
            vec![
                CreateLimitOrderRequest {
                    base_denom: dango::DENOM.clone(),
                    quote_denom: usdc::DENOM.clone(),
                    direction: Direction::Ask,
                    amount: NonZero::new_unchecked(Uint128::new(100_000_000)),
                    price: NonZero::new_unchecked(Udec128_24::new(1)),
                },
            ],
            coins! {
                dango::DENOM.clone() => 100_000_000,
            },
        )
    ],
    vec![
        (
            vec![
                CreateMarketOrderRequest {
                    base_denom: dango::DENOM.clone(),
                    quote_denom: usdc::DENOM.clone(),
                    direction: Direction::Bid,
                    amount: NonZero::new_unchecked(Uint128::new(150_000_000)),
                    max_slippage: Bounded::new_unchecked(Udec128::ZERO),
                },
            ],
            coins! {
                usdc::DENOM.clone() => 150_000_000,
            },
        )
    ],
    false,
    Udec128::new_percent(1),
    Udec128::new_percent(5),
    btree_map! {
        0 => btree_map! {
            dango::DENOM.clone() => BalanceChange::Decreased(100_000_000),
            usdc::DENOM.clone() => BalanceChange::Increased(99_000_000),
        },
        1 => btree_map! {
            dango::DENOM.clone() => BalanceChange::Increased(95_000_000),
            usdc::DENOM.clone() => BalanceChange::Decreased(100_000_000),
        },
    },
    BTreeMap::new();
    "One limit ask price 1.0, one market bid, limit order smaller size, 1% maker fee, 5% taker fee, no slippage"
)]
#[test_case(
    vec![
        (
            vec![
                CreateLimitOrderRequest {
                    base_denom: dango::DENOM.clone(),
                    quote_denom: usdc::DENOM.clone(),
                    direction: Direction::Ask,
                    amount: NonZero::new_unchecked(Uint128::new(50_000_000)),
                    price: NonZero::new_unchecked(Udec128_24::new(2)),
                },
            ],
            coins! {
                dango::DENOM.clone() => 50_000_000,
            },
        )
    ],
    vec![
        (
            vec![
                CreateMarketOrderRequest {
                    base_denom: dango::DENOM.clone(),
                    quote_denom: usdc::DENOM.clone(),
                    direction: Direction::Bid,
                    amount: NonZero::new_unchecked(Uint128::new(150_000_000)),
                    max_slippage: Bounded::new_unchecked(Udec128::ZERO),
                },
            ],
            coins! {
                usdc::DENOM.clone() => 300_000_000,
            },
        )
    ],
    false,
    Udec128::new_percent(1),
    Udec128::new_percent(5),
    btree_map! {
        0 => btree_map! {
            dango::DENOM.clone() => BalanceChange::Decreased(50_000_000),
            usdc::DENOM.clone() => BalanceChange::Increased(99_000_000),
        },
        1 => btree_map! {
            dango::DENOM.clone() => BalanceChange::Increased(47_500_000),
            usdc::DENOM.clone() => BalanceChange::Decreased(100_000_000),
        },
    },
    BTreeMap::new();
    "One limit ask price 2.0, one market bid, limit order smaller size, 1% maker fee, 5% taker fee, no slippage"
)]
#[test_case(
    vec![
        (
            vec![
                CreateLimitOrderRequest {
                    base_denom: dango::DENOM.clone(),
                    quote_denom: usdc::DENOM.clone(),
                    direction: Direction::Bid,
                    amount: NonZero::new_unchecked(Uint128::new(100_000_000)),
                    price: NonZero::new_unchecked(Udec128_24::new(1)),
                },
            ],
            coins! {
                usdc::DENOM.clone() => 100_000_000,
            },
        )
    ],
    vec![
        (
            vec![
                CreateMarketOrderRequest {
                    base_denom: dango::DENOM.clone(),
                    quote_denom: usdc::DENOM.clone(),
                    direction: Direction::Ask,
                    amount: NonZero::new_unchecked(Uint128::new(150_000_000)),
                    max_slippage: Bounded::new_unchecked(Udec128::ZERO),
                },
            ],
            coins! {
                dango::DENOM.clone() => 150_000_000,
            },
        )
    ],
    false,
    Udec128::new_percent(1),
    Udec128::new_percent(5),
    btree_map! {
        0 => btree_map! {
            dango::DENOM.clone() => BalanceChange::Increased(99_000_000),
            usdc::DENOM.clone() => BalanceChange::Decreased(100_000_000),
        },
        1 => btree_map! {
            dango::DENOM.clone() => BalanceChange::Decreased(100_000_000),
            usdc::DENOM.clone() => BalanceChange::Increased(95_000_000),
        },
    },
    BTreeMap::new();
    "One limit bid price 1.0, one market ask, limit order smaller size, 1% maker fee, 5% taker fee, no slippage"
)]
#[test_case(
    vec![
        (
            vec![
                CreateLimitOrderRequest {
                    base_denom: dango::DENOM.clone(),
                    quote_denom: usdc::DENOM.clone(),
                    direction: Direction::Bid,
                    amount: NonZero::new_unchecked(Uint128::new(100_000_000)),
                    price: NonZero::new_unchecked(Udec128_24::new(2)),
                },
            ],
            coins! {
                usdc::DENOM.clone() => 200_000_000,
            },
        )
    ],
    vec![
        (
            vec![
                CreateMarketOrderRequest {
                    base_denom: dango::DENOM.clone(),
                    quote_denom: usdc::DENOM.clone(),
                    direction: Direction::Ask,
                    amount: NonZero::new_unchecked(Uint128::new(150_000_000)),
                    max_slippage: Bounded::new_unchecked(Udec128::ZERO),
                },
            ],
            coins! {
                dango::DENOM.clone() => 150_000_000,
            },
        )
    ],
    false,
    Udec128::new_percent(1),
    Udec128::new_percent(5),
    btree_map! {
        0 => btree_map! {
            dango::DENOM.clone() => BalanceChange::Increased(99_000_000),
            usdc::DENOM.clone() => BalanceChange::Decreased(200_000_000),
        },
        1 => btree_map! {
            dango::DENOM.clone() => BalanceChange::Decreased(100_000_000),
            usdc::DENOM.clone() => BalanceChange::Increased(190_000_000),
        },
    },
    BTreeMap::new();
    "One limit bid price 2.0, one market ask, limit order smaller size, 1% maker fee, 5% taker fee, no slippage"
)]
#[test_case(
    vec![
        (
            vec![
                CreateLimitOrderRequest {
                    base_denom: dango::DENOM.clone(),
                    quote_denom: usdc::DENOM.clone(),
                    direction: Direction::Ask,
                    amount: NonZero::new_unchecked(Uint128::new(100_000_000)),
                    price: NonZero::new_unchecked(Udec128_24::new(1)),
                },
            ],
            coins! {
                dango::DENOM.clone() => 100_000_000,
            },
        )
    ],
    vec![
        (
            vec![
                CreateMarketOrderRequest {
                    base_denom: dango::DENOM.clone(),
                    quote_denom: usdc::DENOM.clone(),
                    direction: Direction::Bid,
                    amount: NonZero::new_unchecked(Uint128::new(150_000_000)),
                    max_slippage: Bounded::new_unchecked(Udec128::ZERO),
                },
            ],
            coins! {
                usdc::DENOM.clone() => 150_000_000,
            },
        )
    ],
    true,
    Udec128::new_percent(1),
    Udec128::new_percent(5),
    btree_map! {
        0 => btree_map! {
            dango::DENOM.clone() => BalanceChange::Decreased(100_000_000),
            usdc::DENOM.clone() => BalanceChange::Increased(95_000_000),
        },
        1 => btree_map! {
            dango::DENOM.clone() => BalanceChange::Increased(95_000_000),
            usdc::DENOM.clone() => BalanceChange::Decreased(100_000_000),
        },
    },
    BTreeMap::new()
    => panics "can't create market bid order, because best ask price isn't available";
    "One limit ask price 1.0, one market bid, limit order smaller size, 1% maker fee, 5% taker fee, no slippage, limit order placed in same block as market order"
)]
#[test_case(
    vec![
        (
            vec![
                CreateLimitOrderRequest {
                    base_denom: dango::DENOM.clone(),
                    quote_denom: usdc::DENOM.clone(),
                    direction: Direction::Bid,
                    amount: NonZero::new_unchecked(Uint128::new(100_000_000)),
                    price: NonZero::new_unchecked(Udec128_24::new(1)),
                },
            ],
            coins! {
                usdc::DENOM.clone() => 100_000_000,
            },
        )
    ],
    vec![
        (
            vec![
                CreateMarketOrderRequest {
                    base_denom: dango::DENOM.clone(),
                    quote_denom: usdc::DENOM.clone(),
                    direction: Direction::Ask,
                    amount: NonZero::new_unchecked(Uint128::new(150_000_000)),
                    max_slippage: Bounded::new_unchecked(Udec128::ZERO),
                },
            ],
            coins! {
                dango::DENOM.clone() => 150_000_000,
            },
        )
    ],
    true,
    Udec128::new_percent(1),
    Udec128::new_percent(5),
    btree_map! {
        0 => btree_map! {
            dango::DENOM.clone() => BalanceChange::Increased(95_000_000),
            usdc::DENOM.clone() => BalanceChange::Decreased(100_000_000),
        },
        1 => btree_map! {
            dango::DENOM.clone() => BalanceChange::Decreased(100_000_000),
            usdc::DENOM.clone() => BalanceChange::Increased(95_000_000),
        },
    },
    BTreeMap::new()
    => panics "can't create market ask order, because best bid price isn't available";
    "One limit bid price 1.0, one market ask, limit order smaller size, 1% maker fee, 5% taker fee, no slippage, limit order placed in same block as market order"
)]
#[test_case(
    vec![
        (
            vec![
                CreateLimitOrderRequest {
                    base_denom: dango::DENOM.clone(),
                    quote_denom: usdc::DENOM.clone(),
                    direction: Direction::Bid,
                    amount: NonZero::new_unchecked(Uint128::new(100_000_000)),
                    price: NonZero::new_unchecked(Udec128_24::new(1)),
                },
            ],
            coins! {
                usdc::DENOM.clone() => 100_000_000,
            },
        )
    ],
    vec![
        (
            vec![
                CreateMarketOrderRequest {
                    base_denom: dango::DENOM.clone(),
                    quote_denom: usdc::DENOM.clone(),
                    direction: Direction::Ask,
                    amount: NonZero::new_unchecked(Uint128::new(50_000_000)),
                    max_slippage: Bounded::new_unchecked(Udec128::ZERO),
                },
                CreateMarketOrderRequest {
                    base_denom: dango::DENOM.clone(),
                    quote_denom: usdc::DENOM.clone(),
                    direction: Direction::Ask,
                    amount: NonZero::new_unchecked(Uint128::new(50_000_000)),
                    max_slippage: Bounded::new_unchecked(Udec128::ZERO),
                },
            ],
            coins! {
                dango::DENOM.clone() => 100_000_000,
            },
        ),
    ],
    false,
    Udec128::new_percent(1),
    Udec128::new_percent(5),
    btree_map! {
        0 => btree_map! {
            dango::DENOM.clone() => BalanceChange::Increased(99_000_000),
            usdc::DENOM.clone() => BalanceChange::Decreased(100_000_000),
        },
        1 => btree_map! {
            dango::DENOM.clone() => BalanceChange::Decreased(100_000_000),
            usdc::DENOM.clone() => BalanceChange::Increased(95_000_000),
        },
    },
    BTreeMap::new();
    "One limit bid price 1.0, one market asks from same address, limit order same size, 1% maker fee, 5% taker fee, no slippage, limit order placed in same block as market order"
)]
#[test_case(
    vec![
        (
            vec![
                CreateLimitOrderRequest {
                    base_denom: dango::DENOM.clone(),
                    quote_denom: usdc::DENOM.clone(),
                    direction: Direction::Ask,
                    amount: NonZero::new_unchecked(Uint128::new(100_000_000)),
                    price: NonZero::new_unchecked(Udec128_24::new(1)),
                },
            ],
            coins! {
                dango::DENOM.clone() => 100_000_000,
            },
        )
    ],
    vec![
        (
            vec![
                CreateMarketOrderRequest {
                    base_denom: dango::DENOM.clone(),
                    quote_denom: usdc::DENOM.clone(),
                    direction: Direction::Bid,
                    amount: NonZero::new_unchecked(Uint128::new(50_000_000)),
                    max_slippage: Bounded::new_unchecked(Udec128::ZERO),
                },
                CreateMarketOrderRequest {
                    base_denom: dango::DENOM.clone(),
                    quote_denom: usdc::DENOM.clone(),
                    direction: Direction::Bid,
                    amount: NonZero::new_unchecked(Uint128::new(50_000_000)),
                    max_slippage: Bounded::new_unchecked(Udec128::ZERO),
                },
            ],
            coins! {
                usdc::DENOM.clone() => 100_000_000,
            },
        ),
    ],
    false,
    Udec128::new_percent(1),
    Udec128::new_percent(5),
    btree_map! {
        0 => btree_map! {
            dango::DENOM.clone() => BalanceChange::Decreased(100_000_000),
            usdc::DENOM.clone() => BalanceChange::Increased(99_000_000),
        },
        1 => btree_map! {
            dango::DENOM.clone() => BalanceChange::Increased(95_000_000),
            usdc::DENOM.clone() => BalanceChange::Decreased(100_000_000),
        },
    },
    BTreeMap::new();
    "One limit ask price 1.0, two market bids from same address, limit order same size, 1% maker fee, 5% taker fee, no slippage"
)]
#[test_case(
    vec![
        (
            vec![
                CreateLimitOrderRequest {
                    base_denom: dango::DENOM.clone(),
                    quote_denom: usdc::DENOM.clone(),
                    direction: Direction::Ask,
                    amount: NonZero::new_unchecked(Uint128::new(100_000_000)),
                    price: NonZero::new_unchecked(Udec128_24::new(1)),
                },
            ],
            coins! {
                dango::DENOM.clone() => 100_000_000,
            },
        )
    ],
    vec![
        (
            vec![
                CreateMarketOrderRequest {
                    base_denom: dango::DENOM.clone(),
                    quote_denom: usdc::DENOM.clone(),
                    direction: Direction::Bid,
                    amount: NonZero::new_unchecked(Uint128::new(100_000_000)),
                    max_slippage: Bounded::new_unchecked(Udec128::ZERO),
                },
            ],
            coins! {
                usdc::DENOM.clone() => 100_000_000,
            },
        ),
        (
            vec![
                CreateMarketOrderRequest {
                    base_denom: dango::DENOM.clone(),
                    quote_denom: usdc::DENOM.clone(),
                    direction: Direction::Bid,
                    amount: NonZero::new_unchecked(Uint128::new(100_000_000)),
                    max_slippage: Bounded::new_unchecked(Udec128::ZERO),
                },
                CreateMarketOrderRequest {
                    base_denom: dango::DENOM.clone(),
                    quote_denom: usdc::DENOM.clone(),
                    direction: Direction::Bid,
                    amount: NonZero::new_unchecked(Uint128::new(100_000_000)),
                    max_slippage: Bounded::new_unchecked(Udec128::ZERO),
                },
            ],
            coins! {
                usdc::DENOM.clone() => 200_000_000,
            },
        ),
    ],
    false,
    Udec128::new_percent(1),
    Udec128::new_percent(5),
    btree_map! {
        0 => btree_map! {
            dango::DENOM.clone() => BalanceChange::Decreased(100_000_000),
            usdc::DENOM.clone() => BalanceChange::Increased(99_000_000),
        },
        1 => btree_map! {
            dango::DENOM.clone() => BalanceChange::Increased(95_000_000),
            usdc::DENOM.clone() => BalanceChange::Decreased(100_000_000),
        },
        2 => btree_map! {
            usdc::DENOM.clone() => BalanceChange::Unchanged,
            dango::DENOM.clone() => BalanceChange::Unchanged,
        },
    },
    BTreeMap::new();
    "One limit ask price 1.0, one market bid matched two market bids from other address unmatched are refunded correctly, limit order same size, 1% maker fee, 5% taker fee, no slippage"
)]
#[test_case(
    vec![
        (
            vec![
                CreateLimitOrderRequest {
                    base_denom: dango::DENOM.clone(),
                    quote_denom: usdc::DENOM.clone(),
                    direction: Direction::Bid,
                    amount: NonZero::new_unchecked(Uint128::new(100_000_000)),
                    price: NonZero::new_unchecked(Udec128_24::new(1)),
                },
            ],
            coins! {
                usdc::DENOM.clone() => 100_000_000,
            },
        )
    ],
    vec![
        (
            vec![
                CreateMarketOrderRequest {
                    base_denom: dango::DENOM.clone(),
                    quote_denom: usdc::DENOM.clone(),
                    direction: Direction::Ask,
                    amount: NonZero::new_unchecked(Uint128::new(100_000_000)),
                    max_slippage: Bounded::new_unchecked(Udec128::ZERO),
                },
            ],
            coins! {
                dango::DENOM.clone() => 100_000_000,
            },
        ),
        (
            vec![
                CreateMarketOrderRequest {
                    base_denom: dango::DENOM.clone(),
                    quote_denom: usdc::DENOM.clone(),
                    direction: Direction::Ask,
                    amount: NonZero::new_unchecked(Uint128::new(100_000_000)),
                    max_slippage: Bounded::new_unchecked(Udec128::ZERO),
                },
                CreateMarketOrderRequest {
                    base_denom: dango::DENOM.clone(),
                    quote_denom: usdc::DENOM.clone(),
                    direction: Direction::Ask,
                    amount: NonZero::new_unchecked(Uint128::new(100_000_000)),
                    max_slippage: Bounded::new_unchecked(Udec128::ZERO),
                },
            ],
            coins! {
                dango::DENOM.clone() => 200_000_000,
            },
        ),
    ],
    false,
    Udec128::new_percent(1),
    Udec128::new_percent(5),
    btree_map! {
        0 => btree_map! {
            dango::DENOM.clone() => BalanceChange::Increased(99_000_000),
            usdc::DENOM.clone() => BalanceChange::Decreased(100_000_000),
        },
        1 => btree_map! {
            dango::DENOM.clone() => BalanceChange::Decreased(100_000_000),
            usdc::DENOM.clone() => BalanceChange::Increased(95_000_000),
        },
        2 => btree_map! {
            dango::DENOM.clone() => BalanceChange::Unchanged,
            usdc::DENOM.clone() => BalanceChange::Unchanged,
        },
    },
    BTreeMap::new();
    "One limit bid price 1.0, one market ask matched two market asks from other address unmatched are refunded correctly, limit order same size, 1% maker fee, 5% taker fee, no slippage"
)]
#[test_case(
    vec![
        (
            vec![
                CreateLimitOrderRequest {
                    base_denom: dango::DENOM.clone(),
                    quote_denom: usdc::DENOM.clone(),
                    direction: Direction::Bid,
                    amount: NonZero::new_unchecked(Uint128::new(110_000_000)),
                    price: NonZero::new_unchecked(Udec128_24::new(1)),
                },
            ],
            coins! {
                usdc::DENOM.clone() => 110_000_000,
            },
        )
    ],
    vec![
        (
            vec![
                CreateMarketOrderRequest {
                    base_denom: dango::DENOM.clone(),
                    quote_denom: usdc::DENOM.clone(),
                    direction: Direction::Ask,
                    amount: NonZero::new_unchecked(Uint128::new(100_000_000)),
                    max_slippage: Bounded::new_unchecked(Udec128::ZERO),
                },
            ],
            coins! {
                dango::DENOM.clone() => 100_000_000,
            },
        ),
        (
            vec![
                CreateMarketOrderRequest {
                    base_denom: dango::DENOM.clone(),
                    quote_denom: usdc::DENOM.clone(),
                    direction: Direction::Ask,
                    amount: NonZero::new_unchecked(Uint128::new(100_000_000)),
                    max_slippage: Bounded::new_unchecked(Udec128::ZERO),
                },
                CreateMarketOrderRequest {
                    base_denom: dango::DENOM.clone(),
                    quote_denom: usdc::DENOM.clone(),
                    direction: Direction::Ask,
                    amount: NonZero::new_unchecked(Uint128::new(100_000_000)),
                    max_slippage: Bounded::new_unchecked(Udec128::ZERO),
                },
            ],
            coins! {
                dango::DENOM.clone() => 200_000_000,
            },
        ),
    ],
    false,
    Udec128::new_percent(1),
    Udec128::new_percent(5),
    btree_map! {
        0 => btree_map! {
            dango::DENOM.clone() => BalanceChange::Increased(108_900_000),
            usdc::DENOM.clone() => BalanceChange::Decreased(110_000_000),
        },
        1 => btree_map! {
            dango::DENOM.clone() => BalanceChange::Decreased(100_000_000),
            usdc::DENOM.clone() => BalanceChange::Increased(95_000_000),
        },
        2 => btree_map! {
            dango::DENOM.clone() => BalanceChange::Decreased(10_000_000),
            usdc::DENOM.clone() => BalanceChange::Increased(9_500_000),
        },
    },
    BTreeMap::new();
    "One limit bid price 1.0, one market ask matched two market asks from other address one partially matched one unmatched are refunded correctly, limit order same size, 1% maker fee, 5% taker fee, no slippage"
)]
#[test_case(
    vec![
        (
            vec![
                CreateLimitOrderRequest {
                    base_denom: dango::DENOM.clone(),
                    quote_denom: usdc::DENOM.clone(),
                    direction: Direction::Ask,
                    amount: NonZero::new_unchecked(Uint128::new(110_000_000)),
                    price: NonZero::new_unchecked(Udec128_24::new(1)),
                },
            ],
            coins! {
                dango::DENOM.clone() => 110_000_000,
            },
        )
    ],
    vec![
        (
            vec![
                CreateMarketOrderRequest {
                    base_denom: dango::DENOM.clone(),
                    quote_denom: usdc::DENOM.clone(),
                    direction: Direction::Bid,
                    amount: NonZero::new_unchecked(Uint128::new(100_000_000)),
                    max_slippage: Bounded::new_unchecked(Udec128::ZERO),
                },
            ],
            coins! {
                usdc::DENOM.clone() => 100_000_000,
            },
        ),
        (
            vec![
                CreateMarketOrderRequest {
                    base_denom: dango::DENOM.clone(),
                    quote_denom: usdc::DENOM.clone(),
                    direction: Direction::Bid,
                    amount: NonZero::new_unchecked(Uint128::new(100_000_000)),
                    max_slippage: Bounded::new_unchecked(Udec128::ZERO),
                },
                CreateMarketOrderRequest {
                    base_denom: dango::DENOM.clone(),
                    quote_denom: usdc::DENOM.clone(),
                    direction: Direction::Bid,
                    amount: NonZero::new_unchecked(Uint128::new(100_000_000)),
                    max_slippage: Bounded::new_unchecked(Udec128::ZERO),
                },
            ],
            coins! {
                usdc::DENOM.clone() => 200_000_000,
            },
        ),
    ],
    false,
    Udec128::new_percent(1),
    Udec128::new_percent(5),
    btree_map! {
        0 => btree_map! {
            dango::DENOM.clone() => BalanceChange::Decreased(110_000_000),
            usdc::DENOM.clone() => BalanceChange::Increased(108_900_000),
        },
        1 => btree_map! {
            dango::DENOM.clone() => BalanceChange::Increased(95_000_000),
            usdc::DENOM.clone() => BalanceChange::Decreased(100_000_000),
        },
        2 => btree_map! {
            dango::DENOM.clone() => BalanceChange::Increased(9_500_000),
            usdc::DENOM.clone() => BalanceChange::Decreased(10_000_000),
        },
    },
    BTreeMap::new();
    "One limit ask price 1.0, one market bid matched two market bids from other address one partially matched one unmatched are refunded correctly, limit order same size, 1% maker fee, 5% taker fee, no slippage"
)]
fn market_order_clearing(
    limit_orders_and_funds: Vec<(Vec<CreateLimitOrderRequest>, Coins)>,
    market_orders_and_funds: Vec<(Vec<CreateMarketOrderRequest>, Coins)>,
    limits_and_markets_in_same_block: bool,
    maker_fee_rate: Udec128,
    taker_fee_rate: Udec128,
    expected_balance_changes: BTreeMap<usize, BTreeMap<Denom, BalanceChange>>,
    expected_limit_orders_after: BTreeMap<OrderId, (Direction, Udec128, Uint128, Uint128, usize)>,
) {
    let (mut suite, mut accounts, _, contracts, _) = setup_test_naive(Default::default());

    // Set maker and taker fee rates
    let mut app_config: AppConfig = suite.query_app_config().unwrap();
    app_config.maker_fee_rate = Bounded::new(maker_fee_rate).unwrap();
    app_config.taker_fee_rate = Bounded::new(taker_fee_rate).unwrap();

    // Update the app config
    suite
        .configure(
            &mut accounts.owner, // Must be the chain owner
            None,                // No chain config update
            Some(app_config),    // App config update
        )
        .should_succeed();

    // Register oracle price source for USDC and DANGO. Needed for volume tracking in cron_execute
    suite
        .execute(
            &mut accounts.owner,
            contracts.oracle,
            &oracle::ExecuteMsg::RegisterPriceSources(btree_map! {
                usdc::DENOM.clone() => PriceSource::Fixed {
                    humanized_price: Udec128::ONE,
                    precision: 6,
                    timestamp: Timestamp::from_seconds(1730802926),
                },
                dango::DENOM.clone() => PriceSource::Fixed {
                    humanized_price: Udec128::ONE,
                    precision: 6,
                    timestamp: Timestamp::from_seconds(1730802926),
                },
            }),
            Coins::new(),
        )
        .should_succeed();

    // Record balances for users
    suite.balances().record_many(accounts.users());

    // Build create limit order transactions
    let num_limit_order_users = limit_orders_and_funds.len();
    let mut submit_limit_order_txs = vec![];
    for (user, (limit_orders, limit_order_funds)) in
        accounts.users_mut().zip(limit_orders_and_funds)
    {
        let msg = Message::execute(
            contracts.dex,
            &dex::ExecuteMsg::BatchUpdateOrders {
                creates_market: vec![],
                creates_limit: limit_orders,
                cancels: None,
            },
            limit_order_funds,
        )
        .unwrap();
        let tx = user
            .sign_transaction(NonEmpty::new_unchecked(vec![msg]), &suite.chain_id, 100_000)
            .unwrap();
        submit_limit_order_txs.push(tx);
    }

    // Build create market order transactions
    let mut create_market_order_txs = vec![];
    for (user, (market_orders, market_order_funds)) in accounts
        .users_mut()
        .skip(num_limit_order_users)
        .zip(market_orders_and_funds)
    {
        let msg = Message::execute(
            contracts.dex,
            &dex::ExecuteMsg::BatchUpdateOrders {
                creates_market: market_orders,
                creates_limit: vec![],
                cancels: None,
            },
            market_order_funds,
        )
        .unwrap();

        let tx = user
            .sign_transaction(NonEmpty::new_unchecked(vec![msg]), &suite.chain_id, 100_000)
            .unwrap();
        create_market_order_txs.push(tx);
    }

    // Execute the transactions in a block
    if limits_and_markets_in_same_block {
        suite
            .make_block(
                submit_limit_order_txs
                    .into_iter()
                    .chain(create_market_order_txs)
                    .collect(),
            )
            .block_outcome
            .tx_outcomes
            .into_iter()
            .for_each(|outcome| {
                outcome.should_succeed();
            });
    } else {
        suite
            .make_block(submit_limit_order_txs)
            .block_outcome
            .tx_outcomes
            .into_iter()
            .for_each(|outcome| {
                outcome.should_succeed();
            });
        suite
            .make_block(create_market_order_txs)
            .block_outcome
            .tx_outcomes
            .into_iter()
            .for_each(|outcome| {
                outcome.should_succeed();
            });
    }

    // Assert that the balance changes are as expected
    let users = accounts.users().collect::<Vec<_>>();
    for (index, expected_change) in expected_balance_changes {
        let user = users[index];
        suite.balances().should_change(user, expected_change);
    }

    // Assert that the limit orders are as expected
    suite
        .query_wasm_smart(contracts.dex, dex::QueryOrdersByPairRequest {
            base_denom: dango::DENOM.clone(),
            quote_denom: usdc::DENOM.clone(),
            start_after: None,
            limit: None,
        })
        .should_succeed_and(|orders| {
            // println!("orders: {:?}", orders);
            assert_eq!(orders.len(), expected_limit_orders_after.len());
            expected_limit_orders_after.iter().all(
                |(order_id, (direction, price, amount, remaining, user_index))| {
                    let queried_order = orders.get(order_id).unwrap();
                    queried_order.direction == *direction
                        && queried_order.price == price.convert_precision().unwrap()
                        && queried_order.amount == *amount
                        && queried_order.remaining == remaining.checked_into_dec().unwrap()
                        && queried_order.user == users[*user_index].address()
                },
            )
        });
}

#[test_case(
    CreateLimitOrderRequest {
        base_denom: eth::DENOM.clone(),
        quote_denom: usdc::DENOM.clone(),
        direction: Direction::Bid,
        amount: NonZero::new_unchecked(Uint128::new(500000)),
        price: NonZero::new_unchecked(Udec128_24::new_bps(1)),
    },
    coins! {
        usdc::DENOM.clone() => 50,
    },
    CreateMarketOrderRequest {
        base_denom: eth::DENOM.clone(),
        quote_denom: usdc::DENOM.clone(),
        direction: Direction::Ask,
        amount: NonZero::new_unchecked(Uint128::new(9999)),
        max_slippage: Bounded::new_unchecked(Udec128::new_percent(8)),
    },
    coins! {
        eth::DENOM.clone() => 9999,
    },
    btree_map! {
        eth::DENOM.clone() => BalanceChange::Increased(9974),
        usdc::DENOM.clone() => BalanceChange::Decreased(50),
    },
    btree_map! {
        eth::DENOM.clone() => BalanceChange::Decreased(9999),
        usdc::DENOM.clone() => BalanceChange::Unchanged,
    }
    ; "limit bid matched with market ask market size limiting factor market order does not get refunded"
)]
#[test_case(
    CreateLimitOrderRequest {
        base_denom: eth::DENOM.clone(),
        quote_denom: usdc::DENOM.clone(),
        direction: Direction::Bid,
        amount: NonZero::new_unchecked(Uint128::new(9999)),
        price: NonZero::new_unchecked(Udec128_24::new_bps(1)),
    },
    coins! {
        usdc::DENOM.clone() => 1,
    },
    CreateMarketOrderRequest {
        base_denom: eth::DENOM.clone(),
        quote_denom: usdc::DENOM.clone(),
        direction: Direction::Ask,
        amount: NonZero::new_unchecked(Uint128::new(500000)),
        max_slippage: Bounded::new_unchecked(Udec128::new_percent(8)),
    },
    coins! {
        eth::DENOM.clone() => 500000,
    },
    btree_map! {
        eth::DENOM.clone() => BalanceChange::Increased(9974),
        usdc::DENOM.clone() => BalanceChange::Decreased(1),
    },
    btree_map! {
        eth::DENOM.clone() => BalanceChange::Decreased(9999),
        usdc::DENOM.clone() => BalanceChange::Unchanged,
    }
    ; "limit bid matched with market ask limit size too small market order is consumed with zero output"
)]
fn market_order_matched_results_in_zero_output(
    limit_order: CreateLimitOrderRequest,
    limit_funds: Coins,
    market_order: CreateMarketOrderRequest,
    market_funds: Coins,
    expected_balance_changes_limit_order_user: BTreeMap<Denom, BalanceChange>,
    expected_balance_changes_market_order_user: BTreeMap<Denom, BalanceChange>,
) {
    let (mut suite, mut accounts, _, contracts, _) = setup_test_naive(Default::default());

    // Register oracle price source for USDC and ETH. Needed for volume tracking in cron_execute
    suite
        .execute(
            &mut accounts.owner,
            contracts.oracle,
            &oracle::ExecuteMsg::RegisterPriceSources(btree_map! {
                usdc::DENOM.clone() => PriceSource::Fixed {
                    humanized_price: Udec128::ONE,
                    precision: 6,
                    timestamp: Timestamp::from_seconds(1730802926),
                },
                eth::DENOM.clone() => PriceSource::Fixed {
                    humanized_price: Udec128::ONE,
                    precision: 6,
                    timestamp: Timestamp::from_seconds(1730802926),
                },
            }),
            Coins::new(),
        )
        .should_succeed();

    suite.balances().record_many(accounts.users());

    // Create a limit order with a small amount and price
    suite
        .execute(
            &mut accounts.user1,
            contracts.dex,
            &dex::ExecuteMsg::BatchUpdateOrders {
                creates_market: vec![],
                creates_limit: vec![limit_order],
                cancels: None,
            },
            limit_funds,
        )
        .should_succeed();

    // Create a market order with a small amount and price,
    suite
        .execute(
            &mut accounts.user2,
            contracts.dex,
            &dex::ExecuteMsg::BatchUpdateOrders {
                creates_market: vec![market_order],
                creates_limit: vec![],
                cancels: None,
            },
            market_funds,
        )
        .should_succeed();

    // No matching could take place so both users should have unchanged balances
    // since before the market order was created.
    suite
        .balances()
        .should_change(&accounts.user1, expected_balance_changes_limit_order_user);
    suite
        .balances()
        .should_change(&accounts.user2, expected_balance_changes_market_order_user);
}

#[test]
fn cron_execute_gracefully_handles_oracle_price_failure() {
    let (mut suite, mut accounts, _, contracts, _) = setup_test_naive(Default::default());

    suite.balances().record_many(accounts.users());

    // Submit a limit order
    suite
        .execute(
            &mut accounts.user1,
            contracts.dex,
            &dex::ExecuteMsg::BatchUpdateOrders {
                creates_market: vec![],
                creates_limit: vec![CreateLimitOrderRequest {
                    base_denom: dango::DENOM.clone(),
                    quote_denom: usdc::DENOM.clone(),
                    direction: Direction::Ask,
                    amount: NonZero::new_unchecked(Uint128::new(1000000)),
                    price: NonZero::new_unchecked(Udec128_24::new(1)),
                }],
                cancels: None,
            },
            coins! {
                dango::DENOM.clone() => 1000000,
            },
        )
        .should_succeed();

    // Submit another limit from user2
    suite
        .execute(
            &mut accounts.user2,
            contracts.dex,
            &dex::ExecuteMsg::BatchUpdateOrders {
                creates_market: vec![],
                creates_limit: vec![CreateLimitOrderRequest {
                    base_denom: dango::DENOM.clone(),
                    quote_denom: usdc::DENOM.clone(),
                    direction: Direction::Bid,
                    amount: NonZero::new_unchecked(Uint128::new(1000000)),
                    price: NonZero::new_unchecked(Udec128_24::new(1)),
                }],
                cancels: None,
            },
            coins! {
                usdc::DENOM.clone() => 1000000,
            },
        )
        .should_succeed();

    // ------ Assert that the orders were matched and filled correctly ------

    // There should be no orders in the order book
    suite
        .query_wasm_smart(contracts.dex, dex::QueryOrdersByPairRequest {
            base_denom: dango::DENOM.clone(),
            quote_denom: usdc::DENOM.clone(),
            start_after: None,
            limit: None,
        })
        .should_succeed_and_equal(BTreeMap::new());

    // Balances should have been updated
    suite.balances().should_change(&accounts.user1, btree_map! {
        dango::DENOM.clone() => BalanceChange::Decreased(1000000),
        usdc::DENOM.clone() => BalanceChange::Increased(997500),
    });
    suite.balances().should_change(&accounts.user2, btree_map! {
        dango::DENOM.clone() => BalanceChange::Increased(996000),
        usdc::DENOM.clone() => BalanceChange::Decreased(1000000),
    });
}

#[test]
fn market_orders_are_sorted_by_price_ascending() {
    let (mut suite, mut accounts, _, contracts, _) = setup_test_naive(Default::default());

    // Set maker and taker fee rates to 0 for simplicity
    // TODO: make this configurable in `TestOptions`
    let mut app_config: AppConfig = suite.query_app_config().unwrap();
    app_config.maker_fee_rate = Bounded::new(Udec128::ZERO).unwrap();
    app_config.taker_fee_rate = Bounded::new(Udec128::ZERO).unwrap();
    suite
        .configure(
            &mut accounts.owner, // Must be the chain owner
            None,                // No chain config update
            Some(app_config),    // App config update
        )
        .should_succeed();

    // Register oracle price source for USDC and DANGO. Needed for volume tracking in cron_execute
    suite
        .execute(
            &mut accounts.owner,
            contracts.oracle,
            &oracle::ExecuteMsg::RegisterPriceSources(btree_map! {
                usdc::DENOM.clone() => PriceSource::Fixed {
                    humanized_price: Udec128::ONE,
                    precision: 6,
                    timestamp: Timestamp::from_seconds(1730802926),
                },
            }),
            Coins::new(),
        )
        .should_succeed();
    suite
        .execute(
            &mut accounts.owner,
            contracts.oracle,
            &oracle::ExecuteMsg::RegisterPriceSources(btree_map! {
                dango::DENOM.clone() => PriceSource::Fixed {
                    humanized_price: Udec128::ONE,
                    precision: 6,
                    timestamp: Timestamp::from_seconds(1730802926),
                },
            }),
            Coins::new(),
        )
        .should_succeed();

    // No matter which user places the orders they outcome should be the same.
    for i in 0..2 {
        let (first_user, second_user) = if i == 0 {
            (&mut accounts.user2, &mut accounts.user3)
        } else {
            (&mut accounts.user3, &mut accounts.user2)
        };

        suite
            .balances()
            .record_many([&*first_user, &*second_user, &accounts.user1]);

        // Place limit ASK with user 1. This is the first order in the order book. Since
        // no matching orders exist this order will be the only order in the resting order book
        // at the end of the block.
        suite
            .execute(
                &mut accounts.user1,
                contracts.dex,
                &dex::ExecuteMsg::BatchUpdateOrders {
                    creates_market: vec![],
                    creates_limit: vec![CreateLimitOrderRequest {
                        base_denom: dango::DENOM.clone(),
                        quote_denom: usdc::DENOM.clone(),
                        direction: Direction::Ask,
                        amount: NonZero::new_unchecked(Uint128::new(1000000)),
                        price: NonZero::new_unchecked(Udec128_24::new(1)),
                    }],
                    cancels: None,
                },
                coins! {
                    dango::DENOM.clone() => 1000000,
                },
            )
            .should_succeed();

        // Submit two market orders from different users in the same block. First user
        // places a market order with 0% slippage and second user places a market order
        // with 5% slippage.
        let txs = vec![
            first_user
                .sign_transaction(
                    NonEmpty::new_unchecked(vec![
                        Message::execute(
                            contracts.dex,
                            &dex::ExecuteMsg::BatchUpdateOrders {
                                creates_market: vec![CreateMarketOrderRequest {
                                    base_denom: dango::DENOM.clone(),
                                    quote_denom: usdc::DENOM.clone(),
                                    direction: Direction::Bid,
                                    amount: NonZero::new_unchecked(Uint128::new(1000000)),
<<<<<<< HEAD
                                    max_slippage: Udec128::ZERO,
=======
                                    max_slippage: Bounded::new_unchecked(Udec128::ZERO),
>>>>>>> d60c8cc8
                                }],
                                creates_limit: vec![],
                                cancels: None,
                            },
                            coins! {
                                usdc::DENOM.clone() => 1000000,
                            },
                        )
                        .unwrap(),
                    ]),
                    &suite.chain_id,
                    100_000,
                )
                .unwrap(),
            second_user
                .sign_transaction(
                    NonEmpty::new_unchecked(vec![
                        Message::execute(
                            contracts.dex,
                            &dex::ExecuteMsg::BatchUpdateOrders {
                                creates_market: vec![CreateMarketOrderRequest {
                                    base_denom: dango::DENOM.clone(),
                                    quote_denom: usdc::DENOM.clone(),
                                    direction: Direction::Bid,
                                    amount: NonZero::new_unchecked(Uint128::new(1050000)),
<<<<<<< HEAD
                                    max_slippage: Udec128::new_percent(5),
=======
                                    max_slippage: Bounded::new_unchecked(Udec128::new_percent(5)),
>>>>>>> d60c8cc8
                                }],
                                creates_limit: vec![],
                                cancels: None,
                            },
                            coins! {
                                usdc::DENOM.clone() => 1102500, // amount * (best_ask_price * (1 + max_slippage)) = 1050000 * (1 * (1 + 0.05))
                            },
                        )
                        .unwrap(),
                    ]),
                    &suite.chain_id,
                    100_000,
                )
                .unwrap(),
        ];

        // Make a block with the order submissions. Ensure all transactions were
        // successful.
        suite
            .make_block(txs)
            .block_outcome
            .tx_outcomes
            .into_iter()
            .for_each(|outcome| {
                outcome.should_succeed();
            });

        // Assert that the second_user gets fully matched and the first_user gets no match
        // since the second_user's order is at a higher price and fully consumes the limit order.
        suite.balances().should_change(&accounts.user1, btree_map! {
            dango::DENOM.clone() => BalanceChange::Decreased(1000000),
            usdc::DENOM.clone() => BalanceChange::Increased(1000000),
        });
        suite.balances().should_change(first_user, btree_map! {
            usdc::DENOM.clone() => BalanceChange::Unchanged, // no match and deposit is refunded
            dango::DENOM.clone() => BalanceChange::Unchanged, // no match
        });
        suite.balances().should_change(second_user, btree_map! {
            usdc::DENOM.clone() => BalanceChange::Decreased(1000000), // Cleared at resting book price of 1.0 consumes 1000000 USDC and refunds 50000 USDC
            dango::DENOM.clone() => BalanceChange::Increased(1000000),
        });
    }
}

/// During the `match_orders` function call, there may be an order that's popped
/// out of the iterator but didn't find a match. Considering the following case:
/// - id 1, limit ask, price 100, amount 1
/// - id 2, limit bid, price 101, amount 1
/// - id 3, market bid, price 100, amount 1
<<<<<<< HEAD
/// Since order 2 has the better price, it will be matched against 1.
/// Market order 3 will be popped out of the iterator, but not finding a match.
/// In this case, we need to handle the cancelation and refund of this order.
=======
///
/// Since order 2 has the better price, it will be matched against 1. Market order 3 will be popped out of the iterator,
/// but not finding a match. In this case, we need to handle the cancelation and refund of this order.
>>>>>>> d60c8cc8
#[test]
fn refund_left_over_market_bid() {
    let (mut suite, mut accounts, _, contracts, _) = setup_test_naive(Default::default());

    // Set maker and taker fee rates to 0 for simplicity
    // TODO: make this configurable in `TestOptions`
    let mut app_config: AppConfig = suite.query_app_config().unwrap();
    app_config.maker_fee_rate = Bounded::new(Udec128::ZERO).unwrap();
    app_config.taker_fee_rate = Bounded::new(Udec128::ZERO).unwrap();
    suite
        .configure(
            &mut accounts.owner, // Must be the chain owner
            None,                // No chain config update
            Some(app_config),    // App config update
        )
        .should_succeed();

    // Block 1: we make it such that a mid price of 100 is recorded.
    suite
        .execute(
            &mut accounts.user1,
            contracts.dex,
            &dex::ExecuteMsg::BatchUpdateOrders {
                creates_market: vec![],
                creates_limit: vec![
                    CreateLimitOrderRequest {
                        base_denom: dango::DENOM.clone(),
                        quote_denom: usdc::DENOM.clone(),
                        direction: Direction::Ask,
                        amount: NonZero::new_unchecked(Uint128::new(2)),
                        price: NonZero::new_unchecked(Udec128_24::new(100)),
                    },
                    CreateLimitOrderRequest {
                        base_denom: dango::DENOM.clone(),
                        quote_denom: usdc::DENOM.clone(),
                        direction: Direction::Bid,
                        amount: NonZero::new_unchecked(Uint128::new(1)),
                        price: NonZero::new_unchecked(Udec128_24::new(100)),
                    },
                ],
                cancels: None,
            },
            coins! {
                dango::DENOM.clone() => 2,
                usdc::DENOM.clone() => 100,
            },
        )
        .should_succeed();

    // Query the mid price to make sure it's accurate.
    suite
        .query_wasm_smart(contracts.dex, QueryRestingOrderBookStateRequest {
            base_denom: dango::DENOM.clone(),
            quote_denom: usdc::DENOM.clone(),
        })
        .should_succeed_and_equal(RestingOrderBookState {
            best_bid_price: None,
            best_ask_price: Some(Udec128_24::new(100)),
            mid_price: Some(Udec128_24::new(100)),
        });

    suite
        .balances()
        .record_many([&accounts.user1, &accounts.user2, &accounts.user3]);

    // Block 2: submit two orders:
    // - user 2 submits the limit order that will be matched;
    // - user 3 submits the market order that will be left over.
    // The limit order has slightly better price, so it has priority order the
    // market order.
    suite
        .make_block(vec![
            accounts
                .user2
                .sign_transaction(
                    NonEmpty::new_unchecked(vec![
                        Message::execute(
                            contracts.dex,
                            &dex::ExecuteMsg::BatchUpdateOrders {
                                creates_market: vec![],
                                creates_limit: vec![CreateLimitOrderRequest {
                                    base_denom: dango::DENOM.clone(),
                                    quote_denom: usdc::DENOM.clone(),
                                    direction: Direction::Bid,
                                    amount: NonZero::new_unchecked(Uint128::new(1)),
                                    price: NonZero::new_unchecked(Udec128_24::new(101)),
                                }],
                                cancels: None,
                            },
                            coins! {
                                usdc::DENOM.clone() => 101,
                            },
                        )
                        .unwrap(),
                    ]),
                    &suite.chain_id,
                    100_000,
                )
                .unwrap(),
            accounts
                .user3
                .sign_transaction(
                    NonEmpty::new_unchecked(vec![
                        Message::execute(
                            contracts.dex,
                            &dex::ExecuteMsg::BatchUpdateOrders {
                                creates_market: vec![CreateMarketOrderRequest {
                                    base_denom: dango::DENOM.clone(),
                                    quote_denom: usdc::DENOM.clone(),
                                    direction: Direction::Bid,
                                    amount: NonZero::new_unchecked(Uint128::new(1)),
<<<<<<< HEAD
                                    max_slippage: Udec128::ZERO,
=======
                                    max_slippage: Bounded::new_unchecked(Udec128::ZERO),
>>>>>>> d60c8cc8
                                }],
                                creates_limit: vec![],
                                cancels: None,
                            },
                            coins! {
                                usdc::DENOM.clone() => 101,
                            },
                        )
                        .unwrap(),
                    ]),
                    &suite.chain_id,
                    100_000,
                )
                .unwrap(),
        ])
        .block_outcome
        .tx_outcomes
        .into_iter()
        .for_each(|outcome| {
            outcome.should_succeed();
        });

    // Check user 1 and user 2 balances.
    // The order should match with range 100-101. Since previous block's mid
    // price was 100, which is within the range, so the orders settle at 100.
    suite.balances().should_change(&accounts.user1, btree_map! {
        dango::DENOM.clone() => BalanceChange::Unchanged,
        usdc::DENOM.clone() => BalanceChange::Increased(100),
    });
    suite.balances().should_change(&accounts.user2, btree_map! {
        dango::DENOM.clone() => BalanceChange::Increased(1),
        usdc::DENOM.clone() => BalanceChange::Decreased(100),
    });

    // THE IMPORTANT PART: make sure user 3 has received the refund; or in other
    // words, his balance should be unchanged.
    suite.balances().should_change(&accounts.user3, btree_map! {
        dango::DENOM.clone() => BalanceChange::Unchanged,
        usdc::DENOM.clone() => BalanceChange::Unchanged,
    });
}

/// This is the same as the previous test (`refund_left_over_market_bid`), but
/// on the different side of the book.
///
/// The setup:
/// - mid price: 100
/// - resting order book: limit bid, price 100, amount 1
/// - limit ask, price 99, amount 1
/// - market ask, price 100, amount 1
#[test]
fn refund_left_over_market_ask() {
    let (mut suite, mut accounts, _, contracts, _) = setup_test_naive(Default::default());

    // Set maker and taker fee rates to 0 for simplicity
    // TODO: make this configurable in TestOptions
    let mut app_config: AppConfig = suite.query_app_config().unwrap();
    app_config.maker_fee_rate = Bounded::new(Udec128::ZERO).unwrap();
    app_config.taker_fee_rate = Bounded::new(Udec128::ZERO).unwrap();
    suite
        .configure(
            &mut accounts.owner, // Must be the chain owner
            None,                // No chain config update
            Some(app_config),    // App config update
        )
        .should_succeed();

    // Block 1: we make it such that a mid price of 100 is recorded.
    suite
        .execute(
            &mut accounts.user1,
            contracts.dex,
            &dex::ExecuteMsg::BatchUpdateOrders {
                creates_market: vec![],
                creates_limit: vec![
                    CreateLimitOrderRequest {
                        base_denom: dango::DENOM.clone(),
                        quote_denom: usdc::DENOM.clone(),
                        direction: Direction::Bid,
                        amount: NonZero::new_unchecked(Uint128::new(2)),
                        price: NonZero::new_unchecked(Udec128_24::new(100)),
                    },
                    CreateLimitOrderRequest {
                        base_denom: dango::DENOM.clone(),
                        quote_denom: usdc::DENOM.clone(),
                        direction: Direction::Ask,
                        amount: NonZero::new_unchecked(Uint128::new(1)),
                        price: NonZero::new_unchecked(Udec128_24::new(100)),
                    },
                ],
                cancels: None,
            },
            coins! {
                dango::DENOM.clone() => 1,
                usdc::DENOM.clone() => 200,
            },
        )
        .should_succeed();

    // Query the mid price to make sure it's accurate.
    suite
        .query_wasm_smart(contracts.dex, QueryRestingOrderBookStateRequest {
            base_denom: dango::DENOM.clone(),
            quote_denom: usdc::DENOM.clone(),
        })
        .should_succeed_and_equal(RestingOrderBookState {
            best_bid_price: Some(Udec128_24::new(100)),
            best_ask_price: None,
            mid_price: Some(Udec128_24::new(100)),
        });

    suite
        .balances()
        .record_many([&accounts.user1, &accounts.user2, &accounts.user3]);

    // Block 2: submit two orders:
    // - user 2 submits the limit order that will be matched;
    // - user 3 submits the market order that will be left over.
    // The limit order has slightly better price, so it has priority order the
    // market order.
    suite
        .make_block(vec![
            accounts
                .user2
                .sign_transaction(
                    NonEmpty::new_unchecked(vec![
                        Message::execute(
                            contracts.dex,
                            &dex::ExecuteMsg::BatchUpdateOrders {
                                creates_market: vec![],
                                creates_limit: vec![CreateLimitOrderRequest {
                                    base_denom: dango::DENOM.clone(),
                                    quote_denom: usdc::DENOM.clone(),
                                    direction: Direction::Ask,
                                    amount: NonZero::new_unchecked(Uint128::new(1)),
                                    price: NonZero::new_unchecked(Udec128_24::new(99)),
                                }],
                                cancels: None,
                            },
                            coins! {
                                dango::DENOM.clone() => 1,
                            },
                        )
                        .unwrap(),
                    ]),
                    &suite.chain_id,
                    100_000,
                )
                .unwrap(),
            accounts
                .user3
                .sign_transaction(
                    NonEmpty::new_unchecked(vec![
                        Message::execute(
                            contracts.dex,
                            &dex::ExecuteMsg::BatchUpdateOrders {
                                creates_market: vec![CreateMarketOrderRequest {
                                    base_denom: dango::DENOM.clone(),
                                    quote_denom: usdc::DENOM.clone(),
                                    direction: Direction::Ask,
                                    amount: NonZero::new_unchecked(Uint128::new(1)),
<<<<<<< HEAD
                                    max_slippage: Udec128::ZERO,
=======
                                    max_slippage: Bounded::new_unchecked(Udec128::ZERO),
>>>>>>> d60c8cc8
                                }],
                                creates_limit: vec![],
                                cancels: None,
                            },
                            coins! {
                                dango::DENOM.clone() => 1,
                            },
                        )
                        .unwrap(),
                    ]),
                    &suite.chain_id,
                    100_000,
                )
                .unwrap(),
        ])
        .block_outcome
        .tx_outcomes
        .into_iter()
        .for_each(|outcome| {
            outcome.should_succeed();
        });

    // Check user 1 and user 2 balances.
    // The order should match with range 99-100. Since previous block's mid
    // price was 100, which is within the range, so the orders settle at 100.
    suite.balances().should_change(&accounts.user1, btree_map! {
        dango::DENOM.clone() => BalanceChange::Increased(1),
        usdc::DENOM.clone() => BalanceChange::Unchanged,
    });
    suite.balances().should_change(&accounts.user2, btree_map! {
        dango::DENOM.clone() => BalanceChange::Decreased(1),
        usdc::DENOM.clone() => BalanceChange::Increased(100),
    });

    // THE IMPORTANT PART: make sure user 3 has received the refund; or in other
    // words, his balance should be unchanged.
    suite.balances().should_change(&accounts.user3, btree_map! {
        dango::DENOM.clone() => BalanceChange::Unchanged,
        usdc::DENOM.clone() => BalanceChange::Unchanged,
    });
}

#[test]
fn resting_order_book_is_updated_correctly_orders_remain_on_both_sides() {
    let (mut suite, mut accounts, _, contracts, _) = setup_test_naive(Default::default());

    let txs = vec![
        accounts
            .user1
            .sign_transaction(
                NonEmpty::new_unchecked(vec![
                    Message::execute(
                        contracts.dex,
                        &dex::ExecuteMsg::BatchUpdateOrders {
                            creates_market: vec![],
                            creates_limit: vec![CreateLimitOrderRequest {
                                base_denom: dango::DENOM.clone(),
                                quote_denom: usdc::DENOM.clone(),
                                direction: Direction::Ask,
                                amount: NonZero::new_unchecked(Uint128::new(1000000)),
                                price: NonZero::new_unchecked(Udec128_24::new(100)),
                            }],
                            cancels: None,
                        },
                        coins! {
                            dango::DENOM.clone() => 1000000,
                        },
                    )
                    .unwrap(),
                ]),
                &suite.chain_id,
                100_000,
            )
            .unwrap(),
        accounts
            .user2
            .sign_transaction(
                NonEmpty::new_unchecked(vec![
                    Message::execute(
                        contracts.dex,
                        &dex::ExecuteMsg::BatchUpdateOrders {
                            creates_market: vec![],
                            creates_limit: vec![CreateLimitOrderRequest {
                                base_denom: dango::DENOM.clone(),
                                quote_denom: usdc::DENOM.clone(),
                                direction: Direction::Bid,
                                amount: NonZero::new_unchecked(Uint128::new(1000000)),
                                price: NonZero::new_unchecked(Udec128_24::new(99)),
                            }],
                            cancels: None,
                        },
                        coins! {
                            usdc::DENOM.clone() => 1000000 * 99,
                        },
                    )
                    .unwrap(),
                ]),
                &suite.chain_id,
                100_000,
            )
            .unwrap(),
    ];

    suite
        .make_block(txs)
        .block_outcome
        .tx_outcomes
        .into_iter()
        .for_each(|outcome| {
            outcome.should_succeed();
        });

    suite
        .query_wasm_smart(contracts.dex, QueryRestingOrderBookStateRequest {
            base_denom: dango::DENOM.clone(),
            quote_denom: usdc::DENOM.clone(),
        })
        .should_succeed_and_equal(RestingOrderBookState {
            best_bid_price: Some(Udec128_24::new(99)),
            best_ask_price: Some(Udec128_24::new(100)),
            mid_price: Some(Udec128_24::new_permille(99500)),
        });
}<|MERGE_RESOLUTION|>--- conflicted
+++ resolved
@@ -5671,11 +5671,7 @@
                                     quote_denom: usdc::DENOM.clone(),
                                     direction: Direction::Bid,
                                     amount: NonZero::new_unchecked(Uint128::new(1000000)),
-<<<<<<< HEAD
-                                    max_slippage: Udec128::ZERO,
-=======
                                     max_slippage: Bounded::new_unchecked(Udec128::ZERO),
->>>>>>> d60c8cc8
                                 }],
                                 creates_limit: vec![],
                                 cancels: None,
@@ -5701,11 +5697,7 @@
                                     quote_denom: usdc::DENOM.clone(),
                                     direction: Direction::Bid,
                                     amount: NonZero::new_unchecked(Uint128::new(1050000)),
-<<<<<<< HEAD
-                                    max_slippage: Udec128::new_percent(5),
-=======
                                     max_slippage: Bounded::new_unchecked(Udec128::new_percent(5)),
->>>>>>> d60c8cc8
                                 }],
                                 creates_limit: vec![],
                                 cancels: None,
@@ -5755,15 +5747,9 @@
 /// - id 1, limit ask, price 100, amount 1
 /// - id 2, limit bid, price 101, amount 1
 /// - id 3, market bid, price 100, amount 1
-<<<<<<< HEAD
 /// Since order 2 has the better price, it will be matched against 1.
 /// Market order 3 will be popped out of the iterator, but not finding a match.
 /// In this case, we need to handle the cancelation and refund of this order.
-=======
-///
-/// Since order 2 has the better price, it will be matched against 1. Market order 3 will be popped out of the iterator,
-/// but not finding a match. In this case, we need to handle the cancelation and refund of this order.
->>>>>>> d60c8cc8
 #[test]
 fn refund_left_over_market_bid() {
     let (mut suite, mut accounts, _, contracts, _) = setup_test_naive(Default::default());
@@ -5875,11 +5861,7 @@
                                     quote_denom: usdc::DENOM.clone(),
                                     direction: Direction::Bid,
                                     amount: NonZero::new_unchecked(Uint128::new(1)),
-<<<<<<< HEAD
-                                    max_slippage: Udec128::ZERO,
-=======
                                     max_slippage: Bounded::new_unchecked(Udec128::ZERO),
->>>>>>> d60c8cc8
                                 }],
                                 creates_limit: vec![],
                                 cancels: None,
@@ -6041,11 +6023,7 @@
                                     quote_denom: usdc::DENOM.clone(),
                                     direction: Direction::Ask,
                                     amount: NonZero::new_unchecked(Uint128::new(1)),
-<<<<<<< HEAD
-                                    max_slippage: Udec128::ZERO,
-=======
                                     max_slippage: Bounded::new_unchecked(Udec128::ZERO),
->>>>>>> d60c8cc8
                                 }],
                                 creates_limit: vec![],
                                 cancels: None,
