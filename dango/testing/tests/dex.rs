use {
    dango_oracle::{PRICE_SOURCES, PRICES},
    dango_testing::{BridgeOp, TestOption, setup_test_naive},
    dango_types::{
        account::single::Params,
        account_factory::AccountParams,
        config::AppConfig,
        constants::{atom, dango, eth, usdc, xrp},
        dex::{
            self, CancelOrderRequest, CreateLimitOrderRequest, CreateMarketOrderRequest, Direction,
            Geometric, OrderId, OrderResponse, PairId, PairParams, PairUpdate, PassiveLiquidity,
            Price, QueryLiquidityDepthRequest, QueryOrdersByPairRequest, QueryOrdersRequest,
            QueryReserveRequest, QueryRestingOrderBookStateRequest, RestingOrderBookState, Xyk,
        },
        gateway::Remote,
        oracle::{self, PrecisionlessPrice, PriceSource},
    },
    grug::{
        Addr, Addressable, BalanceChange, Bounded, Coin, CoinPair, Coins, Denom, Fraction, Inner,
        MaxLength, Message, MultiplyFraction, NonEmpty, NonZero, NumberConst, QuerierExt,
        ResultExt, Signer, StdError, StdResult, Timestamp, Udec128, Udec128_6, Udec128_24, Uint128,
        UniqueVec, btree_map, coin_pair, coins,
    },
    hyperlane_types::constants::ethereum,
    pyth_types::constants::USDC_USD_ID,
    std::{
        collections::{BTreeMap, BTreeSet},
        str::FromStr,
    },
    test_case::test_case,
};

/// Ensure order amounts can't be zero.
///
/// Typically this should fail during `CheckTx`, because the tx would fail to
/// deserialize. However, let's just assume an attacker somehow circumvents that
/// (which would require him to collude with a validator), then the contract
/// would still reject the order.
#[test]
fn cannot_submit_order_with_zero_amount() {
    let (mut suite, mut accounts, _, contracts, _) = setup_test_naive(Default::default());

    // Attempt to submit a limit order with zero amount.
    suite
        .execute(
            &mut accounts.user1,
            contracts.dex,
            &dex::ExecuteMsg::BatchUpdateOrders {
                creates_market: vec![],
                creates_limit: vec![CreateLimitOrderRequest::Bid {
                    base_denom: dango::DENOM.clone(),
                    quote_denom: usdc::DENOM.clone(),
                    amount_quote: NonZero::new_unchecked(Uint128::ZERO), // incorrect!
                    price: NonZero::new_unchecked(Udec128_24::new(1)),
                }],
                cancels: None,
            },
            Coins::one(usdc::DENOM.clone(), 1).unwrap(),
        )
        .should_fail_with_error(StdError::zero_value::<Uint128>());

    // Attempt to submit a market order with zero amount.
    suite
        .execute(
            &mut accounts.user1,
            contracts.dex,
            &dex::ExecuteMsg::BatchUpdateOrders {
                creates_market: vec![CreateMarketOrderRequest::Bid {
                    base_denom: dango::DENOM.clone(),
                    quote_denom: usdc::DENOM.clone(),
                    amount_quote: NonZero::new_unchecked(Uint128::ZERO), // incorrect!
                    max_slippage: Bounded::new_unchecked(Udec128::ZERO),
                }],
                creates_limit: vec![],
                cancels: None,
            },
            Coins::one(usdc::DENOM.clone(), 1).unwrap(),
        )
        .should_fail_with_error(StdError::zero_value::<Uint128>());
}

#[test]
fn cannot_submit_orders_in_non_existing_pairs() {
    let (mut suite, mut accounts, _, contracts, _) = setup_test_naive(Default::default());

    suite
        .execute(
            &mut accounts.user1,
            contracts.dex,
            &dex::ExecuteMsg::BatchUpdateOrders {
                creates_market: vec![],
                creates_limit: vec![CreateLimitOrderRequest::Bid {
                    base_denom: atom::DENOM.clone(),
                    quote_denom: usdc::DENOM.clone(),
                    amount_quote: NonZero::new_unchecked(Uint128::new(100)),
                    price: NonZero::new_unchecked(Udec128_24::new(1)),
                }],
                cancels: None,
            },
            Coins::one(usdc::DENOM.clone(), 1).unwrap(),
        )
        .should_fail_with_error(format!(
            "pair not found with base `{}` and quote `{}`",
            atom::DENOM.clone(),
            usdc::DENOM.clone()
        ));
}

// Test cases from:
// https://motokodefi.substack.com/p/uniform-price-call-auctions-a-better
//
// --------------------------------- example 1 ---------------------------------
#[test_case(
    vec![
        (Direction::Bid, 30, 10), // order_id = !0
        (Direction::Bid, 20, 10), // !1
        (Direction::Bid, 10, 10), // !2
        (Direction::Ask, 10, 10), // 3
        (Direction::Ask, 20, 10), // 4
        (Direction::Ask, 30, 10), // 5
    ],
    btree_map! {
        OrderId::new(!3) => 10,
        OrderId::new(6)  => 10,
    },
    btree_map! {
        OrderId::new(!1) => btree_map! {
            dango::DENOM.clone() => BalanceChange::Increased(9), // Receives one less due to fee
            usdc::DENOM.clone()  => BalanceChange::Decreased(200),
        },
        OrderId::new(!2) => btree_map! {
            dango::DENOM.clone() => BalanceChange::Increased(9), // Receives one less due to fee
            usdc::DENOM.clone()  => BalanceChange::Decreased(200),
        },
        OrderId::new(!3) => btree_map! {
            dango::DENOM.clone() => BalanceChange::Unchanged,
            usdc::DENOM.clone()  => BalanceChange::Decreased(100),
        },
        OrderId::new(4) => btree_map! {
            dango::DENOM.clone() => BalanceChange::Decreased(10),
            usdc::DENOM.clone()  => BalanceChange::Increased(199), // Receives one less due to fee
        },
        OrderId::new(5) => btree_map! {
            dango::DENOM.clone() => BalanceChange::Decreased(10),
            usdc::DENOM.clone()  => BalanceChange::Increased(199), // Receives one less due to fee
        },
        OrderId::new(6) => btree_map! {
            dango::DENOM.clone() => BalanceChange::Decreased(10),
            usdc::DENOM.clone()  => BalanceChange::Unchanged,
        },
    };
    "example 1"
)]
// --------------------------------- example 2 ---------------------------------
#[test_case(
    vec![
        (Direction::Bid, 30, 10), // !0
        (Direction::Bid, 20, 10), // !1
        (Direction::Bid, 10, 10), // !2
        (Direction::Ask,  5, 10), //  3
        (Direction::Ask, 15, 10), //  4
        (Direction::Ask, 25, 10), //  5
    ],
    btree_map! {
        OrderId::new(!3) => 10,
        OrderId::new(6)  => 10,
    },
    btree_map! {
        OrderId::new(!1) => btree_map! {
            dango::DENOM.clone() => BalanceChange::Increased(9), // Receives one less due to fee
            usdc::DENOM.clone()  => BalanceChange::Decreased(175),
        },
        OrderId::new(!2) => btree_map! {
            dango::DENOM.clone() => BalanceChange::Increased(9), // Receives one less due to fee
            usdc::DENOM.clone()  => BalanceChange::Decreased(175),
        },
        OrderId::new(!3) => btree_map! {
            dango::DENOM.clone() => BalanceChange::Unchanged,
            usdc::DENOM.clone()  => BalanceChange::Decreased(100),
        },
        OrderId::new(4) => btree_map! {
            dango::DENOM.clone() => BalanceChange::Decreased(10),
            usdc::DENOM.clone()  => BalanceChange::Increased(174), // Receives one less due to fee
        },
        OrderId::new(5) => btree_map! {
            dango::DENOM.clone() => BalanceChange::Decreased(10),
            usdc::DENOM.clone()  => BalanceChange::Increased(174), // Receives one less due to fee
        },
        OrderId::new(6) => btree_map! {
            dango::DENOM.clone() => BalanceChange::Decreased(10),
            usdc::DENOM.clone()  => BalanceChange::Unchanged,
        },
    };
    "example 2"
)]
// --------------------------------- example 3 ---------------------------------
#[test_case(
    vec![
        (Direction::Bid, 30, 10), // !0 - filled
        (Direction::Bid, 20, 10), // !1 - 50% filled
        (Direction::Bid, 10, 10), // !2 - unfilled
        (Direction::Ask,  5, 10), //  3 - filled
        (Direction::Ask, 15, 10), //  4 - filled
        (Direction::Ask, 25, 10), //  5 - unfilled
        (Direction::Bid, 30,  5), // !6 - filled
    ],
    btree_map! {
        OrderId::new(!2) =>  5,
        OrderId::new(!3) => 10,
        OrderId::new(6)  => 10,
    },
    btree_map! {
        OrderId::new(!1) => btree_map! {
            dango::DENOM.clone() => BalanceChange::Increased(9), // Receives one less due to fee
            usdc::DENOM.clone()  => BalanceChange::Decreased(175),
        },
        OrderId::new(!2) => btree_map! {
            dango::DENOM.clone() => BalanceChange::Increased(4),   // half filled, receives one less due to fee
            usdc::DENOM.clone()  => BalanceChange::Decreased(188), // -200 deposit, +12 refund
        },
        OrderId::new(!3) => btree_map! {
            dango::DENOM.clone() => BalanceChange::Unchanged,
            usdc::DENOM.clone()  => BalanceChange::Decreased(100),
        },
        OrderId::new(4) => btree_map! {
            dango::DENOM.clone() => BalanceChange::Decreased(10),
            usdc::DENOM.clone()  => BalanceChange::Increased(174), // Receives one less due to fee
        },
        OrderId::new(5) => btree_map! {
            dango::DENOM.clone() => BalanceChange::Decreased(10),
            usdc::DENOM.clone()  => BalanceChange::Increased(174),
        },
        OrderId::new(6) => btree_map! {
            dango::DENOM.clone() => BalanceChange::Decreased(10),
            usdc::DENOM.clone()  => BalanceChange::Unchanged,
        },
        OrderId::new(!7) => btree_map! {
            dango::DENOM.clone() => BalanceChange::Increased(4),
            usdc::DENOM.clone()  => BalanceChange::Decreased(88), // -150 deposit, +62 refund
        },
    };
    "example 3"
)]
// --------------------------------- example 4 ---------------------------------
#[test_case(
    vec![
        (Direction::Bid, 30, 20), // !0 - filled
        (Direction::Bid, 20, 10), // !1 - unfilled
        (Direction::Bid, 10, 10), // !2 - unfilled
        (Direction::Ask,  5, 10), //  3 - filled
        (Direction::Ask, 15, 10), //  4 - filled
        (Direction::Ask, 25, 10), //  5 - unfilled
    ],
    btree_map! {
        OrderId::new(!2) => 10,
        OrderId::new(!3) => 10,
        OrderId::new(6)  => 10,
    },
    btree_map! {
        OrderId::new(!1) => btree_map! {
            dango::DENOM.clone() => BalanceChange::Increased(19), // Receives one less due to fee
            usdc::DENOM.clone()  => BalanceChange::Decreased(450), // -600 deposit, +150 refund
        },
        OrderId::new(!2) => btree_map! {
            dango::DENOM.clone() => BalanceChange::Unchanged,
            usdc::DENOM.clone()  => BalanceChange::Decreased(200),
        },
        OrderId::new(!3) => btree_map! {
            dango::DENOM.clone() => BalanceChange::Unchanged,
            usdc::DENOM.clone()  => BalanceChange::Decreased(100),
        },
        OrderId::new(4) => btree_map! {
            dango::DENOM.clone() => BalanceChange::Decreased(10),
            usdc::DENOM.clone()  => BalanceChange::Increased(224), // Receives one less due to fee
        },
        OrderId::new(5) => btree_map! {
            dango::DENOM.clone() => BalanceChange::Decreased(10),
            usdc::DENOM.clone()  => BalanceChange::Increased(224),
        },
        OrderId::new(6) => btree_map! {
            dango::DENOM.clone() => BalanceChange::Decreased(10),
            usdc::DENOM.clone()  => BalanceChange::Unchanged,
        },
    };
    "example 4"
)]
// --------------------------------- example 5 ---------------------------------
#[test_case(
    vec![
        (Direction::Bid, 30, 25), // !0 - filled
        (Direction::Bid, 20, 10), // !1 - unfilled
        (Direction::Bid, 10, 10), // !2 - unfilled
        (Direction::Ask,  5, 10), //  3 - filled
        (Direction::Ask, 15, 10), //  4 - filled
        (Direction::Ask, 25, 10), //  5 - 50% filled
    ],
    btree_map! {
        OrderId::new(!2) => 10,
        OrderId::new(!3) => 10,
        OrderId::new(6)  =>  5,
    },
    btree_map! {
        OrderId::new(!1) => btree_map! {
            dango::DENOM.clone() => BalanceChange::Increased(24),
            usdc::DENOM.clone()  => BalanceChange::Decreased(688), // -750 deposit, +62 refund
        },
        OrderId::new(!2) => btree_map! {
            dango::DENOM.clone() => BalanceChange::Unchanged,
            usdc::DENOM.clone()  => BalanceChange::Decreased(200),
        },
        OrderId::new(!3) => btree_map! {
            dango::DENOM.clone() => BalanceChange::Unchanged,
            usdc::DENOM.clone()  => BalanceChange::Decreased(100),
        },
        OrderId::new(4) => btree_map! {
            dango::DENOM.clone() => BalanceChange::Decreased(10),
            usdc::DENOM.clone()  => BalanceChange::Increased(273), // Receives two less due to fee
        },
        OrderId::new(5) => btree_map! {
            dango::DENOM.clone() => BalanceChange::Decreased(10),
            usdc::DENOM.clone()  => BalanceChange::Increased(273), // Receives two less due to fee
        },
        OrderId::new(6) => btree_map! {
            dango::DENOM.clone() => BalanceChange::Decreased(10),
            usdc::DENOM.clone()  => BalanceChange::Increased(136), // refund: floor(5 * 27.5) = 137 minus 1 due to fee
        },
    };
    "example 5"
)]
fn dex_works(
    // A list of orders to submit: direction, price, amount.
    orders_to_submit: Vec<(Direction, u128, u128)>,
    // Orders that should remain not fully filled: order_id => remaining amount.
    remaining_orders: BTreeMap<OrderId, u128>,
    // Changes that should happen to the users' balances: order_id => denom => change.
    balance_changes: BTreeMap<OrderId, BTreeMap<Denom, BalanceChange>>,
) {
    let (mut suite, mut accounts, _, contracts, _) = setup_test_naive(Default::default());

    // Register oracle price source for USDC and DANGO. Needed for volume tracking in cron_execute
    suite
        .execute(
            &mut accounts.owner,
            contracts.oracle,
            &oracle::ExecuteMsg::RegisterPriceSources(btree_map! {
                usdc::DENOM.clone() => PriceSource::Fixed {
                    humanized_price: Udec128::ONE,
                    precision: 6,
                    timestamp: Timestamp::from_seconds(1730802926),
                },
            }),
            Coins::new(),
        )
        .should_succeed();
    suite
        .execute(
            &mut accounts.owner,
            contracts.oracle,
            &oracle::ExecuteMsg::RegisterPriceSources(btree_map! {
                dango::DENOM.clone() => PriceSource::Fixed {
                    humanized_price: Udec128::ONE,
                    precision: 6,
                    timestamp: Timestamp::from_seconds(1730802926),
                },
            }),
            Coins::new(),
        )
        .should_succeed();

    // Find which accounts will submit the orders, so we can track their balances.
    let users_by_order_id = orders_to_submit
        .iter()
        .zip(accounts.users())
        .enumerate()
        .map(|(order_id, ((direction, ..), signer))| {
            let order_id = OrderId::new((order_id + 1) as u64);
            match direction {
                Direction::Bid => (!order_id, signer.address()),
                Direction::Ask => (order_id, signer.address()),
            }
        })
        .collect::<BTreeMap<_, _>>();

    // Track the users' balances.
    suite.balances().record_many(users_by_order_id.values());

    // Submit the orders in a single block.
    let txs = orders_to_submit
        .into_iter()
        .zip(accounts.users_mut())
        .map(|((direction, price, amount), signer)| {
            let price = Udec128_24::new(price);
            let amount = Uint128::new(amount);

            let (funds, request) = create_limit_order_request(
                dango::DENOM.clone(),
                usdc::DENOM.clone(),
                direction,
                amount,
                price,
            );

            let msg = Message::execute(
                contracts.dex,
                &dex::ExecuteMsg::BatchUpdateOrders {
                    creates_market: vec![],
                    creates_limit: vec![request],
                    cancels: None,
                },
                funds,
            )?;

            signer.sign_transaction(NonEmpty::new_unchecked(vec![msg]), &suite.chain_id, 100_000)
        })
        .collect::<StdResult<Vec<_>>>()
        .unwrap();

    // Make a block with the order submissions. Ensure all transactions were
    // successful.
    suite
        .make_block(txs)
        .block_outcome
        .tx_outcomes
        .into_iter()
        .for_each(|outcome| {
            outcome.should_succeed();
        });

    // Check the users' balances should have changed correctly.
    for (order_id, changes) in balance_changes {
        suite
            .balances()
            .should_change(&users_by_order_id[&order_id], changes);
    }

    // Check the remaining unfilled orders.
    let orders = suite
        .query_wasm_smart(contracts.dex, QueryOrdersRequest {
            start_after: None,
            limit: None,
        })
        .unwrap()
        .into_iter()
        .map(|(order_id, order)| (order_id, order.remaining.into_int().into_inner()))
        .collect::<BTreeMap<_, _>>();
    assert_eq!(orders, remaining_orders);
}

#[test_case(
    vec![CreateLimitOrderRequest::Bid {
        base_denom: dango::DENOM.clone(),
        quote_denom: usdc::DENOM.clone(),
        amount_quote: NonZero::new_unchecked(Uint128::new(100)),
        price: NonZero::new_unchecked(Udec128_24::new(1)),
    }],
    None,
    coins! { usdc::DENOM.clone() => 100 },
    btree_map! { usdc::DENOM.clone() => BalanceChange::Decreased(100) },
    btree_map! {
        OrderId::new(!1) => OrderResponse {
            user: Addr::mock(1), // Just a placeholder. User1 address is used in assertion.
            base_denom: dango::DENOM.clone(),
            quote_denom: usdc::DENOM.clone(),
            direction: Direction::Bid,
            price: Udec128_24::new(1),
            amount: Uint128::new(100),
            remaining: Udec128_6::new(100),
        },
    };
    "one submission no cancellations"
)]
#[test_case(
    vec![CreateLimitOrderRequest::Bid {
        base_denom: dango::DENOM.clone(),
        quote_denom: usdc::DENOM.clone(),
        amount_quote: NonZero::new_unchecked(Uint128::new(100)),
        price: NonZero::new_unchecked(Udec128_24::new(1)),
    }],
    Some(CancelOrderRequest::Some(BTreeSet::from([OrderId::new(!1)]))),
    coins! { usdc::DENOM.clone() => 100 },
    btree_map! { usdc::DENOM.clone() => BalanceChange::Unchanged },
    btree_map! {};
    "one submission cancels one order"
)]
#[test_case(
    vec![
        CreateLimitOrderRequest::Bid {
            base_denom: dango::DENOM.clone(),
            quote_denom: usdc::DENOM.clone(),
            amount_quote: NonZero::new_unchecked(Uint128::new(100)),
            price: NonZero::new_unchecked(Udec128_24::new(1)),
        },
        CreateLimitOrderRequest::Bid {
            base_denom: dango::DENOM.clone(),
            quote_denom: usdc::DENOM.clone(),
            amount_quote: NonZero::new_unchecked(Uint128::new(100)),
            price: NonZero::new_unchecked(Udec128_24::new(1)),
        },
    ],
    Some(CancelOrderRequest::Some(BTreeSet::from([OrderId::new(!1)]))),
    coins! { usdc::DENOM.clone() => 200 },
    btree_map! { usdc::DENOM.clone() => BalanceChange::Decreased(100) },
    btree_map! {
        OrderId::new(!2) => OrderResponse {
            user: Addr::mock(1), // Just a placeholder. User1 address is used in assertion.
            base_denom: dango::DENOM.clone(),
            quote_denom: usdc::DENOM.clone(),
            direction: Direction::Bid,
            price: Udec128_24::new(1),
            amount: Uint128::new(100),
            remaining: Udec128_6::new(100),
        },
    };
    "two submission cancels one order"
)]
#[test_case(
    vec![
        CreateLimitOrderRequest::Bid {
            base_denom: dango::DENOM.clone(),
            quote_denom: usdc::DENOM.clone(),
            amount_quote: NonZero::new_unchecked(Uint128::new(100)),
            price: NonZero::new_unchecked(Udec128_24::new(1)),
        },
        CreateLimitOrderRequest::Bid {
            base_denom: dango::DENOM.clone(),
            quote_denom: usdc::DENOM.clone(),
            amount_quote: NonZero::new_unchecked(Uint128::new(100)),
            price: NonZero::new_unchecked(Udec128_24::new(1)),
        },
    ],
    Some(CancelOrderRequest::Some(BTreeSet::from([OrderId::new(!1), OrderId::new(!2)]))),
    coins! { usdc::DENOM.clone() => 200 },
    btree_map! { usdc::DENOM.clone() => BalanceChange::Unchanged },
    btree_map! {};
    "two submission cancels both orders"
)]
#[test_case(
    vec![
        CreateLimitOrderRequest::Bid {
            base_denom: dango::DENOM.clone(),
            quote_denom: usdc::DENOM.clone(),
            amount_quote: NonZero::new_unchecked(Uint128::new(100)),
            price: NonZero::new_unchecked(Udec128_24::new(1)),
        },
        CreateLimitOrderRequest::Bid {
            base_denom: dango::DENOM.clone(),
            quote_denom: usdc::DENOM.clone(),
            amount_quote: NonZero::new_unchecked(Uint128::new(100)),
            price: NonZero::new_unchecked(Udec128_24::new(1)),
        },
    ],
    Some(CancelOrderRequest::All),
    coins! { usdc::DENOM.clone() => 200 },
    btree_map! { usdc::DENOM.clone() => BalanceChange::Unchanged },
    btree_map! {};
    "two submission cancel all"
)]
#[test_case(
    vec![
        CreateLimitOrderRequest::Bid {
            base_denom: dango::DENOM.clone(),
            quote_denom: usdc::DENOM.clone(),
            amount_quote: NonZero::new_unchecked(Uint128::new(100)),
            price: NonZero::new_unchecked(Udec128_24::new(1)),
        },
        CreateLimitOrderRequest::Bid {
            base_denom: dango::DENOM.clone(),
            quote_denom: usdc::DENOM.clone(),
            amount_quote: NonZero::new_unchecked(Uint128::new(100)),
            price: NonZero::new_unchecked(Udec128_24::new(1)),
        },
    ],
    Some(CancelOrderRequest::Some(BTreeSet::from([OrderId::new(!1)]))),
    coins! { usdc::DENOM.clone() => 199 },
    btree_map! {},
    btree_map! {}
    => panics "insufficient funds for batch updating orders";
    "two submission insufficient funds"
)]
fn submit_and_cancel_orders(
    submissions: Vec<CreateLimitOrderRequest>,
    cancellations: Option<CancelOrderRequest>,
    funds: Coins,
    expected_balance_changes: BTreeMap<Denom, BalanceChange>,
    expected_orders_after: BTreeMap<OrderId, OrderResponse>,
) {
    let (mut suite, mut accounts, _, contracts, _) = setup_test_naive(Default::default());

    // Record the user's balance.
    suite.balances().record(&accounts.user1);

    // Add order to the order book.
    suite
        .execute(
            &mut accounts.user1,
            contracts.dex,
            &dex::ExecuteMsg::BatchUpdateOrders {
                creates_market: vec![],
                creates_limit: submissions,
                cancels: None,
            },
            funds,
        )
        .should_succeed();

    // Cancel the order.
    suite
        .execute(
            &mut accounts.user1,
            contracts.dex,
            &dex::ExecuteMsg::BatchUpdateOrders {
                creates_market: vec![],
                creates_limit: vec![],
                cancels: cancellations,
            },
            coins! { dango::DENOM.clone() => 1 },
        )
        .should_succeed();

    // Check that the user balance has not changed.
    suite
        .balances()
        .should_change(&accounts.user1, expected_balance_changes);

    // Check that order does not exist.
    suite
        .query_wasm_smart(contracts.dex, QueryOrdersRequest {
            start_after: None,
            limit: None,
        })
        .should_succeed_and(|orders| {
            assert_eq!(orders.len(), expected_orders_after.len());
            expected_orders_after
                .iter()
                .all(|(order_id, expected_order)| {
                    let actual_order = orders.get(order_id).unwrap();
                    actual_order.user == accounts.user1.address()
                        && actual_order.base_denom == expected_order.base_denom
                        && actual_order.quote_denom == expected_order.quote_denom
                        && actual_order.direction == expected_order.direction
                })
        });
}

#[test_case(
    vec![CreateLimitOrderRequest::Bid {
        base_denom: dango::DENOM.clone(),
        quote_denom: usdc::DENOM.clone(),
        amount_quote: NonZero::new_unchecked(Uint128::new(100)),
        price: NonZero::new_unchecked(Udec128_24::new(1)),
    }],
    coins! { usdc::DENOM.clone() => 100 },
    Some(CancelOrderRequest::Some(BTreeSet::from([OrderId::new(!1)]))),
    vec![CreateLimitOrderRequest::Bid {
        base_denom: dango::DENOM.clone(),
        quote_denom: usdc::DENOM.clone(),
        amount_quote: NonZero::new_unchecked(Uint128::new(100)),
        price: NonZero::new_unchecked(Udec128_24::new(1)),
    }],
    Coins::new(),
    btree_map! { usdc::DENOM.clone() => BalanceChange::Unchanged },
    btree_map! {
        OrderId::new(!2) => OrderResponse {
            user: Addr::mock(1), // Just a placeholder. User1 address is used in assertion.
            base_denom: dango::DENOM.clone(),
            quote_denom: usdc::DENOM.clone(),
            direction: Direction::Bid,
            price: Udec128_24::new(1),
            amount: Uint128::new(100),
            remaining: Udec128_6::new(100),
        },
    };
    "submit one order then cancel it and submit it again"
)]
#[test_case(
    vec![CreateLimitOrderRequest::Bid {
        base_denom: dango::DENOM.clone(),
        quote_denom: usdc::DENOM.clone(),
        amount_quote: NonZero::new_unchecked(Uint128::new(100)),
        price: NonZero::new_unchecked(Udec128_24::new(1)),
    }],
    coins! { usdc::DENOM.clone() => 100 },
    Some(CancelOrderRequest::Some(BTreeSet::from([OrderId::new(!1)]))),
    vec![CreateLimitOrderRequest::Bid {
        base_denom: dango::DENOM.clone(),
        quote_denom: usdc::DENOM.clone(),
        amount_quote: NonZero::new_unchecked(Uint128::new(50)),
        price: NonZero::new_unchecked(Udec128_24::new(1)),
    }],
    Coins::new(),
    btree_map! { usdc::DENOM.clone() => BalanceChange::Increased(50) },
    btree_map! {
        OrderId::new(!2) => OrderResponse {
            user: Addr::mock(1), // Just a placeholder. User1 address is used in assertion.
            base_denom: dango::DENOM.clone(),
            quote_denom: usdc::DENOM.clone(),
            direction: Direction::Bid,
            price: Udec128_24::new(1),
            amount: Uint128::new(50),
            remaining: Udec128_6::new(50),
        },
    };
    "submit one order then cancel it and place a new order using half of the funds"
)]
#[test_case(
    vec![CreateLimitOrderRequest::Bid {
        base_denom: dango::DENOM.clone(),
        quote_denom: usdc::DENOM.clone(),
        amount_quote: NonZero::new_unchecked(Uint128::new(100)),
        price: NonZero::new_unchecked(Udec128_24::new(1)),
    }],
    coins! { usdc::DENOM.clone() => 100 },
    Some(CancelOrderRequest::Some(BTreeSet::from([OrderId::new(!1)]))),
    vec![CreateLimitOrderRequest::Bid {
        base_denom: dango::DENOM.clone(),
        quote_denom: usdc::DENOM.clone(),
        amount_quote: NonZero::new_unchecked(Uint128::new(200)),
        price: NonZero::new_unchecked(Udec128_24::new(1)),
    }],
    coins! { usdc::DENOM.clone() => 100 },
    btree_map! { usdc::DENOM.clone() => BalanceChange::Decreased(100) },
    btree_map! {
        OrderId::new(!2) => OrderResponse {
            user: Addr::mock(1), // Just a placeholder. User1 address is used in assertion.
            base_denom: dango::DENOM.clone(),
            quote_denom: usdc::DENOM.clone(),
            direction: Direction::Bid,
            price: Udec128_24::new(1),
            amount: Uint128::new(200),
            remaining: Udec128_6::new(200),
        },
    };
    "submit one order then cancel it and place a new order using more funds"
)]
#[test_case(
    vec![CreateLimitOrderRequest::Bid {
        base_denom: dango::DENOM.clone(),
        quote_denom: usdc::DENOM.clone(),
        amount_quote: NonZero::new_unchecked(Uint128::new(100)),
        price: NonZero::new_unchecked(Udec128_24::new(1)),
    }],
    coins! { usdc::DENOM.clone() => 100 },
    Some(CancelOrderRequest::Some(BTreeSet::from([OrderId::new(!1)]))),
    vec![CreateLimitOrderRequest::Bid {
        base_denom: dango::DENOM.clone(),
        quote_denom: usdc::DENOM.clone(),
        amount_quote: NonZero::new_unchecked(Uint128::new(200)),
        price: NonZero::new_unchecked(Udec128_24::new(1)),
    }],
    Coins::new(),
    btree_map! { usdc::DENOM.clone() => BalanceChange::Decreased(100) },
    btree_map! {
        OrderId::new(!2) => OrderResponse {
            user: Addr::mock(1), // Just a placeholder. User1 address is used in assertion.
            base_denom: dango::DENOM.clone(),
            quote_denom: usdc::DENOM.clone(),
            direction: Direction::Bid,
            price: Udec128_24::new(1),
            amount: Uint128::new(200),
            remaining: Udec128_6::new(200),
        },
    }
    => panics "insufficient funds";
    "submit one order then cancel it and place a new order with insufficient funds"
)]
#[test_case(
    vec![CreateLimitOrderRequest::Bid {
        base_denom: dango::DENOM.clone(),
        quote_denom: usdc::DENOM.clone(),
        amount_quote: NonZero::new_unchecked(Uint128::new(100)),
        price: NonZero::new_unchecked(Udec128_24::new(1)),
    }],
    coins! { usdc::DENOM.clone() => 100 },
    Some(CancelOrderRequest::Some(BTreeSet::from([OrderId::new(!1)]))),
    vec![CreateLimitOrderRequest::Bid {
        base_denom: dango::DENOM.clone(),
        quote_denom: usdc::DENOM.clone(),
        amount_quote: NonZero::new_unchecked(Uint128::new(150)),
        price: NonZero::new_unchecked(Udec128_24::new(1)),
    }],
    coins! { usdc::DENOM.clone() => 100 },
    btree_map! { usdc::DENOM.clone() => BalanceChange::Decreased(50) },
    btree_map! {
        OrderId::new(!2) => OrderResponse {
            user: Addr::mock(1), // Just a placeholder. User1 address is used in assertion.
            base_denom: dango::DENOM.clone(),
            quote_denom: usdc::DENOM.clone(),
            direction: Direction::Bid,
            price: Udec128_24::new(1),
            amount: Uint128::new(150),
            remaining: Udec128_6::new(150),
        },
    };
    "submit one order then cancel it and place a new order excess funds are returned"
)]
fn submit_orders_then_cancel_and_submit_in_same_message(
    initial_orders: Vec<CreateLimitOrderRequest>,
    initial_funds: Coins,
    cancellations: Option<CancelOrderRequest>,
    new_orders: Vec<CreateLimitOrderRequest>,
    second_funds: Coins,
    expected_balance_changes: BTreeMap<Denom, BalanceChange>,
    expected_orders_after: BTreeMap<OrderId, OrderResponse>,
) {
    let (mut suite, mut accounts, _, contracts, _) = setup_test_naive(Default::default());

    // Submit the initial orders
    suite
        .execute(
            &mut accounts.user1,
            contracts.dex,
            &dex::ExecuteMsg::BatchUpdateOrders {
                creates_market: vec![],
                creates_limit: initial_orders,
                cancels: None,
            },
            initial_funds,
        )
        .should_succeed();

    // Record the user's balance
    suite.balances().record(&accounts.user1);

    // Cancel the initial orders
    suite
        .execute(
            &mut accounts.user1,
            contracts.dex,
            &dex::ExecuteMsg::BatchUpdateOrders {
                creates_market: vec![],
                creates_limit: new_orders,
                cancels: cancellations,
            },
            second_funds,
        )
        .should_succeed();

    // Check that the user balance has changed
    suite
        .balances()
        .should_change(&accounts.user1, expected_balance_changes);

    // Check that the orders are as expected
    suite
        .query_wasm_smart(contracts.dex, QueryOrdersRequest {
            start_after: None,
            limit: None,
        })
        .should_succeed_and(|orders| {
            assert_eq!(orders.len(), expected_orders_after.len());
            expected_orders_after
                .iter()
                .all(|(order_id, expected_order)| {
                    let actual_order = orders.get(order_id).unwrap();
                    actual_order.user == accounts.user1.address()
                        && actual_order.base_denom == expected_order.base_denom
                        && actual_order.quote_denom == expected_order.quote_denom
                        && actual_order.direction == expected_order.direction
                })
        });
}

#[test]
fn submit_and_cancel_order_in_same_block() {
    let (mut suite, mut accounts, _, contracts, _) = setup_test_naive(Default::default());

    // Record the user's balance
    suite.balances().record(&accounts.user1);

    // Build and sign a transaction with two messages: submit an order and cancel the order
    let submit_order_msg = Message::execute(
        contracts.dex,
        &dex::ExecuteMsg::BatchUpdateOrders {
            creates_market: vec![],
            creates_limit: vec![CreateLimitOrderRequest::Bid {
                base_denom: dango::DENOM.clone(),
                quote_denom: usdc::DENOM.clone(),
                amount_quote: NonZero::new_unchecked(Uint128::new(100)),
                price: NonZero::new_unchecked(Udec128_24::new(1)),
            }],
            cancels: None,
        },
        coins! { usdc::DENOM.clone() => 100 },
    )
    .unwrap();

    let cancel_order_msg = Message::execute(
        contracts.dex,
        &dex::ExecuteMsg::BatchUpdateOrders {
            creates_market: vec![],
            creates_limit: vec![],
            cancels: Some(dex::CancelOrderRequest::Some(BTreeSet::from([
                OrderId::new(!1),
            ]))),
        },
        Coins::new(),
    )
    .unwrap();

    // Create a transaction with both messages
    let tx = accounts
        .user1
        .sign_transaction(
            NonEmpty::new_unchecked(vec![submit_order_msg, cancel_order_msg]),
            &suite.chain_id,
            100_000,
        )
        .unwrap();

    // Execute the transaction in a block
    suite
        .make_block(vec![tx])
        .block_outcome
        .tx_outcomes
        .into_iter()
        .for_each(|outcome| {
            outcome.should_succeed();
        });

    // Check that the user balance has changed only by the gas fees
    suite.balances().should_change(&accounts.user1, btree_map! {
        dango::DENOM.clone() => BalanceChange::Unchanged
    });

    // Check that order does not exist
    suite
        .query_wasm_smart(contracts.dex, QueryOrdersRequest {
            start_after: None,
            limit: None,
        })
        .should_succeed_and(BTreeMap::is_empty);
}

#[test_case(
    vec![
        ((dango::DENOM.clone(), usdc::DENOM.clone()), Direction::Bid, 30, 10), // !0
        ((dango::DENOM.clone(), usdc::DENOM.clone()), Direction::Bid, 10, 10), // !1
        ((dango::DENOM.clone(), usdc::DENOM.clone()), Direction::Ask, 40, 10), //  2
        ((dango::DENOM.clone(), usdc::DENOM.clone()), Direction::Ask, 50, 10), //  3
        ((eth::DENOM.clone(), usdc::DENOM.clone()), Direction::Bid, 20, 10), // !4
        ((eth::DENOM.clone(), usdc::DENOM.clone()), Direction::Ask, 25, 10), //  5
    ],
    (dango::DENOM.clone(), usdc::DENOM.clone()),
    None,
    None,
    btree_map! {
        OrderId::new(!1) => (Direction::Bid, Udec128::new(30), Uint128::new(10)),
        OrderId::new(!2) => (Direction::Bid, Udec128::new(10), Uint128::new(10)),
        OrderId::new(3)  => (Direction::Ask, Udec128::new(40), Uint128::new(10)),
        OrderId::new(4)  => (Direction::Ask, Udec128::new(50), Uint128::new(10)),
    };
    "dango/usdc no pagination"
)]
#[test_case(
    vec![
        ((dango::DENOM.clone(), usdc::DENOM.clone()), Direction::Bid, 30, 10), // !0
        ((dango::DENOM.clone(), usdc::DENOM.clone()), Direction::Bid, 10, 10), // !1
        ((dango::DENOM.clone(), usdc::DENOM.clone()), Direction::Ask, 40, 10), //  2
        ((dango::DENOM.clone(), usdc::DENOM.clone()), Direction::Ask, 50, 10), //  3
        ((eth::DENOM.clone(), usdc::DENOM.clone()), Direction::Bid, 20, 10), // !4
        ((eth::DENOM.clone(), usdc::DENOM.clone()), Direction::Ask, 25, 10), //  5
    ],
    (eth::DENOM.clone(), usdc::DENOM.clone()),
    None,
    None,
    btree_map! {
        OrderId::new(!5) => (Direction::Bid, Udec128::new(20), Uint128::new(10)),
        OrderId::new(6)  => (Direction::Ask, Udec128::new(25), Uint128::new(10)),
    };
    "eth/usdc no pagination"
)]
#[test_case(
    vec![
        ((dango::DENOM.clone(), usdc::DENOM.clone()), Direction::Bid, 30, 10), // !0
        ((dango::DENOM.clone(), usdc::DENOM.clone()), Direction::Bid, 10, 10), // !1
        ((dango::DENOM.clone(), usdc::DENOM.clone()), Direction::Ask, 40, 10), //  2
        ((dango::DENOM.clone(), usdc::DENOM.clone()), Direction::Ask, 50, 10), //  3
        ((eth::DENOM.clone(), usdc::DENOM.clone()), Direction::Bid, 20, 10), // !4
        ((eth::DENOM.clone(), usdc::DENOM.clone()), Direction::Ask, 25, 10), //  5
    ],
    (dango::DENOM.clone(), usdc::DENOM.clone()),
    None,
    Some(3),
    btree_map! {
        OrderId::new(!1) => (Direction::Bid, Udec128::new(30), Uint128::new(10)),
        OrderId::new(!2) => (Direction::Bid, Udec128::new(10), Uint128::new(10)),
        OrderId::new(3)  => (Direction::Ask, Udec128::new(40), Uint128::new(10)),
    };
    "dango/usdc with limit no start after"
)]
#[test_case(
    vec![
        ((dango::DENOM.clone(), usdc::DENOM.clone()), Direction::Bid, 30, 10), // !0
        ((dango::DENOM.clone(), usdc::DENOM.clone()), Direction::Bid, 10, 10), // !1
        ((dango::DENOM.clone(), usdc::DENOM.clone()), Direction::Ask, 40, 10), //  2
        ((dango::DENOM.clone(), usdc::DENOM.clone()), Direction::Ask, 50, 10), //  3
        ((eth::DENOM.clone(), usdc::DENOM.clone()), Direction::Bid, 20, 10), // !4
        ((eth::DENOM.clone(), usdc::DENOM.clone()), Direction::Ask, 25, 10), //  5
    ],
    (dango::DENOM.clone(), usdc::DENOM.clone()),
    Some(OrderId::new(3)),
    None,
    btree_map! {
        OrderId::new(4) => (Direction::Ask, Udec128::new(50), Uint128::new(10)),
    };
    "dango/usdc with start after"
)]
#[test_case(
    vec![
        ((dango::DENOM.clone(), usdc::DENOM.clone()), Direction::Bid, 30, 10), // !0
        ((dango::DENOM.clone(), usdc::DENOM.clone()), Direction::Bid, 10, 10), // !1
        ((dango::DENOM.clone(), usdc::DENOM.clone()), Direction::Ask, 40, 10), //  2
        ((dango::DENOM.clone(), usdc::DENOM.clone()), Direction::Ask, 50, 10), //  3
        ((eth::DENOM.clone(), usdc::DENOM.clone()), Direction::Bid, 20, 10), // !4
        ((eth::DENOM.clone(), usdc::DENOM.clone()), Direction::Ask, 25, 10), //  5
    ],
    (dango::DENOM.clone(), usdc::DENOM.clone()),
    Some(OrderId::new(!2)),
    Some(2),
    btree_map! {
        OrderId::new(!1) => (Direction::Bid, Udec128::new(30), Uint128::new(10)),
        OrderId::new(3)  => (Direction::Ask, Udec128::new(40), Uint128::new(10)),
    };
    "dango/usdc with start after and limit"
)]
fn query_orders_by_pair(
    orders_to_submit: Vec<((Denom, Denom), Direction, u128, u128)>,
    (base_denom, quote_denom): (Denom, Denom),
    start_after: Option<OrderId>,
    limit: Option<u32>,
    expected_orders: BTreeMap<OrderId, (Direction, Udec128, Uint128)>,
) {
    // For this test, we need some ETH and USDC for user1.
    let (mut suite, mut accounts, _, contracts, _) = setup_test_naive(TestOption {
        bridge_ops: Box::new(move |accounts| {
            vec![
                BridgeOp {
                    remote: Remote::Warp {
                        domain: ethereum::DOMAIN,
                        contract: ethereum::USDC_WARP,
                    },
                    amount: Uint128::new(100_000_000_000),
                    recipient: accounts.user1.address(),
                },
                BridgeOp {
                    remote: Remote::Warp {
                        domain: ethereum::DOMAIN,
                        contract: ethereum::WETH_WARP,
                    },
                    amount: Uint128::new(100_000_000_000),
                    recipient: accounts.user1.address(),
                },
            ]
        }),
        ..Default::default()
    });

    // Submit the orders in a single block.
    let txs = orders_to_submit
        .into_iter()
        .map(|((base_denom, quote_denom), direction, price, amount)| {
            let price = Udec128_24::new(price);
            let amount = Uint128::new(amount);

            let (funds, request) =
                create_limit_order_request(base_denom, quote_denom, direction, amount, price);

            let msg = Message::execute(
                contracts.dex,
                &dex::ExecuteMsg::BatchUpdateOrders {
                    creates_market: vec![],
                    creates_limit: vec![request],
                    cancels: None,
                },
                funds,
            )?;

            accounts.user1.sign_transaction(
                NonEmpty::new_unchecked(vec![msg]),
                &suite.chain_id,
                100_000,
            )
        })
        .collect::<StdResult<Vec<_>>>()
        .unwrap();

    // Make a block with the order submissions. Ensure all transactions were
    // successful.
    suite
        .make_block(txs)
        .block_outcome
        .tx_outcomes
        .into_iter()
        .for_each(|outcome| {
            outcome.should_succeed();
        });

    suite
        .query_wasm_smart(contracts.dex, QueryOrdersByPairRequest {
            base_denom,
            quote_denom,
            start_after,
            limit,
        })
        .should_succeed_and(|orders| {
            assert_eq!(orders.len(), expected_orders.len());
            expected_orders
                .iter()
                .all(|(order_id, (direction, price, amount))| {
                    let queried_order = orders.get(order_id).unwrap();
                    queried_order.direction == *direction
                        && queried_order.price == price.convert_precision().unwrap()
                        && queried_order.amount == *amount
                        && queried_order.remaining == amount.checked_into_dec().unwrap()
                        && queried_order.user == accounts.user1.address()
                })
        });
}

#[test]
fn only_owner_can_create_passive_pool() {
    let (mut suite, mut accounts, _, contracts, _) = setup_test_naive(Default::default());

    let lp_denom = Denom::try_from("dex/pool/xrp/usdc").unwrap();

    // Attempt to create pair as non-owner. Should fail.
    suite
        .execute(
            &mut accounts.user1,
            contracts.dex,
            &dex::ExecuteMsg::Owner(dex::OwnerMsg::BatchUpdatePairs(vec![PairUpdate {
                base_denom: xrp::DENOM.clone(),
                quote_denom: usdc::DENOM.clone(),
                params: PairParams {
                    lp_denom: lp_denom.clone(),
                    pool_type: PassiveLiquidity::Xyk(Xyk {
                        spacing: Udec128::new_bps(1),
                        reserve_ratio: Bounded::new_unchecked(Udec128::ZERO),
                        limit: 10,
                    }),
                    bucket_sizes: BTreeSet::new(),
                    swap_fee_rate: Bounded::new_unchecked(Udec128::new_permille(5)),
                    min_order_size: Uint128::ZERO,
                },
            }])),
            Coins::new(),
        )
        .should_fail_with_error("you don't have the right, O you don't have the right");

    // Attempt to create pair as owner. Should succeed.
    suite
        .execute(
            &mut accounts.owner,
            contracts.dex,
            &dex::ExecuteMsg::Owner(dex::OwnerMsg::BatchUpdatePairs(vec![PairUpdate {
                base_denom: xrp::DENOM.clone(),
                quote_denom: usdc::DENOM.clone(),
                params: PairParams {
                    lp_denom: lp_denom.clone(),
                    pool_type: PassiveLiquidity::Xyk(Xyk {
                        spacing: Udec128::new_bps(1),
                        reserve_ratio: Bounded::new_unchecked(Udec128::ZERO),
                        limit: 10,
                    }),
                    bucket_sizes: BTreeSet::new(),
                    swap_fee_rate: Bounded::new_unchecked(Udec128::new_permille(5)),
                    min_order_size: Uint128::ZERO,
                },
            }])),
            Coins::new(),
        )
        .should_succeed();
}

#[test_case(
    coins! {
        dango::DENOM.clone() => 100,
        usdc::DENOM.clone() => 100,
    },
    Udec128::new_permille(5),
    PassiveLiquidity::Xyk(Xyk {
        spacing: Udec128::ONE,
        reserve_ratio: Bounded::new_unchecked(Udec128::ZERO),
        limit: 10,
    }),
    vec![
        (dango::DENOM.clone(), Udec128::new(1)),
        (usdc::DENOM.clone(), Udec128::new(1)),
    ],
    Uint128::new(100_001_000)
    ; "provision at pool ratio"
)]
#[test_case(
    coins! {
        dango::DENOM.clone() => 50,
        usdc::DENOM.clone() => 50,
    },
    Udec128::new_permille(5),
    PassiveLiquidity::Xyk(Xyk {
        spacing: Udec128::ONE,
        reserve_ratio: Bounded::new_unchecked(Udec128::ZERO),
        limit: 10,
    }),
    vec![
        (dango::DENOM.clone(), Udec128::new(1)),
        (usdc::DENOM.clone(), Udec128::new(1)),
    ],
    Uint128::new(50_000_500)
    ; "provision at half pool balance same ratio"
)]
#[test_case(
    coins! {
        dango::DENOM.clone() => 100,
        usdc::DENOM.clone() => 50,
    },
    Udec128::new_permille(5),
    PassiveLiquidity::Xyk(Xyk {
        spacing: Udec128::ONE,
        reserve_ratio: Bounded::new_unchecked(Udec128::ZERO),
        limit: 10,
    }),
    vec![
        (dango::DENOM.clone(), Udec128::new(1)),
        (usdc::DENOM.clone(), Udec128::new(1)),
    ],
    Uint128::new(72_965_967)
    ; "provision at different ratio"
)]
#[test_case(
    coins! {
        dango::DENOM.clone() => 100,
        usdc::DENOM.clone() => 100,
    },
    Udec128::new_permille(5),
    PassiveLiquidity::Geometric(Geometric {
        spacing: Udec128::ONE,
        ratio: Bounded::new_unchecked(Udec128::new_percent(50)),
        limit: 10,
    }),
    vec![
        (dango::DENOM.clone(), Udec128::new(2_000_000)),
        (usdc::DENOM.clone(), Udec128::new(1_000_000)),
    ],
    Uint128::new(300_001_000)
    ; "geometric pool provision at pool ratio"
)]
#[test_case(
    coins! {
        dango::DENOM.clone() => 50,
        usdc::DENOM.clone() => 50,
    },
    Udec128::new_permille(5),
    PassiveLiquidity::Geometric(Geometric {
        spacing: Udec128::ONE,
        ratio: Bounded::new_unchecked(Udec128::new_percent(50)),
        limit: 10,
    }),
    vec![
        (dango::DENOM.clone(), Udec128::new(2_000_000)),
        (usdc::DENOM.clone(), Udec128::new(1_000_000)),
    ],
    Uint128::new(150_000_500)
    ; "geometric pool provision at half pool balance same ratio"
)]
#[test_case(
    coins! {
        dango::DENOM.clone() => 100,
        usdc::DENOM.clone() => 50,
    },
    Udec128::new_permille(5),
    PassiveLiquidity::Geometric(Geometric {
        spacing: Udec128::ONE,
        ratio: Bounded::new_unchecked(Udec128::new_percent(50)),
        limit: 10,
    }),
    vec![
        (dango::DENOM.clone(), Udec128::new(2_000_000)),
        (usdc::DENOM.clone(), Udec128::new(1_000_000)),
    ],
    Uint128::new(249_909_923)
    ; "geometric pool provision at different ratio"
)]
#[test_case(
    coins! {
        dango::DENOM.clone() => 50,
        usdc::DENOM.clone() => 100,
    },
    Udec128::new_permille(5),
    PassiveLiquidity::Geometric(Geometric {
        spacing: Udec128::ONE,
        ratio: Bounded::new_unchecked(Udec128::new_percent(50)),
        limit: 10,
    }),
    vec![
        (dango::DENOM.clone(), Udec128::new(2_000_000)),
        (usdc::DENOM.clone(), Udec128::new(1_000_000)),
    ],
    Uint128::new(199_900_665)
    ; "geometric pool provision at different ratio 2"
)]
fn provide_liquidity(
    provision: Coins,
    swap_fee: Udec128,
    pool_type: PassiveLiquidity,
    oracle_prices: Vec<(Denom, Udec128)>,
    expected_lp_balance: Uint128,
) {
    let (mut suite, mut accounts, _, contracts, _) = setup_test_naive(Default::default());

    let lp_denom = Denom::try_from("dex/pool/dango/usdc").unwrap();

    // Owner first provides some initial liquidity.
    let initial_reserves = coins! {
        dango::DENOM.clone() => 100,
        usdc::DENOM.clone()  => 100,
    };

    suite
        .query_wasm_smart(contracts.dex, dex::QueryPairRequest {
            base_denom: dango::DENOM.clone(),
            quote_denom: usdc::DENOM.clone(),
        })
        .should_succeed_and(|pair_params: &PairParams| {
            // Update pair params
            suite
                .execute(
                    &mut accounts.owner,
                    contracts.dex,
                    &dex::ExecuteMsg::Owner(dex::OwnerMsg::BatchUpdatePairs(vec![PairUpdate {
                        base_denom: dango::DENOM.clone(),
                        quote_denom: usdc::DENOM.clone(),
                        params: PairParams {
                            lp_denom: pair_params.lp_denom.clone(),
                            bucket_sizes: BTreeSet::new(),
                            swap_fee_rate: Bounded::new_unchecked(swap_fee),
                            pool_type,
                            min_order_size: Uint128::ZERO,
                        },
                    }])),
                    Coins::new(),
                )
                .should_succeed();
            true
        });

    // Register the oracle prices
    for (denom, price) in oracle_prices {
        suite
            .execute(
                &mut accounts.owner,
                contracts.oracle,
                &oracle::ExecuteMsg::RegisterPriceSources(btree_map! {
                    denom => PriceSource::Fixed {
                        humanized_price: price,
                        precision: 6,
                        timestamp: Timestamp::from_seconds(1730802926),
                    },
                }),
                Coins::new(),
            )
            .should_succeed();
    }

    suite
        .execute(
            &mut accounts.owner,
            contracts.dex,
            &dex::ExecuteMsg::ProvideLiquidity {
                base_denom: dango::DENOM.clone(),
                quote_denom: usdc::DENOM.clone(),
            },
            initial_reserves.clone(),
        )
        .should_succeed();

    // Record the users initial balances.
    suite.balances().record_many(accounts.users());

    // Execute all the provisions.
    let mut expected_pool_balances = initial_reserves.clone();

    // record the dex balance
    suite.balances().record(&contracts.dex);

    // Execute provide liquidity
    suite
        .execute(
            &mut accounts.user1,
            contracts.dex,
            &dex::ExecuteMsg::ProvideLiquidity {
                base_denom: dango::DENOM.clone(),
                quote_denom: usdc::DENOM.clone(),
            },
            provision.clone(),
        )
        .should_succeed();

    // Ensure that the dex balance has increased by the expected amount.
    suite.balances().should_change(
        &contracts.dex,
        balance_changes_from_coins(provision.clone(), Coins::new()),
    );

    // Ensure user's balance has decreased by the expected amount and that
    // LP tokens have been minted.
    suite.balances().should_change(
        &accounts.user1,
        balance_changes_from_coins(
            coins! { lp_denom.clone() => expected_lp_balance },
            provision.clone(),
        ),
    );

    // Check that the reserves in pool object were updated correctly.
    suite
        .query_wasm_smart(contracts.dex, dex::QueryReserveRequest {
            base_denom: dango::DENOM.clone(),
            quote_denom: usdc::DENOM.clone(),
        })
        .should_succeed_and_equal(
            expected_pool_balances
                .insert_many(provision)
                .unwrap()
                .take_pair((dango::DENOM.clone(), usdc::DENOM.clone()))
                .unwrap(),
        );
}

#[test]
fn provide_liquidity_to_geometric_pool_should_fail_without_oracle_price() {
    let (mut suite, mut accounts, _, contracts, _) = setup_test_naive(Default::default());

    // Update pair params
    suite
        .query_wasm_smart(contracts.dex, dex::QueryPairRequest {
            base_denom: dango::DENOM.clone(),
            quote_denom: usdc::DENOM.clone(),
        })
        .should_succeed_and(|pair_params: &PairParams| {
            // Update pair params
            suite
                .execute(
                    &mut accounts.owner,
                    contracts.dex,
                    &dex::ExecuteMsg::Owner(dex::OwnerMsg::BatchUpdatePairs(vec![PairUpdate {
                        base_denom: dango::DENOM.clone(),
                        quote_denom: usdc::DENOM.clone(),
                        params: PairParams {
                            lp_denom: pair_params.lp_denom.clone(),
                            bucket_sizes: BTreeSet::new(),
                            swap_fee_rate: pair_params.swap_fee_rate,
                            pool_type: PassiveLiquidity::Geometric(Geometric {
                                spacing: Udec128::ONE,
                                ratio: Bounded::new_unchecked(Udec128::ONE),
                                limit: 10,
                            }),
                            min_order_size: Uint128::ZERO,
                        },
                    }])),
                    Coins::new(),
                )
                .should_succeed();
            true
        });

    // Since there is no oracle price, liquidity provision should fail.
    suite
        .execute(
            &mut accounts.owner,
            contracts.dex,
            &dex::ExecuteMsg::ProvideLiquidity {
                base_denom: dango::DENOM.clone(),
                quote_denom: usdc::DENOM.clone(),
            },
            coins! {
                dango::DENOM.clone() => 100_000,
                usdc::DENOM.clone() => 100_000,
            },
        )
        .should_fail_with_error(StdError::data_not_found::<(PrecisionlessPrice, u64)>(
            PRICES.path(USDC_USD_ID).storage_key(),
        ));
}

#[test_case(
    Uint128::new(100_001_000),
    Udec128::new_permille(5),
    coins! {
        dango::DENOM.clone() => 100,
        usdc::DENOM.clone()  => 100,
    };
    "withdrawa all"
)]
#[test_case(
    Uint128::new(50_000_500),
    Udec128::new_permille(5),
    coins! {
        dango::DENOM.clone() => 50,
        usdc::DENOM.clone()  => 50,
    };
    "withdraw half"
)]
fn withdraw_liquidity(lp_burn_amount: Uint128, swap_fee: Udec128, expected_funds_returned: Coins) {
    let (mut suite, mut accounts, _, contracts, _) = setup_test_naive(Default::default());

    let lp_denom = Denom::try_from("dex/pool/dango/usdc").unwrap();

    // Owner first provides some initial liquidity.
    let initial_reserves = coins! {
        dango::DENOM.clone() => 100,
        usdc::DENOM.clone()  => 100,
    };

    suite
        .query_wasm_smart(contracts.dex, dex::QueryPairRequest {
            base_denom: dango::DENOM.clone(),
            quote_denom: usdc::DENOM.clone(),
        })
        .should_succeed_and(|pair_params: &PairParams| {
            // Update pair params
            suite
                .execute(
                    &mut accounts.owner,
                    contracts.dex,
                    &dex::ExecuteMsg::Owner(dex::OwnerMsg::BatchUpdatePairs(vec![PairUpdate {
                        base_denom: dango::DENOM.clone(),
                        quote_denom: usdc::DENOM.clone(),
                        params: PairParams {
                            lp_denom: pair_params.lp_denom.clone(),
                            bucket_sizes: BTreeSet::new(),
                            swap_fee_rate: Bounded::new_unchecked(swap_fee),
                            pool_type: pair_params.pool_type.clone(),
                            min_order_size: Uint128::ZERO,
                        },
                    }])),
                    Coins::new(),
                )
                .should_succeed();
            true
        });

    // Register the oracle prices
    suite
        .execute(
            &mut accounts.owner,
            contracts.oracle,
            &oracle::ExecuteMsg::RegisterPriceSources(btree_map! {
                dango::DENOM.clone() => PriceSource::Fixed {
                    humanized_price: Udec128::ONE,
                    precision: 6,
                    timestamp: Timestamp::from_seconds(1730802926),
                },
            }),
            Coins::new(),
        )
        .should_succeed();

    suite
        .execute(
            &mut accounts.owner,
            contracts.oracle,
            &oracle::ExecuteMsg::RegisterPriceSources(btree_map! {
                usdc::DENOM.clone() => PriceSource::Fixed {
                    humanized_price: Udec128::ONE,
                    precision: 6,
                    timestamp: Timestamp::from_seconds(1730802926),
                },
            }),
            Coins::new(),
        )
        .should_succeed();

    // Owner provides some initial liquidity.
    suite
        .execute(
            &mut accounts.owner,
            contracts.dex,
            &dex::ExecuteMsg::ProvideLiquidity {
                base_denom: dango::DENOM.clone(),
                quote_denom: usdc::DENOM.clone(),
            },
            initial_reserves.clone(),
        )
        .should_succeed();

    // User provides some liquidity.
    let provided_funds = coins! {
        dango::DENOM.clone() => 100,
        usdc::DENOM.clone() => 100,
    };
    suite
        .execute(
            &mut accounts.user1,
            contracts.dex,
            &dex::ExecuteMsg::ProvideLiquidity {
                base_denom: dango::DENOM.clone(),
                quote_denom: usdc::DENOM.clone(),
            },
            provided_funds.clone(),
        )
        .should_succeed();

    // record user and dex balances
    suite
        .balances()
        .record_many([&accounts.user1.address(), &contracts.dex]);

    // withdraw liquidity
    suite
        .execute(
            &mut accounts.user1,
            contracts.dex,
            &dex::ExecuteMsg::WithdrawLiquidity {
                base_denom: dango::DENOM.clone(),
                quote_denom: usdc::DENOM.clone(),
            },
            coins! { lp_denom.clone() => lp_burn_amount },
        )
        .should_succeed();

    // Assert that the user's balances have changed as expected.
    suite.balances().should_change(
        &accounts.user1,
        balance_changes_from_coins(
            expected_funds_returned.clone(),
            coins! { lp_denom.clone() => lp_burn_amount },
        ),
    );

    // Assert that the dex balance has decreased by the expected amount.
    suite.balances().should_change(
        &contracts.dex,
        balance_changes_from_coins(Coins::new(), expected_funds_returned.clone()),
    );

    // Assert pool reserves are updated correctly
    suite
        .query_wasm_smart(contracts.dex, dango_types::dex::QueryReserveRequest {
            base_denom: dango::DENOM.clone(),
            quote_denom: usdc::DENOM.clone(),
        })
        .should_succeed_and_equal({
            initial_reserves
                .clone()
                .insert_many(provided_funds)
                .unwrap()
                .deduct_many(expected_funds_returned)
                .unwrap()
                .take_pair((dango::DENOM.clone(), usdc::DENOM.clone()))
                .unwrap()
        });
}

#[test_case(
    btree_map! {
        (dango::DENOM.clone(), usdc::DENOM.clone()) => coins! {
            dango::DENOM.clone() => 1000000,
            usdc::DENOM.clone() => 1000000,
        },
    },
    vec![PairId {
        base_denom: dango::DENOM.clone(),
        quote_denom: usdc::DENOM.clone(),
    }],
    coins! {
        dango::DENOM.clone() => 1000000,
    },
    btree_map! {
        (dango::DENOM.clone(), usdc::DENOM.clone()) => Udec128::new_permille(5),
    },
    None,
    coins! {
        usdc::DENOM.clone() => 495510,
    },
    coins! {
        usdc::DENOM.clone() => 1990,
    },
    btree_map! {
        (dango::DENOM.clone(), usdc::DENOM.clone()) => coins! {
            dango::DENOM.clone() => 1000000 + 1000000,
            usdc::DENOM.clone() => 1000000 - 497500,
        },
    };
    "1:1 pool no swap fee one step route input 100% of pool liquidity"
)]
#[test_case(
    btree_map! {
        (dango::DENOM.clone(), usdc::DENOM.clone()) => coins! {
            dango::DENOM.clone() => 1000000,
            usdc::DENOM.clone() => 1000000,
        },
    },
    vec![PairId {
        base_denom: dango::DENOM.clone(),
        quote_denom: usdc::DENOM.clone(),
    }],
    coins! {
        dango::DENOM.clone() => 500000,
    },
    btree_map! {
        (dango::DENOM.clone(), usdc::DENOM.clone()) => Udec128::new_permille(5),
    },
    None,
    coins! {
        usdc::DENOM.clone() => 330339,
    },
    coins! {
        usdc::DENOM.clone() => 1327,
    },
    btree_map! {
        (dango::DENOM.clone(), usdc::DENOM.clone()) => coins! {
            dango::DENOM.clone() => 1000000 + 500000,
            usdc::DENOM.clone() => 1000000 - 331666,
        },
    };
    "1:1 pool no swap fee one step route input 50% of pool liquidity"
)]
#[test_case(
    btree_map! {
        (dango::DENOM.clone(), usdc::DENOM.clone()) => coins! {
            dango::DENOM.clone() => 1000000,
            usdc::DENOM.clone() => 1000000,
        },
    },
    vec![PairId {
        base_denom: dango::DENOM.clone(),
        quote_denom: usdc::DENOM.clone(),
    }],
    coins! {
        dango::DENOM.clone() => 331666,
    },
    btree_map! {
        (dango::DENOM.clone(), usdc::DENOM.clone()) => Udec128::new_permille(5),
    },
    None,
    coins! {
        usdc::DENOM.clone() => 246822,
    },
    coins! {
        usdc::DENOM.clone() => 992,
    },
    btree_map! {
        (dango::DENOM.clone(), usdc::DENOM.clone()) => coins! {
            dango::DENOM.clone() => 1000000 + 331666,
            usdc::DENOM.clone() => 1000000 - 247814,
        },
    };
    "1:1 pool no swap fee one step route input 33% of pool liquidity"
)]
#[test_case(
    btree_map! {
        (dango::DENOM.clone(), usdc::DENOM.clone()) => coins! {
            dango::DENOM.clone() => 1000000,
            usdc::DENOM.clone() => 1000000,
        },
        (eth::DENOM.clone(), usdc::DENOM.clone()) => coins! {
            eth::DENOM.clone() => 1000000,
            usdc::DENOM.clone() => 1000000,
        },
    },
    vec![
        PairId {
            base_denom: dango::DENOM.clone(),
            quote_denom: usdc::DENOM.clone(),
        },
        PairId {
            base_denom: eth::DENOM.clone(),
            quote_denom: usdc::DENOM.clone(),
        }
    ],
    coins! {
        dango::DENOM.clone() => 500000,
    },
    btree_map! {
        (dango::DENOM.clone(), usdc::DENOM.clone()) => Udec128::new_permille(5),
        (eth::DENOM.clone(), usdc::DENOM.clone()) => Udec128::new_permille(5),
    },
    None,
    coins! {
        eth::DENOM.clone() => 246822,
    },
    coins! {
        eth::DENOM.clone() => 992,
    },
    btree_map! {
        (dango::DENOM.clone(), usdc::DENOM.clone()) => coins! {
            dango::DENOM.clone() => 1000000 + 500000,
            usdc::DENOM.clone() => 1000000 - 331666,
        },
        (eth::DENOM.clone(), usdc::DENOM.clone()) => coins! {
            eth::DENOM.clone() => 1000000 - 247814,
            usdc::DENOM.clone() => 1000000 + 331666,
        },
    };
    "1:1 pools 0.5% swap fee input 100% of pool liquidity two step route"
)]
#[test_case(
    btree_map! {
        (dango::DENOM.clone(), usdc::DENOM.clone()) => coins! {
            dango::DENOM.clone() => 1000000,
            usdc::DENOM.clone() => 1000000,
        },
    },
    vec![PairId {
        base_denom: dango::DENOM.clone(),
        quote_denom: usdc::DENOM.clone(),
    }],
    coins! {
        dango::DENOM.clone() => 1000000,
    },
    btree_map! {
        (dango::DENOM.clone(), usdc::DENOM.clone()) => Udec128::new_permille(5),
    },
    Some(500000u128.into()),
    coins! {
        usdc::DENOM.clone() => 500000,
    },
    coins! {
        usdc::DENOM.clone() => 1990,
    },
    btree_map! {
        (dango::DENOM.clone(), usdc::DENOM.clone()) => coins! {
            dango::DENOM.clone() => 2000000,
            usdc::DENOM.clone() => 500000,
        },
    } => panics "output amount is below the minimum: 495510 < 500000" ;
    "1:1 pool no swap fee one step route input 100% of pool liquidity output is less than minimum output"
)]
#[test_case(
    btree_map! {
        (dango::DENOM.clone(), usdc::DENOM.clone()) => coins! {
            dango::DENOM.clone() => 1000000,
            usdc::DENOM.clone() => 1000000,
        },
    },
    vec![PairId {
        base_denom: dango::DENOM.clone(),
        quote_denom: usdc::DENOM.clone(),
    }],
    coins! {
        dango::DENOM.clone() => 1000000,
    },
    btree_map! {
        (dango::DENOM.clone(), usdc::DENOM.clone()) => Udec128::new_permille(5),
    },
    Some(495510u128.into()),
    coins! {
        usdc::DENOM.clone() => 495510,
    },
    coins! {
        usdc::DENOM.clone() => 1990,
    },
    btree_map! {
        (dango::DENOM.clone(), usdc::DENOM.clone()) => coins! {
            dango::DENOM.clone() => 2000000,
            usdc::DENOM.clone() => 1000000 - 497500,
        },
    };
    "1:1 pool no swap fee one step route input 100% of pool liquidity output is not less than minimum output"
)]
#[test_case(
    btree_map! {
        (dango::DENOM.clone(), usdc::DENOM.clone()) => coins! {
            dango::DENOM.clone() => 1000000,
            usdc::DENOM.clone() => 1000000,
        },
    },
    vec![PairId {
        base_denom: dango::DENOM.clone(),
        quote_denom: usdc::DENOM.clone(),
    }],
    coins! {
        dango::DENOM.clone() => 1000000,
    },
    btree_map! {
        (dango::DENOM.clone(), usdc::DENOM.clone()) => Udec128::new_bps(1),
    },
    None,
    coins! {
        usdc::DENOM.clone() => 497950,
    },
    coins! {
        usdc::DENOM.clone() => 2000,
    },
    btree_map! {
        (dango::DENOM.clone(), usdc::DENOM.clone()) => coins! {
            dango::DENOM.clone() => 2000000,
            usdc::DENOM.clone() => 1000000 - 499950,
        },
    };
    "1:1 pool 0.01% swap fee one step route input 100% of pool liquidity"
)]
fn swap_exact_amount_in(
    pool_reserves: BTreeMap<(Denom, Denom), Coins>,
    route: Vec<PairId>,
    swap_funds: Coins,
    swap_fee_rates: BTreeMap<(Denom, Denom), Udec128>,
    minimum_output: Option<Uint128>,
    expected_out: Coins,
    expected_protocol_fee: Coins,
    expected_pool_reserves_after: BTreeMap<(Denom, Denom), Coins>,
) {
    let (mut suite, mut accounts, _, contracts, _) = setup_test_naive(Default::default());

    for ((base_denom, quote_denom), swap_fee_rate) in swap_fee_rates {
        suite
            .query_wasm_smart(contracts.dex, dex::QueryPairRequest {
                base_denom: base_denom.clone(),
                quote_denom: quote_denom.clone(),
            })
            .should_succeed_and(|pair_params: &PairParams| {
                // Update pair params
                suite
                    .execute(
                        &mut accounts.owner,
                        contracts.dex,
                        &dex::ExecuteMsg::Owner(dex::OwnerMsg::BatchUpdatePairs(vec![
                            PairUpdate {
                                base_denom: base_denom.clone(),
                                quote_denom: quote_denom.clone(),
                                params: PairParams {
                                    lp_denom: pair_params.lp_denom.clone(),
                                    bucket_sizes: BTreeSet::new(),
                                    swap_fee_rate: Bounded::new_unchecked(swap_fee_rate),
                                    pool_type: pair_params.pool_type.clone(),
                                    min_order_size: Uint128::ZERO,
                                },
                            },
                        ])),
                        Coins::new(),
                    )
                    .should_succeed();
                true
            });
    }

    // Provide liquidity with owner account
    for ((base_denom, quote_denom), reserve) in pool_reserves {
        suite
            .execute(
                &mut accounts.owner,
                contracts.dex,
                &dex::ExecuteMsg::ProvideLiquidity {
                    base_denom: base_denom.clone(),
                    quote_denom: quote_denom.clone(),
                },
                reserve.clone(),
            )
            .should_succeed();
    }

    // Record user and dex balances
    suite
        .balances()
        .record_many([&accounts.user1.address(), &contracts.dex, &contracts.taxman]);

    // User swaps
    suite
        .execute(
            &mut accounts.user1,
            contracts.dex,
            &dex::ExecuteMsg::SwapExactAmountIn {
                route: MaxLength::new_unchecked(UniqueVec::new_unchecked(route)),
                minimum_output,
            },
            swap_funds.clone(),
        )
        .should_succeed();

    // Assert that the user's balances have changed as expected.
    suite.balances().should_change(
        &accounts.user1,
        balance_changes_from_coins(expected_out.clone(), swap_funds.clone()),
    );

    // Assert that the dex balance has changed by the expected amount.
    suite.balances().should_change(
        &contracts.dex,
        balance_changes_from_coins(
            swap_funds.clone(),
            expected_out
                .clone()
                .insert_many(expected_protocol_fee.clone())
                .unwrap()
                .clone(),
        ),
    );

    // Assert that the expected protocol fee was transferred to the taxman.
    suite.balances().should_change(
        &contracts.taxman,
        balance_changes_from_coins(expected_protocol_fee.clone(), Coins::new()),
    );

    // Query pools and assert that the reserves are updated correctly
    for ((base_denom, quote_denom), expected_reserve) in expected_pool_reserves_after {
        suite
            .query_wasm_smart(contracts.dex, QueryReserveRequest {
                base_denom: base_denom.clone(),
                quote_denom: quote_denom.clone(),
            })
            .should_succeed_and_equal(CoinPair::try_from(expected_reserve).unwrap());
    }
}

#[test_case(
    btree_map! {
        (dango::DENOM.clone(), usdc::DENOM.clone()) => coins! {
            dango::DENOM.clone() => 1000000,
            usdc::DENOM.clone() => 1000000,
        },
    },
    vec![PairId {
        base_denom: dango::DENOM.clone(),
        quote_denom: usdc::DENOM.clone(),
    }],
    Coin::new(usdc::DENOM.clone(), 498000).unwrap(),
    coins! {
        dango::DENOM.clone() => 1002006,
    },
    btree_map! {
        (dango::DENOM.clone(), usdc::DENOM.clone()) => Udec128::new_permille(1),
    },
    Coin::new(dango::DENOM.clone(), 1002006).unwrap(),
    Coin::new(usdc::DENOM.clone(), 2000).unwrap(),
    btree_map! {
        (dango::DENOM.clone(), usdc::DENOM.clone()) => coins! {
            dango::DENOM.clone() => 1000000 + 1002006,
            usdc::DENOM.clone() => 1000000 - 500000,
        },
    };
    "1:1 pool 0.1% swap fee one step route output 50% of pool liquidity"
)]
#[test_case(
    btree_map! {
        (dango::DENOM.clone(), usdc::DENOM.clone()) => coins! {
            dango::DENOM.clone() => 1000000,
            usdc::DENOM.clone() => 1000000,
        },
    },
    vec![PairId {
        base_denom: dango::DENOM.clone(),
        quote_denom: usdc::DENOM.clone(),
    }],
    Coin::new(usdc::DENOM.clone(), 331999).unwrap(),
    coins! {
        dango::DENOM.clone() => 500751,
    },
    btree_map! {
        (dango::DENOM.clone(), usdc::DENOM.clone()) => Udec128::new_permille(1),
    },
    Coin::new(dango::DENOM.clone(), 500751).unwrap(),
    Coin::new(usdc::DENOM.clone(), 1334).unwrap(),
    btree_map! {
        (dango::DENOM.clone(), usdc::DENOM.clone()) => coins! {
            dango::DENOM.clone() => 1000000 + 500751,
            usdc::DENOM.clone() => 1000000 - 333333,
        },
    };
    "1:1 pool 0.1% swap fee one step route output 33% of pool liquidity"
)]
#[test_case(
    btree_map! {
        (dango::DENOM.clone(), usdc::DENOM.clone()) => coins! {
            dango::DENOM.clone() => 1000000,
            usdc::DENOM.clone() => 1000000,
        },
    },
    vec![PairId {
        base_denom: dango::DENOM.clone(),
        quote_denom: usdc::DENOM.clone(),
    }],
    Coin::new(usdc::DENOM.clone(), 249000).unwrap(),
    coins! {
        dango::DENOM.clone() => 333779,
    },
    btree_map! {
        (dango::DENOM.clone(), usdc::DENOM.clone()) => Udec128::new_permille(1),
    },
    Coin::new(dango::DENOM.clone(), 333779).unwrap(),
    Coin::new(usdc::DENOM.clone(), 1000).unwrap(),
    btree_map! {
        (dango::DENOM.clone(), usdc::DENOM.clone()) => coins! {
            dango::DENOM.clone() => 1000000 + 333779,
            usdc::DENOM.clone() => 1000000 - 250000,
        },
    };
    "1:1 pool 0.1% swap fee one step route output 25% of pool liquidity"
)]
#[test_case(
    btree_map! {
        (dango::DENOM.clone(), usdc::DENOM.clone()) => coins! {
            dango::DENOM.clone() => 1000000,
            usdc::DENOM.clone() => 1000000,
        },
    },
    vec![PairId {
        base_denom: dango::DENOM.clone(),
        quote_denom: usdc::DENOM.clone(),
    }],
    Coin::new(usdc::DENOM.clone(), 996000).unwrap(),
    coins! {
        dango::DENOM.clone() => 1000000,
    },
    btree_map! {
        (dango::DENOM.clone(), usdc::DENOM.clone()) => Udec128::new_permille(1),
    },
    Coin::new(dango::DENOM.clone(), 1000000).unwrap(),
    Coin::new(usdc::DENOM.clone(), 4000).unwrap(),
    btree_map! {
        (dango::DENOM.clone(), usdc::DENOM.clone()) => coins! {
            dango::DENOM.clone() => 2000000,
            usdc::DENOM.clone() => 500000,
        },
    }
    => panics "insufficient liquidity" ;
    "1:1 pool no swap fee one step route output 100% of pool liquidity"
)]
#[test_case(
    btree_map! {
        (dango::DENOM.clone(), usdc::DENOM.clone()) => coins! {
            dango::DENOM.clone() => 1000000,
            usdc::DENOM.clone() => 1000000,
        },
    },
    vec![PairId {
        base_denom: dango::DENOM.clone(),
        quote_denom: usdc::DENOM.clone(),
    }],
    Coin::new(usdc::DENOM.clone(), 498000).unwrap(),
    coins! {
        dango::DENOM.clone() => 999999,
    },
    btree_map! {
        (dango::DENOM.clone(), usdc::DENOM.clone()) => Udec128::new_permille(1),
    },
    Coin::new(dango::DENOM.clone(), 1000000).unwrap(),
    Coin::new(usdc::DENOM.clone(), 2000).unwrap(),
    btree_map! {
        (dango::DENOM.clone(), usdc::DENOM.clone()) => coins! {
            dango::DENOM.clone() => 2000000,
            usdc::DENOM.clone() => 500000,
        },
    }
    => panics "insufficient input for swap" ;
    "1:1 pool no swap fee one step route output 50% of pool liquidity insufficient funds"
)]
#[test_case(
    btree_map! {
        (dango::DENOM.clone(), usdc::DENOM.clone()) => coins! {
            dango::DENOM.clone() => 1000000,
            usdc::DENOM.clone() => 1000000,
        },
    },
    vec![PairId {
        base_denom: dango::DENOM.clone(),
        quote_denom: usdc::DENOM.clone(),
    }],
    Coin::new(usdc::DENOM.clone(), 498000).unwrap(),
    coins! {
        dango::DENOM.clone() => 1100000,
    },
    btree_map! {
        (dango::DENOM.clone(), usdc::DENOM.clone()) => Udec128::new_permille(1),
    },
    Coin::new(dango::DENOM.clone(), 1002006).unwrap(),
    Coin::new(usdc::DENOM.clone(), 2000).unwrap(),
    btree_map! {
        (dango::DENOM.clone(), usdc::DENOM.clone()) => coins! {
            dango::DENOM.clone() => 1000000 + 1002006,
            usdc::DENOM.clone() => 1000000 - 500000,
        },
    };
    "1:1 pool 0.1% swap fee one step route output 50% of pool liquidity excessive funds returned"
)]
#[test_case(
    btree_map! {
        (dango::DENOM.clone(), usdc::DENOM.clone()) => coins! {
            dango::DENOM.clone() => 1000000,
            usdc::DENOM.clone() => 1000000,
        },
        (eth::DENOM.clone(), usdc::DENOM.clone()) => coins! {
            eth::DENOM.clone() => 1000000,
            usdc::DENOM.clone() => 1000000,
        },
    },
    vec![
        PairId {
            base_denom: dango::DENOM.clone(),
            quote_denom: usdc::DENOM.clone(),
        },
        PairId {
            base_denom: eth::DENOM.clone(),
            quote_denom: usdc::DENOM.clone(),
        },
    ],
    Coin::new(eth::DENOM.clone(), 249000).unwrap(),
    coins! {
        dango::DENOM.clone() => 1000000,
    },
    btree_map! {
        (dango::DENOM.clone(), usdc::DENOM.clone()) => Udec128::new_permille(1),
        (eth::DENOM.clone(), usdc::DENOM.clone()) => Udec128::new_permille(1),
    },
    Coin::new(dango::DENOM.clone(), 501758).unwrap(),
    Coin::new(eth::DENOM.clone(), 1000).unwrap(),
    btree_map! {
        (dango::DENOM.clone(), usdc::DENOM.clone()) => coins! {
            dango::DENOM.clone() => 1000000 + 501758,
            usdc::DENOM.clone() => 1000000 - 333779,
        },
        (eth::DENOM.clone(), usdc::DENOM.clone()) => coins! {
            eth::DENOM.clone() => 1000000 - 250000,
            usdc::DENOM.clone() => 1000000 + 333779,
        },
    };
    "1:1 pool 0.1% swap fee two step route output 25% of pool liquidity"
)]
#[test_case(
    btree_map! {
        (dango::DENOM.clone(), usdc::DENOM.clone()) => coins! {
            dango::DENOM.clone() => 1000000,
            usdc::DENOM.clone() => 1000000,
        },
    },
    vec![PairId {
        base_denom: dango::DENOM.clone(),
        quote_denom: usdc::DENOM.clone(),
    }],
    Coin::new(usdc::DENOM.clone(), 497950).unwrap(),
    coins! {
        dango::DENOM.clone() => 1000000,
    },
    btree_map! {
        (dango::DENOM.clone(), usdc::DENOM.clone()) => Udec128::new_bps(1),
    },
    Coin::new(dango::DENOM.clone(), 1000000).unwrap(),
    Coin::new(usdc::DENOM.clone(), 2000).unwrap(),
    btree_map! {
        (dango::DENOM.clone(), usdc::DENOM.clone()) => coins! {
            dango::DENOM.clone() => 2000000,
            usdc::DENOM.clone() => 1000000 - 499950,
        },
    };
    "1:1 pool 0.01% swap fee one step route output 49.995% of pool liquidity"
)]
fn swap_exact_amount_out(
    pool_reserves: BTreeMap<(Denom, Denom), Coins>,
    route: Vec<PairId>,
    exact_out: Coin,
    swap_funds: Coins,
    swap_fee_rates: BTreeMap<(Denom, Denom), Udec128>,
    expected_in: Coin,
    expected_protocol_fee: Coin,
    expected_pool_reserves_after: BTreeMap<(Denom, Denom), Coins>,
) {
    let (mut suite, mut accounts, _, contracts, _) = setup_test_naive(Default::default());

    // Update the pairs with the new swap fee rates.
    for ((base_denom, quote_denom), swap_fee_rate) in swap_fee_rates {
        let mut params = suite
            .query_wasm_smart(contracts.dex, dex::QueryPairRequest {
                base_denom: base_denom.clone(),
                quote_denom: quote_denom.clone(),
            })
            .should_succeed();

        if params.swap_fee_rate.into_inner() != swap_fee_rate {
            params.swap_fee_rate = Bounded::new_unchecked(swap_fee_rate);

            suite
                .execute(
                    &mut accounts.owner,
                    contracts.dex,
                    &dex::ExecuteMsg::Owner(dex::OwnerMsg::BatchUpdatePairs(vec![PairUpdate {
                        base_denom: base_denom.clone(),
                        quote_denom: quote_denom.clone(),
                        params,
                    }])),
                    Coins::new(),
                )
                .should_succeed();
        }
    }

    // Provide liquidity with owner account
    for ((base_denom, quote_denom), reserve) in pool_reserves {
        suite
            .execute(
                &mut accounts.owner,
                contracts.dex,
                &dex::ExecuteMsg::ProvideLiquidity {
                    base_denom: base_denom.clone(),
                    quote_denom: quote_denom.clone(),
                },
                reserve.clone(),
            )
            .should_succeed();
    }

    // Record user and dex balances
    suite
        .balances()
        .record_many([&accounts.user1.address(), &contracts.dex, &contracts.taxman]);

    // User swaps
    suite
        .execute(
            &mut accounts.user1,
            contracts.dex,
            &dex::ExecuteMsg::SwapExactAmountOut {
                route: MaxLength::new_unchecked(UniqueVec::new_unchecked(route)),
                output: NonZero::new(exact_out.clone()).unwrap(),
            },
            swap_funds.clone(),
        )
        .should_succeed();

    // Assert that the user's balances have changed as expected.
    let mut expected_out_coins: Coins = vec![exact_out].try_into().unwrap();
    let expected_in_coins: Coins = vec![expected_in].try_into().unwrap();
    suite.balances().should_change(
        &accounts.user1,
        balance_changes_from_coins(expected_out_coins.clone(), expected_in_coins.clone()),
    );

    // Assert that the dex balance has changed by the expected amount.
    expected_out_coins
        .insert(expected_protocol_fee.clone())
        .unwrap();
    suite.balances().should_change(
        &contracts.dex,
        balance_changes_from_coins(expected_in_coins.clone(), expected_out_coins.clone()),
    );

    // Assert that the taxman balance has changed by the expected amount.
    suite.balances().should_change(
        &contracts.taxman,
        balance_changes_from_coins(
            vec![expected_protocol_fee].try_into().unwrap(),
            Coins::new(),
        ),
    );

    // Query pools and assert that the reserves are updated correctly
    for ((base_denom, quote_denom), expected_reserve) in expected_pool_reserves_after {
        suite
            .query_wasm_smart(contracts.dex, QueryReserveRequest {
                base_denom: base_denom.clone(),
                quote_denom: quote_denom.clone(),
            })
            .should_succeed_and(|reserve: &CoinPair| {
                reserve.clone() == CoinPair::try_from(expected_reserve).unwrap()
            });
    }
}

#[test]
fn geometric_pool_swaps_fail_without_oracle_price() {
    let (mut suite, mut accounts, _, contracts, _) = setup_test_naive(Default::default());

    // Provide liquidity to pair before changing the pool type since XYK does not require an oracle price
    suite
        .execute(
            &mut accounts.owner,
            contracts.dex,
            &dex::ExecuteMsg::ProvideLiquidity {
                base_denom: dango::DENOM.clone(),
                quote_denom: usdc::DENOM.clone(),
            },
            coins! {
                dango::DENOM.clone() => 1000000,
                usdc::DENOM.clone() => 1000000,
            },
        )
        .should_succeed();

    // Update pair params to change pool type to geometric
    suite
        .query_wasm_smart(contracts.dex, dex::QueryPairRequest {
            base_denom: dango::DENOM.clone(),
            quote_denom: usdc::DENOM.clone(),
        })
        .should_succeed_and(|pair_params: &PairParams| {
            // Update pair params
            suite
                .execute(
                    &mut accounts.owner,
                    contracts.dex,
                    &dex::ExecuteMsg::Owner(dex::OwnerMsg::BatchUpdatePairs(vec![PairUpdate {
                        base_denom: dango::DENOM.clone(),
                        quote_denom: usdc::DENOM.clone(),
                        params: PairParams {
                            lp_denom: pair_params.lp_denom.clone(),
                            bucket_sizes: BTreeSet::new(),
                            swap_fee_rate: pair_params.swap_fee_rate,
                            pool_type: PassiveLiquidity::Geometric(Geometric {
                                spacing: Udec128::ONE,
                                ratio: Bounded::new_unchecked(Udec128::ONE),
                                limit: 10,
                            }),
                            min_order_size: Uint128::ZERO,
                        },
                    }])),
                    Coins::new(),
                )
                .should_succeed();
            true
        });

    // Ensure swap exact amount in fails
    suite
        .execute(
            &mut accounts.user1,
            contracts.dex,
            &dex::ExecuteMsg::SwapExactAmountIn {
                route: MaxLength::new_unchecked(UniqueVec::new_unchecked(vec![PairId {
                    base_denom: dango::DENOM.clone(),
                    quote_denom: usdc::DENOM.clone(),
                }])),
                minimum_output: None,
            },
            coins! {
                dango::DENOM.clone() => 1000000,
            },
        )
        .should_fail_with_error(StdError::data_not_found::<PriceSource>(
            PRICE_SOURCES.path(&dango::DENOM).storage_key(),
        ));

    // Ensure swap exact amount out fails
    suite
        .execute(
            &mut accounts.user1,
            contracts.dex,
            &dex::ExecuteMsg::SwapExactAmountOut {
                route: MaxLength::new_unchecked(UniqueVec::new_unchecked(vec![PairId {
                    base_denom: dango::DENOM.clone(),
                    quote_denom: usdc::DENOM.clone(),
                }])),
                output: NonZero::new(Coin::new(dango::DENOM.clone(), 50000).unwrap()).unwrap(),
            },
            coins! {
                usdc::DENOM.clone() => 1000000,
            },
        )
        .should_fail_with_error(StdError::data_not_found::<PriceSource>(
            PRICE_SOURCES.path(&dango::DENOM).storage_key(),
        ));
}

#[test_case(
    PassiveLiquidity::Xyk(Xyk {
        spacing: Udec128::ONE,
        reserve_ratio: Bounded::new_unchecked(Udec128::ZERO),
        limit: 10,
    }),
    Udec128::new_percent(1),
    coins! {
        eth::DENOM.clone() => 10000000,
        usdc::DENOM.clone() => 200 * 10000000,
    },
    vec![
        vec![
            CreateLimitOrderRequest::Bid {
                base_denom: eth::DENOM.clone(),
                quote_denom: usdc::DENOM.clone(),
                amount_quote: NonZero::new_unchecked(Uint128::from(49751 * 201)),
                price: NonZero::new_unchecked(Udec128_24::new_percent(20100)),
            },
        ],
    ],
    vec![
        coins! {
            usdc::DENOM.clone() => 49751 * 201,
        },
    ],
    btree_map! {
        // Why the order ID should be `!21`? Because:
        // - The one block where we provide liquidity, the auction generates 10
        //   passive orders on each side of the book. They take up order IDs 1-20.
        // - The next block, we place a new order. It gets order ID 21.
        // - Because the order is a bid, it's bitwise NOT-ed, so `!21`.
        OrderId::new(!21) => (Udec128::new_percent(20100), Udec128::new(49751), Direction::Bid),
    },
    btree_map! {
        (eth::DENOM.clone(), usdc::DENOM.clone()) => coin_pair! {
            eth::DENOM.clone() => 10000000,
            usdc::DENOM.clone() => 200 * 10000000,
        },
    },
    btree_map! {
        eth::DENOM.clone() => BalanceChange::Unchanged,
        usdc::DENOM.clone() => BalanceChange::Increased(49751 * 201),
    },
    vec![
        btree_map! {
            eth::DENOM.clone() => BalanceChange::Unchanged,
            usdc::DENOM.clone() => BalanceChange::Decreased(49751 * 201),
        },
    ];
    "xyk pool balance 1:200 tick size 1 one percent fee no matching orders"
)]
#[test_case(
    PassiveLiquidity::Xyk(Xyk {
        spacing: Udec128::ONE,
        reserve_ratio: Bounded::new_unchecked(Udec128::ZERO),
        limit: 10,
    }),
    Udec128::new_permille(5),
    coins! {
        eth::DENOM.clone() => 10000000,
        usdc::DENOM.clone() => 200 * 10000000,
    },
    vec![
        vec![
            CreateLimitOrderRequest::Bid {
                base_denom: eth::DENOM.clone(),
                quote_denom: usdc::DENOM.clone(),
                amount_quote: NonZero::new_unchecked(Uint128::from(49751 * 201)),
                price: NonZero::new_unchecked(Udec128_24::new_percent(20100)),
            },
        ],
    ],
    vec![
        coins! {
            usdc::DENOM.clone() => 49751 * 201,
        },
    ],
    BTreeMap::new(),
    btree_map! {
        (eth::DENOM.clone(), usdc::DENOM.clone()) => coin_pair! {
            eth::DENOM.clone() => 10000000 - 49751,
            usdc::DENOM.clone() => 200 * 10000000 + 49751 * 201,
        },
    },
    btree_map! {
        eth::DENOM.clone() => BalanceChange::Decreased(49751),
        usdc::DENOM.clone() => BalanceChange::Increased(49751 * 201),
    },
    vec![
        btree_map! {
            eth::DENOM.clone() => BalanceChange::Increased(49751),
            usdc::DENOM.clone() => BalanceChange::Decreased(49751 * 201),
        },
    ];
    "xyk pool balance 1:200 tick size 1 no fee user bid order exactly matches passive order"
)]
#[test_case(
    PassiveLiquidity::Xyk(Xyk {
        spacing: Udec128::ONE,
        reserve_ratio: Bounded::new_unchecked(Udec128::ZERO),
        limit: 10,
    }),
    Udec128::new_percent(1),
    coins! {
        eth::DENOM.clone() => 10000000,
        usdc::DENOM.clone() => 200 * 10000000,
    },
    vec![
        vec![
            CreateLimitOrderRequest::Bid {
                base_denom: eth::DENOM.clone(),
                quote_denom: usdc::DENOM.clone(),
                amount_quote: NonZero::new_unchecked(Uint128::from(47783 * 202)),
                price: NonZero::new_unchecked(Udec128_24::new_percent(20200)),
            },
        ],
    ],
    vec![
        coins! {
            usdc::DENOM.clone() => 47783 * 202,
        },
    ],
    BTreeMap::new(),
    btree_map! {
        (eth::DENOM.clone(), usdc::DENOM.clone()) => coin_pair! {
            eth::DENOM.clone() => 10000000 - 47783,
            usdc::DENOM.clone() => 200 * 10000000 + 47783 * 202,
        },
    },
    btree_map! {
        eth::DENOM.clone() => BalanceChange::Decreased(47783),
        usdc::DENOM.clone() => BalanceChange::Increased(47783 * 202),
    },
    vec![
        btree_map! {
            eth::DENOM.clone() => BalanceChange::Increased(47783),
            usdc::DENOM.clone() => BalanceChange::Decreased(47783 * 202),
        },
    ];
    "xyk pool balance 1:200 tick size 1 one percent fee user bid order partially fills passive order"
)]
#[test_case(
    PassiveLiquidity::Xyk(Xyk {
        spacing: Udec128::ONE,
        reserve_ratio: Bounded::new_unchecked(Udec128::ZERO),
        limit: 10,
    }),
    Udec128::new_percent(1),
    coins! {
        eth::DENOM.clone() => 10000000,
        usdc::DENOM.clone() => 200 * 10000000,
    },
    vec![
        vec![
            CreateLimitOrderRequest::Bid {
                base_denom: eth::DENOM.clone(),
                quote_denom: usdc::DENOM.clone(),
                amount_quote: NonZero::new_unchecked(Uint128::from(157784 * 203)),
                price: NonZero::new_unchecked(Udec128_24::new_percent(20300)),
            },
        ],
    ],
    vec![
        coins! {
            usdc::DENOM.clone() => 157784 * 203,
        },
    ],
    btree_map! {
        OrderId::new(!21) => (Udec128::new_percent(20300), Udec128::new(10000), Direction::Bid),
    },
    btree_map! {
        (eth::DENOM.clone(), usdc::DENOM.clone()) => coin_pair! {
            eth::DENOM.clone() => 10000000 - 147784,
            usdc::DENOM.clone() => 200 * 10000000 + 147784 * 203,
        },
    },
    btree_map! {
        eth::DENOM.clone() => BalanceChange::Decreased(147784),
        usdc::DENOM.clone() => BalanceChange::Increased(157784 * 203),
    },
    vec![
        btree_map! {
            eth::DENOM.clone() => BalanceChange::Increased(147784),
            usdc::DENOM.clone() => BalanceChange::Decreased(157784 * 203),
        }
    ];
    "xyk pool balance 1:200 tick size 1 one percent fee user bid order fully fills passive order with amount remaining after"
)]
#[test_case(
    PassiveLiquidity::Xyk(Xyk {
        spacing: Udec128::ONE,
        reserve_ratio: Bounded::new_unchecked(Udec128::ZERO),
        limit: 10,
    }),
    Udec128::new_permille(5),
    coins! {
        eth::DENOM.clone() => 10000000,
        usdc::DENOM.clone() => 200 * 10000000,
    },
    vec![
        vec![
            CreateLimitOrderRequest::Ask {
                base_denom: eth::DENOM.clone(),
                quote_denom: usdc::DENOM.clone(),
                amount_base: NonZero::new_unchecked(Uint128::from(50251)),
                price: NonZero::new_unchecked(Udec128_24::new_percent(19900)),
            },
        ],
    ],
    vec![
        coins! {
            eth::DENOM.clone() => 50251,
        },
    ],
    BTreeMap::new(),
    btree_map! {
        (eth::DENOM.clone(), usdc::DENOM.clone()) => coin_pair! {
            eth::DENOM.clone() => 10000000 + 50251,
            usdc::DENOM.clone() => 200 * 10000000 - 50251 * 199,
        },
    },
    btree_map! {
        eth::DENOM.clone() => BalanceChange::Increased(50251),
        usdc::DENOM.clone() => BalanceChange::Decreased(50251 * 199),
    },
    vec![
        btree_map! {
            eth::DENOM.clone() => BalanceChange::Decreased(50251),
            usdc::DENOM.clone() => BalanceChange::Increased(50251 * 199),
        },
    ];
    "xyk pool balance 1:200 tick size 1 no fee user ask order exactly matches passive order"
)]
#[test_case(
    PassiveLiquidity::Xyk(Xyk {
        spacing: Udec128::ONE,
        reserve_ratio: Bounded::new_unchecked(Udec128::ZERO),
        limit: 10,
    }),
    Udec128::new_permille(5),
    coins! {
        eth::DENOM.clone() => 10000000,
        usdc::DENOM.clone() => 200 * 10000000,
    },
    vec![
        vec![
            CreateLimitOrderRequest::Ask {
                base_denom: eth::DENOM.clone(),
                quote_denom: usdc::DENOM.clone(),
                amount_base: NonZero::new_unchecked(Uint128::from(30000)),
                price: NonZero::new_unchecked(Udec128_24::new_percent(19900)),
            },
        ],
    ],
    vec![
        coins! {
            eth::DENOM.clone() => 30000,
        },
    ],
    BTreeMap::new(),
    btree_map! {
        (eth::DENOM.clone(), usdc::DENOM.clone()) => coin_pair! {
            eth::DENOM.clone() => 10000000 + 30000,
            usdc::DENOM.clone() => 200 * 10000000 - 30000 * 199,
        },
    },
    btree_map! {
        eth::DENOM.clone() => BalanceChange::Increased(30000),
        usdc::DENOM.clone() => BalanceChange::Decreased(30000 * 199),
    },
    vec![
        btree_map! {
            eth::DENOM.clone() => BalanceChange::Decreased(30000),
            usdc::DENOM.clone() => BalanceChange::Increased(30000 * 199),
        },
    ];
    "xyk pool balance 1:200 tick size 1 no fee user ask order partially fills passive order"
)]
#[test_case(
    PassiveLiquidity::Xyk(Xyk {
        spacing: Udec128::ONE,
        reserve_ratio: Bounded::new_unchecked(Udec128::ZERO),
        limit: 10,
    }),
    Udec128::new_permille(5),
    coins! {
        eth::DENOM.clone() => 10000000,
        usdc::DENOM.clone() => 200 * 10000000,
    },
    vec![
        vec![
            CreateLimitOrderRequest::Ask {
                base_denom: eth::DENOM.clone(),
                quote_denom: usdc::DENOM.clone(),
                amount_base: NonZero::new_unchecked(Uint128::from(60251)),
                price: NonZero::new_unchecked(Udec128_24::new_percent(19900)),
            },
        ],
    ],
    vec![
        coins! {
            eth::DENOM.clone() => 60251,
        },
    ],
    btree_map! {
        OrderId::new(21) => (Udec128::new_percent(19900), Udec128::new(10000), Direction::Ask),
    },
    btree_map! {
        (eth::DENOM.clone(), usdc::DENOM.clone()) => coin_pair! {
            eth::DENOM.clone() => 10000000 + 50251,
            usdc::DENOM.clone() => 200 * 10000000 - 50251 * 199,
        },
    },
    btree_map! {
        eth::DENOM.clone() => BalanceChange::Increased(60251),
        usdc::DENOM.clone() => BalanceChange::Decreased(50251 * 199),
    },
    vec![
        btree_map! {
            eth::DENOM.clone() => BalanceChange::Decreased(60251),
            usdc::DENOM.clone() => BalanceChange::Increased(50251 * 199),
        },
    ];
    "xyk pool balance 1:200 tick size 1 no fee user ask order fully fills passive order with amount remaining after"
)]
#[test_case(
    PassiveLiquidity::Xyk(Xyk {
        spacing: Udec128::ONE,
        reserve_ratio: Bounded::new_unchecked(Udec128::ZERO),
        limit: 10,
    }),
    Udec128::new_percent(1),
    coins! {
        eth::DENOM.clone() => 10000000,
        usdc::DENOM.clone() => 200 * 10000000,
    },
    vec![
        vec![
            CreateLimitOrderRequest::Ask {
                base_denom: eth::DENOM.clone(),
                quote_denom: usdc::DENOM.clone(),
                amount_base: NonZero::new_unchecked(Uint128::from(162284)),
                price: NonZero::new_unchecked(Udec128_24::new_percent(19800)),
            },
        ],
        vec![
            CreateLimitOrderRequest::Bid {
                base_denom: eth::DENOM.clone(),
                quote_denom: usdc::DENOM.clone(),
                amount_quote: NonZero::new_unchecked(Uint128::from(157784 * 202)),
                price: NonZero::new_unchecked(Udec128_24::new_percent(20200)),
            },
        ],
    ],
    vec![
        coins! {
            eth::DENOM.clone() => 162284,
        },
        coins! {
            usdc::DENOM.clone() => 157784 * 202,
        },
    ],
    BTreeMap::new(),
    btree_map! {
        (eth::DENOM.clone(), usdc::DENOM.clone()) => coin_pair! {
            eth::DENOM.clone() => 10000000 + 4500, // only the remaining amount of the ask order traded against the passive pool
            usdc::DENOM.clone() => 200 * 10000000 - 4500 * 198,
        },
    },
    btree_map! {
        eth::DENOM.clone() => BalanceChange::Increased(162284 - 157784),
        usdc::DENOM.clone() => BalanceChange::Decreased(4500 * 198),
    },
    vec![
        btree_map! {
            eth::DENOM.clone() => BalanceChange::Decreased(162284),
            usdc::DENOM.clone() => BalanceChange::Increased(162284 * 198),
        },
        btree_map! {
            eth::DENOM.clone() => BalanceChange::Increased(157784),
            usdc::DENOM.clone() => BalanceChange::Decreased(157784 * 198),
        },
    ];
    "xyk pool balance 1:200 tick size 1 one percent fee three users with multiple orders"
)]
fn curve_on_orderbook(
    pool_type: PassiveLiquidity,
    swap_fee_rate: Udec128,
    pool_liquidity: Coins,
    orders: Vec<Vec<CreateLimitOrderRequest>>,
    order_creation_funds: Vec<Coins>,
    expected_orders_after_clearing: BTreeMap<OrderId, (Udec128, Udec128, Direction)>,
    expected_reserves_after_clearing: BTreeMap<(Denom, Denom), CoinPair>,
    expected_dex_balance_changes: BTreeMap<Denom, BalanceChange>,
    expected_user_balance_changes: Vec<BTreeMap<Denom, BalanceChange>>,
) {
    let (mut suite, mut accounts, _, contracts, _) = setup_test_naive(Default::default());

    // Set maker and taker fee rates to 0 for simplicity
    let mut app_config: AppConfig = suite.query_app_config().unwrap();
    app_config.maker_fee_rate = Bounded::new(Udec128::ZERO).unwrap();
    app_config.taker_fee_rate = Bounded::new(Udec128::ZERO).unwrap();
    suite
        .configure(
            &mut accounts.owner, // Must be the chain owner
            None,                // No chain config update
            Some(app_config),    // App config update
        )
        .should_succeed();

    // Update pair params
    suite
        .query_wasm_smart(contracts.dex, dex::QueryPairRequest {
            base_denom: eth::DENOM.clone(),
            quote_denom: usdc::DENOM.clone(),
        })
        .should_succeed_and(|pair_params: &PairParams| {
            // Provide liquidity with owner account
            suite
                .execute(
                    &mut accounts.owner,
                    contracts.dex,
                    &dex::ExecuteMsg::Owner(dex::OwnerMsg::BatchUpdatePairs(vec![PairUpdate {
                        base_denom: eth::DENOM.clone(),
                        quote_denom: usdc::DENOM.clone(),
                        params: PairParams {
                            lp_denom: pair_params.lp_denom.clone(),
                            pool_type,
                            bucket_sizes: BTreeSet::new(),
                            swap_fee_rate: Bounded::new_unchecked(swap_fee_rate),
                            min_order_size: Uint128::ZERO,
                        },
                    }])),
                    pool_liquidity.clone(),
                )
                .should_succeed();
            true
        });

    // Register oracle price source for USDC
    suite
        .execute(
            &mut accounts.owner,
            contracts.oracle,
            &oracle::ExecuteMsg::RegisterPriceSources(btree_map! {
                usdc::DENOM.clone() => PriceSource::Fixed {
                    humanized_price: Udec128::ONE,
                    precision: 6,
                    timestamp: Timestamp::from_seconds(1730802926),
                },
            }),
            Coins::new(),
        )
        .should_succeed();

    // Register oracle price source for ETH
    suite
        .execute(
            &mut accounts.owner,
            contracts.oracle,
            &oracle::ExecuteMsg::RegisterPriceSources(btree_map! {
                eth::DENOM.clone() => PriceSource::Fixed {
                    humanized_price: Udec128::new_percent(2000),
                    precision: 6,
                    timestamp: Timestamp::from_seconds(1730802926),
                },
            }),
            Coins::new(),
        )
        .should_succeed();

    // Provide liquidity with owner account
    suite
        .execute(
            &mut accounts.owner,
            contracts.dex,
            &dex::ExecuteMsg::ProvideLiquidity {
                base_denom: eth::DENOM.clone(),
                quote_denom: usdc::DENOM.clone(),
            },
            pool_liquidity.clone(),
        )
        .should_succeed();

    // Record dex and user balances
    suite.balances().record(&contracts.dex.address());
    suite.balances().record_many(accounts.users());

    // Create txs for all the orders from all users.
    let txs = accounts
        .users_mut()
        .zip(orders)
        .zip(order_creation_funds)
        .map(|((user, orders), order_creation_funds)| {
            let msg = Message::execute(
                contracts.dex,
                &dex::ExecuteMsg::BatchUpdateOrders {
                    creates_market: Vec::new(),
                    creates_limit: orders,
                    cancels: None,
                },
                order_creation_funds,
            )?;

            user.sign_transaction(NonEmpty::new_unchecked(vec![msg]), &suite.chain_id, 100_000)
        })
        .collect::<StdResult<Vec<_>>>()
        .unwrap();

    // Make a block with the order submissions. Ensure all transactions were
    // successful.
    suite
        .make_block(txs)
        .block_outcome
        .tx_outcomes
        .into_iter()
        .for_each(|outcome| {
            outcome.should_succeed();
        });

    // Assert that user balances have changed as expected
    for (user, expected_user_balance_change) in accounts.users().zip(expected_user_balance_changes)
    {
        suite
            .balances()
            .should_change(&user.address(), expected_user_balance_change);
    }

    // Assert that dex balances have changed as expected
    suite
        .balances()
        .should_change(&contracts.dex.address(), expected_dex_balance_changes);

    // Assert that reserves have changed as expected
    for ((base_denom, quote_denom), expected_reserve) in expected_reserves_after_clearing {
        suite
            .query_wasm_smart(contracts.dex, QueryReserveRequest {
                base_denom: base_denom.clone(),
                quote_denom: quote_denom.clone(),
            })
            .should_succeed_and_equal(expected_reserve);
    }

    // Assert that the order book contains the expected orders
    suite
        .query_wasm_smart(contracts.dex, QueryOrdersRequest {
            start_after: None,
            limit: None,
        })
        .should_succeed_and(|orders| {
            // `expected_orders_after_clearing` contains only the expected
            // orders from the users, so we filter off the passive pool orders.
            assert_eq!(
                orders
                    .iter()
                    .filter(|(_, order)| order.user != contracts.dex)
                    .count(),
                expected_orders_after_clearing.len()
            );
            for (order_id, (price, remaining, direction)) in expected_orders_after_clearing {
                let order = orders.get(&order_id).unwrap();
                assert_eq!(order.price, price.convert_precision().unwrap());
                assert_eq!(order.remaining, remaining.convert_precision().unwrap());
                assert_eq!(order.direction, direction);
            }
            true
        });
}

fn balance_changes_from_coins(
    increases: Coins,
    decreases: Coins,
) -> BTreeMap<Denom, BalanceChange> {
    increases
        .into_iter()
        .map(|Coin { denom, amount }| {
            (denom.clone(), BalanceChange::Increased(amount.into_inner()))
        })
        .chain(decreases.into_iter().map(|Coin { denom, amount }| {
            (denom.clone(), BalanceChange::Decreased(amount.into_inner()))
        }))
        .collect()
}

#[test]
fn volume_tracking_works() {
    let (mut suite, mut accounts, _, contracts, _) = setup_test_naive(Default::default());

    // Register oracle price source for USDC
    suite
        .execute(
            &mut accounts.owner,
            contracts.oracle,
            &oracle::ExecuteMsg::RegisterPriceSources(btree_map! {
                usdc::DENOM.clone() => PriceSource::Fixed {
                    humanized_price: Udec128::ONE,
                    precision: 6,
                    timestamp: Timestamp::from_seconds(1730802926),
                },
            }),
            Coins::new(),
        )
        .should_succeed();

    // Register oracle price source for DANGO
    suite
        .execute(
            &mut accounts.owner,
            contracts.oracle,
            &oracle::ExecuteMsg::RegisterPriceSources(btree_map! {
                dango::DENOM.clone() => PriceSource::Fixed {
                    humanized_price: Udec128::ONE,
                    precision: 6,
                    timestamp: Timestamp::from_seconds(1730802926),
                },
            }),
            Coins::new(),
        )
        .should_succeed();

    let mut user1_addr_1 = accounts.user1;
    let mut user1_addr_2 = user1_addr_1
        .register_new_account(
            &mut suite,
            contracts.account_factory,
            AccountParams::Spot(Params::new(user1_addr_1.username.clone())),
            Coins::one(usdc::DENOM.clone(), 100_000_000).unwrap(),
        )
        .unwrap();

    let mut user2_addr_1 = accounts.user2;
    let mut user2_addr_2 = user2_addr_1
        .register_new_account(
            &mut suite,
            contracts.account_factory,
            AccountParams::Spot(Params::new(user2_addr_1.username.clone())),
            Coins::one(dango::DENOM.clone(), 100_000_000).unwrap(),
        )
        .unwrap();

    // Query volumes before, should be 0
    suite
        .query_wasm_smart(contracts.dex, dex::QueryVolumeByUserRequest {
            user: user1_addr_1.username.clone(),
            since: None,
        })
        .should_succeed_and_equal(Udec128::ZERO);

    suite
        .query_wasm_smart(contracts.dex, dex::QueryVolumeRequest {
            user: user1_addr_1.address(),
            since: None,
        })
        .should_succeed_and_equal(Udec128::ZERO);

    suite
        .query_wasm_smart(contracts.dex, dex::QueryVolumeRequest {
            user: user1_addr_2.address(),
            since: None,
        })
        .should_succeed_and_equal(Udec128::ZERO);

    suite
        .query_wasm_smart(contracts.dex, dex::QueryVolumeByUserRequest {
            user: user1_addr_1.username.clone(),
            since: None,
        })
        .should_succeed_and_equal(Udec128::ZERO);

    suite
        .query_wasm_smart(contracts.dex, dex::QueryVolumeRequest {
            user: user2_addr_1.address(),
            since: None,
        })
        .should_succeed_and_equal(Udec128::ZERO);

    suite
        .query_wasm_smart(contracts.dex, dex::QueryVolumeRequest {
            user: user2_addr_2.address(),
            since: None,
        })
        .should_succeed_and_equal(Udec128::ZERO);

    // Submit a new order with user1 address 1
    suite
        .execute(
            &mut user1_addr_1,
            contracts.dex,
            &dex::ExecuteMsg::BatchUpdateOrders {
                creates_market: vec![],
                creates_limit: vec![CreateLimitOrderRequest::Bid {
                    base_denom: dango::DENOM.clone(),
                    quote_denom: usdc::DENOM.clone(),
                    amount_quote: NonZero::new_unchecked(Uint128::new(100_000_000)),
                    price: NonZero::new_unchecked(Udec128_24::new(1)),
                }],
                cancels: None,
            },
            Coins::one(usdc::DENOM.clone(), 100_000_000).unwrap(),
        )
        .should_succeed();

    // User2 submit an opposite matching order with address 1
    suite
        .execute(
            &mut user2_addr_1,
            contracts.dex,
            &dex::ExecuteMsg::BatchUpdateOrders {
                creates_market: vec![],
                creates_limit: vec![CreateLimitOrderRequest::Ask {
                    base_denom: dango::DENOM.clone(),
                    quote_denom: usdc::DENOM.clone(),
                    amount_base: NonZero::new_unchecked(Uint128::new(100_000_000)),
                    price: NonZero::new_unchecked(Udec128_24::new(1)),
                }],
                cancels: None,
            },
            Coins::one(dango::DENOM.clone(), 100_000_000).unwrap(),
        )
        .should_succeed();

    // Get timestamp after trade
    let timestamp_after_first_trade = suite.block.timestamp;

    // Query the volume for username user1, should be 100
    suite
        .query_wasm_smart(contracts.dex, dex::QueryVolumeByUserRequest {
            user: user1_addr_1.username.clone(),
            since: None,
        })
        .should_succeed_and_equal(Udec128::new(100));

    // Query the volume for username user2, should be 100
    suite
        .query_wasm_smart(contracts.dex, dex::QueryVolumeByUserRequest {
            user: user2_addr_1.username.clone(),
            since: None,
        })
        .should_succeed_and_equal(Udec128::new(100));

    // Query the volume for user1 address 1, should be 100
    suite
        .query_wasm_smart(contracts.dex, dex::QueryVolumeRequest {
            user: user1_addr_1.address(),
            since: None,
        })
        .should_succeed_and_equal(Udec128::new(100));

    // Query the volume for user2 address 1, should be 100
    suite
        .query_wasm_smart(contracts.dex, dex::QueryVolumeRequest {
            user: user2_addr_1.address(),
            since: None,
        })
        .should_succeed_and_equal(Udec128::new(100));

    // Query the volume for user1 address 2, should be zero
    suite
        .query_wasm_smart(contracts.dex, dex::QueryVolumeRequest {
            user: user1_addr_2.address(),
            since: None,
        })
        .should_succeed_and_equal(Udec128::ZERO);

    // Query the volume for user2 address 2, should be zero
    suite
        .query_wasm_smart(contracts.dex, dex::QueryVolumeRequest {
            user: user2_addr_2.address(),
            since: None,
        })
        .should_succeed_and_equal(Udec128::ZERO);

    // Submit a new order with user1 address 2
    suite
        .execute(
            &mut user1_addr_2,
            contracts.dex,
            &dex::ExecuteMsg::BatchUpdateOrders {
                creates_market: vec![],
                creates_limit: vec![CreateLimitOrderRequest::Bid {
                    base_denom: dango::DENOM.clone(),
                    quote_denom: usdc::DENOM.clone(),
                    amount_quote: NonZero::new_unchecked(Uint128::new(100_000_000)),
                    price: NonZero::new_unchecked(Udec128_24::new(1)),
                }],
                cancels: None,
            },
            Coins::one(usdc::DENOM.clone(), 100_000_000).unwrap(),
        )
        .should_succeed();

    // Submit a new opposite matching order with user2 address 2
    suite
        .execute(
            &mut user2_addr_2,
            contracts.dex,
            &dex::ExecuteMsg::BatchUpdateOrders {
                creates_market: vec![],
                creates_limit: vec![CreateLimitOrderRequest::Ask {
                    base_denom: dango::DENOM.clone(),
                    quote_denom: usdc::DENOM.clone(),
                    amount_base: NonZero::new_unchecked(Uint128::new(100_000_000)),
                    price: NonZero::new_unchecked(Udec128_24::new(1)),
                }],
                cancels: None,
            },
            Coins::one(dango::DENOM.clone(), 100_000_000).unwrap(),
        )
        .should_succeed();

    // Query the volume for username user1, should be 200
    suite
        .query_wasm_smart(contracts.dex, dex::QueryVolumeByUserRequest {
            user: user1_addr_1.username.clone(),
            since: None,
        })
        .should_succeed_and_equal(Udec128::new(200));

    // Query the volume for username user2, should be 200
    suite
        .query_wasm_smart(contracts.dex, dex::QueryVolumeByUserRequest {
            user: user2_addr_1.username.clone(),
            since: None,
        })
        .should_succeed_and_equal(Udec128::new(200));

    // Query the volume for all addresses, should be 100
    suite
        .query_wasm_smart(contracts.dex, dex::QueryVolumeRequest {
            user: user1_addr_1.address(),
            since: None,
        })
        .should_succeed_and_equal(Udec128::new(100));

    suite
        .query_wasm_smart(contracts.dex, dex::QueryVolumeRequest {
            user: user1_addr_2.address(),
            since: None,
        })
        .should_succeed_and_equal(Udec128::new(100));

    suite
        .query_wasm_smart(contracts.dex, dex::QueryVolumeRequest {
            user: user2_addr_1.address(),
            since: None,
        })
        .should_succeed_and_equal(Udec128::new(100));

    suite
        .query_wasm_smart(contracts.dex, dex::QueryVolumeRequest {
            user: user2_addr_2.address(),
            since: None,
        })
        .should_succeed_and_equal(Udec128::new(100));

    // Query the volume for both usernames since timestamp after first trade, should be 100
    suite
        .query_wasm_smart(contracts.dex, dex::QueryVolumeByUserRequest {
            user: user1_addr_1.username.clone(),
            since: Some(timestamp_after_first_trade),
        })
        .should_succeed_and_equal(Udec128::new(100));

    suite
        .query_wasm_smart(contracts.dex, dex::QueryVolumeByUserRequest {
            user: user2_addr_1.username.clone(),
            since: Some(timestamp_after_first_trade),
        })
        .should_succeed_and_equal(Udec128::new(100));

    // Query the volume for both users address 1 since timestamp after first trade, should be zero
    suite
        .query_wasm_smart(contracts.dex, dex::QueryVolumeRequest {
            user: user1_addr_1.address(),
            since: Some(timestamp_after_first_trade),
        })
        .should_succeed_and_equal(Udec128::ZERO);

    suite
        .query_wasm_smart(contracts.dex, dex::QueryVolumeRequest {
            user: user2_addr_1.address(),
            since: Some(timestamp_after_first_trade),
        })
        .should_succeed_and_equal(Udec128::ZERO);

    // Query the volume for both users address 2 since timestamp after first trade, should be 100
    suite
        .query_wasm_smart(contracts.dex, dex::QueryVolumeRequest {
            user: user1_addr_2.address(),
            since: Some(timestamp_after_first_trade),
        })
        .should_succeed_and_equal(Udec128::new(100));

    suite
        .query_wasm_smart(contracts.dex, dex::QueryVolumeRequest {
            user: user2_addr_2.address(),
            since: Some(timestamp_after_first_trade),
        })
        .should_succeed_and_equal(Udec128::new(100));
}

#[test]
fn volume_tracking_works_with_multiple_orders_from_same_user() {
    let (mut suite, mut accounts, _, contracts, _) = setup_test_naive(Default::default());

    // Register oracle price source for USDC
    suite
        .execute(
            &mut accounts.owner,
            contracts.oracle,
            &oracle::ExecuteMsg::RegisterPriceSources(btree_map! {
                usdc::DENOM.clone() => PriceSource::Fixed {
                    humanized_price: Udec128::ONE,
                    precision: 6,
                    timestamp: Timestamp::from_seconds(1730802926),
                },
            }),
            Coins::new(),
        )
        .should_succeed();

    // Register oracle price source for DANGO
    suite
        .execute(
            &mut accounts.owner,
            contracts.oracle,
            &oracle::ExecuteMsg::RegisterPriceSources(btree_map! {
                dango::DENOM.clone() => PriceSource::Fixed {
                    humanized_price: Udec128::ONE,
                    precision: 6,
                    timestamp: Timestamp::from_seconds(1730802926),
                },
            }),
            Coins::new(),
        )
        .should_succeed();

    // Register oracle price source for ETH
    suite
        .execute(
            &mut accounts.owner,
            contracts.oracle,
            &oracle::ExecuteMsg::RegisterPriceSources(btree_map! {
                eth::DENOM.clone() => PriceSource::Fixed {
                    humanized_price: Udec128::from_str("85248.71").unwrap(),
                    precision: 8,
                    timestamp: Timestamp::from_seconds(1730802926),
                },
            }),
            Coins::new(),
        )
        .should_succeed();

    // Submit two orders for DANGO/USDC and one for ETH/USDC with user1
    suite
        .execute(
            &mut accounts.user1,
            contracts.dex,
            &dex::ExecuteMsg::BatchUpdateOrders {
                creates_market: vec![],
                creates_limit: vec![
                    CreateLimitOrderRequest::Bid {
                        base_denom: dango::DENOM.clone(),
                        quote_denom: usdc::DENOM.clone(),
                        amount_quote: NonZero::new_unchecked(Uint128::new(100_000_000)),
                        price: NonZero::new_unchecked(Udec128_24::new(1)),
                    },
                    CreateLimitOrderRequest::Bid {
                        base_denom: dango::DENOM.clone(),
                        quote_denom: usdc::DENOM.clone(),
                        amount_quote: NonZero::new_unchecked(Uint128::new(101_000_000)),
                        price: NonZero::new_unchecked(Udec128_24::from_str("1.01").unwrap()),
                    },
                    CreateLimitOrderRequest::Bid {
                        base_denom: eth::DENOM.clone(),
                        quote_denom: usdc::DENOM.clone(),
                        amount_quote: NonZero::new_unchecked(Uint128::new(100_000_000)),
                        price: NonZero::new_unchecked(Udec128_24::from_str("852.485845").unwrap()),
                    },
                ],
                cancels: None,
            },
            Coins::one(usdc::DENOM.clone(), 301_000_000).unwrap(),
        )
        .should_succeed();

    // Submit matching orders with user2
    suite
        .execute(
            &mut accounts.user2,
            contracts.dex,
            &dex::ExecuteMsg::BatchUpdateOrders {
                creates_market: vec![],
                creates_limit: vec![
                    CreateLimitOrderRequest::Ask {
                        base_denom: dango::DENOM.clone(),
                        quote_denom: usdc::DENOM.clone(),
                        amount_base: NonZero::new_unchecked(Uint128::new(200_000_000)),
                        price: NonZero::new_unchecked(Udec128_24::new(1)),
                    },
                    CreateLimitOrderRequest::Ask {
                        base_denom: eth::DENOM.clone(),
                        quote_denom: usdc::DENOM.clone(),
                        amount_base: NonZero::new_unchecked(Uint128::new(117304)),
                        price: NonZero::new_unchecked(Udec128_24::from_str("852.485845").unwrap()),
                    },
                ],
                cancels: None,
            },
            coins! {
                dango::DENOM.clone() => 200_000_000,
                eth::DENOM.clone() => 117304,
            },
        )
        .should_succeed();

    // Get timestamp after trade
    let timestamp_after_first_trade = suite.block.timestamp;

    // Query the volume for username user1, should be 300
    suite
        .query_wasm_smart(contracts.dex, dex::QueryVolumeByUserRequest {
            user: accounts.user1.username.clone(),
            since: None,
        })
        .should_succeed_and_equal(Udec128::from_str("300.000146").unwrap());

    // Query the volume for username user2, should be 300
    suite
        .query_wasm_smart(contracts.dex, dex::QueryVolumeByUserRequest {
            user: accounts.user2.username.clone(),
            since: None,
        })
        .should_succeed_and_equal(Udec128::from_str("300.000146").unwrap());

    // Query the volume for user1 address, should be 300
    suite
        .query_wasm_smart(contracts.dex, dex::QueryVolumeRequest {
            user: accounts.user1.address(),
            since: None,
        })
        .should_succeed_and_equal(Udec128::from_str("300.000146").unwrap());

    // Query the volume for user2 address, should be 300
    suite
        .query_wasm_smart(contracts.dex, dex::QueryVolumeRequest {
            user: accounts.user2.address(),
            since: None,
        })
        .should_succeed_and_equal(Udec128::from_str("300.000146").unwrap());

    // Query the volume for both usernames since timestamp after first trade, should be zero
    suite
        .query_wasm_smart(contracts.dex, dex::QueryVolumeByUserRequest {
            user: accounts.user1.username.clone(),
            since: Some(timestamp_after_first_trade),
        })
        .should_succeed_and_equal(Udec128::ZERO);
    suite
        .query_wasm_smart(contracts.dex, dex::QueryVolumeByUserRequest {
            user: accounts.user2.username.clone(),
            since: Some(timestamp_after_first_trade),
        })
        .should_succeed_and_equal(Udec128::ZERO);

    // Submit new orders with user1
    suite
        .execute(
            &mut accounts.user1,
            contracts.dex,
            &dex::ExecuteMsg::BatchUpdateOrders {
                creates_market: vec![],
                creates_limit: vec![
                    CreateLimitOrderRequest::Bid {
                        base_denom: dango::DENOM.clone(),
                        quote_denom: usdc::DENOM.clone(),
                        amount_quote: NonZero::new_unchecked(Uint128::new(100_000_000)),
                        price: NonZero::new_unchecked(Udec128_24::new(1)),
                    },
                    CreateLimitOrderRequest::Bid {
                        base_denom: dango::DENOM.clone(),
                        quote_denom: usdc::DENOM.clone(),
                        amount_quote: NonZero::new_unchecked(Uint128::new(101_000_000)),
                        price: NonZero::new_unchecked(Udec128_24::from_str("1.01").unwrap()),
                    },
                    CreateLimitOrderRequest::Bid {
                        base_denom: eth::DENOM.clone(),
                        quote_denom: usdc::DENOM.clone(),
                        amount_quote: NonZero::new_unchecked(Uint128::new(100_000_000)),
                        price: NonZero::new_unchecked(Udec128_24::from_str("852.485845").unwrap()),
                    },
                    CreateLimitOrderRequest::Bid {
                        base_denom: eth::DENOM.clone(),
                        quote_denom: usdc::DENOM.clone(),
                        amount_quote: NonZero::new_unchecked(Uint128::new(110_000_000)),
                        price: NonZero::new_unchecked(Udec128_24::from_str("937.7344336").unwrap()),
                    },
                ],
                cancels: None,
            },
            coins! {
                usdc::DENOM.clone() => 411_000_000,
            },
        )
        .should_succeed();

    // Submit matching orders with user2
    suite
        .execute(
            &mut accounts.user2,
            contracts.dex,
            &dex::ExecuteMsg::BatchUpdateOrders {
                creates_market: vec![],
                creates_limit: vec![
                    CreateLimitOrderRequest::Ask {
                        base_denom: dango::DENOM.clone(),
                        quote_denom: usdc::DENOM.clone(),
                        amount_base: NonZero::new_unchecked(Uint128::new(300_000_000)),
                        price: NonZero::new_unchecked(Udec128_24::new(1)),
                    },
                    CreateLimitOrderRequest::Ask {
                        base_denom: eth::DENOM.clone(),
                        quote_denom: usdc::DENOM.clone(),
                        amount_base: NonZero::new_unchecked(Uint128::new(117304 * 2)),
                        price: NonZero::new_unchecked(
                            Udec128_24::from_str("85248.71")
                                .unwrap()
                                .checked_inv()
                                .unwrap(),
                        ),
                    },
                ],
                cancels: None,
            },
            coins! {
                dango::DENOM.clone() => 300_000_000,
                eth::DENOM.clone() => 117304 * 2,
            },
        )
        .should_succeed();

    // Get timestamp after second trade
    let timestamp_after_second_trade = suite.block.timestamp;

    // Query the volume for username user1, should be 700
    suite
        .query_wasm_smart(contracts.dex, dex::QueryVolumeByUserRequest {
            user: accounts.user1.username.clone(),
            since: None,
        })
        .should_succeed_and_equal(Udec128::from_str("700.000438").unwrap());

    // Query the volume for username user2, should be 700
    suite
        .query_wasm_smart(contracts.dex, dex::QueryVolumeByUserRequest {
            user: accounts.user2.username.clone(),
            since: None,
        })
        .should_succeed_and_equal(Udec128::from_str("700.000439").unwrap());

    // Query the volume for user1 address, should be 700
    suite
        .query_wasm_smart(contracts.dex, dex::QueryVolumeRequest {
            user: accounts.user1.address(),
            since: None,
        })
        .should_succeed_and_equal(Udec128::from_str("700.000438").unwrap());

    // Query the volume for user2 address, should be 700
    suite
        .query_wasm_smart(contracts.dex, dex::QueryVolumeRequest {
            user: accounts.user2.address(),
            since: None,
        })
        .should_succeed_and_equal(Udec128::from_str("700.000439").unwrap());

    // Query the volume for both usernames since timestamp after second trade, should be zero
    suite
        .query_wasm_smart(contracts.dex, dex::QueryVolumeByUserRequest {
            user: accounts.user1.username.clone(),
            since: Some(timestamp_after_second_trade),
        })
        .should_succeed_and_equal(Udec128::ZERO);
    suite
        .query_wasm_smart(contracts.dex, dex::QueryVolumeByUserRequest {
            user: accounts.user2.username.clone(),
            since: Some(timestamp_after_second_trade),
        })
        .should_succeed_and_equal(Udec128::ZERO);

    // Query the volume for both addresses since timestamp after the first trade, should be 400
    suite
        .query_wasm_smart(contracts.dex, dex::QueryVolumeRequest {
            user: accounts.user1.address(),
            since: Some(timestamp_after_first_trade),
        })
        .should_succeed_and_equal(Udec128::from_str("400.000292").unwrap());
    suite
        .query_wasm_smart(contracts.dex, dex::QueryVolumeRequest {
            user: accounts.user2.address(),
            since: Some(timestamp_after_first_trade),
        })
        .should_succeed_and_equal(Udec128::from_str("400.000293").unwrap());
}

#[test_case(
    vec![
        (
            vec![
                CreateLimitOrderRequest::Ask {
                    base_denom: dango::DENOM.clone(),
                    quote_denom: usdc::DENOM.clone(),
                    amount_base: NonZero::new_unchecked(Uint128::new(100_000_000)),
                    price: NonZero::new_unchecked(Udec128_24::new(1)),
                },
            ],
            coins! {
                dango::DENOM.clone() => 100_000_000,
            },
        ),
    ],
    vec![
        (
            vec![
                CreateMarketOrderRequest::Ask {
                    base_denom: dango::DENOM.clone(),
                    quote_denom: usdc::DENOM.clone(),
                    amount_base: NonZero::new_unchecked(Uint128::new(100_000_000)),
                    max_slippage: Bounded::new_unchecked(Udec128::ZERO),
                },
            ],
            coins! {
                dango::DENOM.clone() => 100_000_000,
            },
        ),
    ],
    false,
    Udec128::ZERO,
    Udec128::ZERO,
    btree_map! {
        0 => btree_map! {
            dango::DENOM.clone() => BalanceChange::Decreased(100_000_000),
            usdc::DENOM.clone() => BalanceChange::Unchanged,
        },
        1 => btree_map! {
            dango::DENOM.clone() => BalanceChange::Unchanged,
            usdc::DENOM.clone() => BalanceChange::Unchanged,
        },
    },
    btree_map! {
        OrderId::new(1) => (Direction::Ask, Udec128::new(1), Uint128::new(100_000_000), Uint128::new(100_000_000), 0),
    }
    => panics "can't create market ask order, because best bid price isn't available";
    "One limit ask, one market ask, no match"
)]
#[test_case(
    vec![
        (
            vec![
                CreateLimitOrderRequest::Bid {
                    base_denom: dango::DENOM.clone(),
                    quote_denom: usdc::DENOM.clone(),
                    amount_quote: NonZero::new_unchecked(Uint128::new(100_000_000)),
                    price: NonZero::new_unchecked(Udec128_24::new(1)),
                },
            ],
            coins! {
                usdc::DENOM.clone() => 100_000_000,
            },
        ),
    ],
    vec![
        (
            vec![
                CreateMarketOrderRequest::Bid {
                    base_denom: dango::DENOM.clone(),
                    quote_denom: usdc::DENOM.clone(),
                    amount_quote: NonZero::new_unchecked(Uint128::new(100_000_000)),
                    max_slippage: Bounded::new_unchecked(Udec128::ZERO),
                },
            ],
            coins! {
                usdc::DENOM.clone() => 100_000_000,
            },
        ),
    ],
    false,
    Udec128::ZERO,
    Udec128::ZERO,
    btree_map! {
        0 => btree_map! {
            usdc::DENOM.clone() => BalanceChange::Decreased(100_000_000),
            dango::DENOM.clone() => BalanceChange::Unchanged,
        },
        1 => btree_map! {
            usdc::DENOM.clone() => BalanceChange::Unchanged,
            dango::DENOM.clone() => BalanceChange::Unchanged,
        },
    },
    btree_map! {
        OrderId::new(!1) => (Direction::Bid, Udec128::new(1), Uint128::new(100_000_000), Uint128::new(100_000_000), 0),
    }
    => panics "can't create market bid order, because best ask price isn't available";
    "One limit bid, one market bid, no match"
)]
#[test_case(
    vec![
        (
            vec![
                CreateLimitOrderRequest::Bid {
                    base_denom: dango::DENOM.clone(),
                    quote_denom: usdc::DENOM.clone(),
                    amount_quote: NonZero::new_unchecked(Uint128::new(100_000_000)),
                    price: NonZero::new_unchecked(Udec128_24::new(1)),
                },
            ],
            coins! {
                usdc::DENOM.clone() => 100_000_000,
            },
        )
    ],
    vec![
        (
            vec![
                CreateMarketOrderRequest::Ask {
                    base_denom: dango::DENOM.clone(),
                    quote_denom: usdc::DENOM.clone(),
                    amount_base: NonZero::new_unchecked(Uint128::new(100_000_000)),
                    max_slippage: Bounded::new_unchecked(Udec128::ZERO),
                },
            ],
            coins! {
                dango::DENOM.clone() => 100_000_000,
            },
        )
    ],
    false,
    Udec128::ZERO,
    Udec128::ZERO,
    btree_map! {
        0 => btree_map! {
            dango::DENOM.clone() => BalanceChange::Increased(100_000_000),
            usdc::DENOM.clone() => BalanceChange::Decreased(100_000_000),
        },
        1 => btree_map! {
            dango::DENOM.clone() => BalanceChange::Decreased(100_000_000),
            usdc::DENOM.clone() => BalanceChange::Increased(100_000_000),
        },
    },
    BTreeMap::new();
    "One limit bid, one market ask, same size, no fees, no slippage"
)]
#[test_case(
    vec![
        (
            vec![
                CreateLimitOrderRequest::Bid {
                    base_denom: dango::DENOM.clone(),
                    quote_denom: usdc::DENOM.clone(),
                    amount_quote: NonZero::new_unchecked(Uint128::new(200_000_000)),
                    price: NonZero::new_unchecked(Udec128_24::new(2)),
                },
            ],
            coins! {
                usdc::DENOM.clone() => 200_000_000,
            },
        )
    ],
    vec![
        (
            vec![
                CreateMarketOrderRequest::Ask {
                    base_denom: dango::DENOM.clone(),
                    quote_denom: usdc::DENOM.clone(),
                    amount_base: NonZero::new_unchecked(Uint128::new(100_000_000)),
                    max_slippage: Bounded::new_unchecked(Udec128::ZERO),
                },
            ],
            coins! {
                dango::DENOM.clone() => 100_000_000,
            },
        )
    ],
    false,
    Udec128::ZERO,
    Udec128::ZERO,
    btree_map! {
        0 => btree_map! {
            dango::DENOM.clone() => BalanceChange::Increased(100_000_000),
            usdc::DENOM.clone() => BalanceChange::Decreased(200_000_000),
        },
        1 => btree_map! {
            dango::DENOM.clone() => BalanceChange::Decreased(100_000_000),
            usdc::DENOM.clone() => BalanceChange::Increased(200_000_000),
        },
    },
    BTreeMap::new();
    "One limit bid price 2.0, one market ask, same size, no fees, no slippage"
)]
#[test_case(
    vec![
        (
            vec![
                CreateLimitOrderRequest::Ask {
                    base_denom: dango::DENOM.clone(),
                    quote_denom: usdc::DENOM.clone(),
                    amount_base: NonZero::new_unchecked(Uint128::new(100_000_000)),
                    price: NonZero::new_unchecked(Udec128_24::new(1)),
                },
            ],
            coins! {
                dango::DENOM.clone() => 100_000_000,
            },
        )
    ],
    vec![
        (
            vec![
                CreateMarketOrderRequest::Bid {
                    base_denom: dango::DENOM.clone(),
                    quote_denom: usdc::DENOM.clone(),
                    amount_quote: NonZero::new_unchecked(Uint128::new(100_000_000)),
                    max_slippage: Bounded::new_unchecked(Udec128::ZERO),
                },
            ],
            coins! {
                usdc::DENOM.clone() => 100_000_000,
            },
        )
    ],
    false,
    Udec128::ZERO,
    Udec128::ZERO,
    btree_map! {
        0 => btree_map! {
            dango::DENOM.clone() => BalanceChange::Decreased(100_000_000),
            usdc::DENOM.clone() => BalanceChange::Increased(100_000_000),
        },
        1 => btree_map! {
            dango::DENOM.clone() => BalanceChange::Increased(100_000_000),
            usdc::DENOM.clone() => BalanceChange::Decreased(100_000_000),
        },
    },
    BTreeMap::new();
    "One limit ask, one market bid, same size, no fees, no slippage"
)]
#[test_case(
    vec![
        (
            vec![
                CreateLimitOrderRequest::Ask {
                    base_denom: dango::DENOM.clone(),
                    quote_denom: usdc::DENOM.clone(),
                    amount_base: NonZero::new_unchecked(Uint128::new(100_000_000)),
                    price: NonZero::new_unchecked(Udec128_24::new(2)),
                },
            ],
            coins! {
                dango::DENOM.clone() => 100_000_000,
            },
        )
    ],
    vec![
        (
            vec![
                CreateMarketOrderRequest::Bid {
                    base_denom: dango::DENOM.clone(),
                    quote_denom: usdc::DENOM.clone(),
                    amount_quote: NonZero::new_unchecked(Uint128::new(200_000_000)),
                    max_slippage: Bounded::new_unchecked(Udec128::ZERO),
                },
            ],
            coins! {
                usdc::DENOM.clone() => 200_000_000,
            },
        )
    ],
    false,
    Udec128::ZERO,
    Udec128::ZERO,
    btree_map! {
        0 => btree_map! {
            dango::DENOM.clone() => BalanceChange::Decreased(100_000_000),
            usdc::DENOM.clone() => BalanceChange::Increased(200_000_000),
        },
        1 => btree_map! {
            dango::DENOM.clone() => BalanceChange::Increased(100_000_000),
            usdc::DENOM.clone() => BalanceChange::Decreased(200_000_000),
        },
    },
    BTreeMap::new();
    "One limit ask price 2.0, one market bid, same size, no fees, no slippage"
)]
#[test_case(
    vec![
        (
            vec![
                CreateLimitOrderRequest::Ask {
                    base_denom: dango::DENOM.clone(),
                    quote_denom: usdc::DENOM.clone(),
                    amount_base: NonZero::new_unchecked(Uint128::new(150_000_000)),
                    price: NonZero::new_unchecked(Udec128_24::new(1)),
                },
            ],
            coins! {
                dango::DENOM.clone() => 150_000_000,
            },
        )
    ],
    vec![
        (
            vec![
                CreateMarketOrderRequest::Bid {
                    base_denom: dango::DENOM.clone(),
                    quote_denom: usdc::DENOM.clone(),
                    amount_quote: NonZero::new_unchecked(Uint128::new(100_000_000)),
                    max_slippage: Bounded::new_unchecked(Udec128::ZERO),
                },
            ],
            coins! {
                usdc::DENOM.clone() => 100_000_000,
            },
        )
    ],
    false,
    Udec128::ZERO,
    Udec128::ZERO,
    btree_map! {
        0 => btree_map! {
            dango::DENOM.clone() => BalanceChange::Decreased(150_000_000),
            usdc::DENOM.clone() => BalanceChange::Increased(100_000_000),
        },
        1 => btree_map! {
            dango::DENOM.clone() => BalanceChange::Increased(100_000_000),
            usdc::DENOM.clone() => BalanceChange::Decreased(100_000_000),
        },
    },
    btree_map! {
        OrderId::new(1) => (Direction::Ask, Udec128::new(1), Uint128::new(150_000_000), Uint128::new(50_000_000), 0),
    };
    "One limit ask price 1.0, one market bid, limit order larger size, no fees, no slippage"
)]
#[test_case(
    vec![
        (
            vec![
                CreateLimitOrderRequest::Ask {
                    base_denom: dango::DENOM.clone(),
                    quote_denom: usdc::DENOM.clone(),
                    amount_base: NonZero::new_unchecked(Uint128::new(150_000_000)),
                    price: NonZero::new_unchecked(Udec128_24::new(2)),
                },
            ],
            coins! {
                dango::DENOM.clone() => 150_000_000,
            },
        )
    ],
    vec![
        (
            vec![
                CreateMarketOrderRequest::Bid {
                    base_denom: dango::DENOM.clone(),
                    quote_denom: usdc::DENOM.clone(),
                    amount_quote: NonZero::new_unchecked(Uint128::new(200_000_000)),
                    max_slippage: Bounded::new_unchecked(Udec128::ZERO),
                },
            ],
            coins! {
                usdc::DENOM.clone() => 200_000_000,
            },
        )
    ],
    false,
    Udec128::ZERO,
    Udec128::ZERO,
    btree_map! {
        0 => btree_map! {
            dango::DENOM.clone() => BalanceChange::Decreased(150_000_000),
            usdc::DENOM.clone() => BalanceChange::Increased(200_000_000),
        },
        1 => btree_map! {
            dango::DENOM.clone() => BalanceChange::Increased(100_000_000),
            usdc::DENOM.clone() => BalanceChange::Decreased(200_000_000),
        },
    },
    btree_map! {
        OrderId::new(1) => (Direction::Ask, Udec128::new(2), Uint128::new(150_000_000), Uint128::new(50_000_000), 0),
    };
    "One limit ask price 2.0, one market bid, limit order larger size, no fees, no slippage"
)]
#[test_case(
    vec![
        (
            vec![
                CreateLimitOrderRequest::Bid {
                    base_denom: dango::DENOM.clone(),
                    quote_denom: usdc::DENOM.clone(),
                    amount_quote: NonZero::new_unchecked(Uint128::new(150_000_000)),
                    price: NonZero::new_unchecked(Udec128_24::new(1)),
                },
            ],
            coins! {
                usdc::DENOM.clone() => 150_000_000,
            },
        )
    ],
    vec![
        (
            vec![
                CreateMarketOrderRequest::Ask {
                    base_denom: dango::DENOM.clone(),
                    quote_denom: usdc::DENOM.clone(),
                    amount_base: NonZero::new_unchecked(Uint128::new(100_000_000)),
                    max_slippage: Bounded::new_unchecked(Udec128::ZERO),
                },
            ],
            coins! {
                dango::DENOM.clone() => 100_000_000,
            },
        )
    ],
    false,
    Udec128::ZERO,
    Udec128::ZERO,
    btree_map! {
        0 => btree_map! {
            dango::DENOM.clone() => BalanceChange::Increased(100_000_000),
            usdc::DENOM.clone() => BalanceChange::Decreased(150_000_000),
        },
        1 => btree_map! {
            dango::DENOM.clone() => BalanceChange::Decreased(100_000_000),
            usdc::DENOM.clone() => BalanceChange::Increased(100_000_000),
        },
    },
    btree_map! {
        OrderId::new(!1) => (Direction::Bid, Udec128::new(1), Uint128::new(150_000_000), Uint128::new(50_000_000), 0),
    };
    "One limit bid price 1.0, one market ask, limit order larger size, no fees, no slippage"
)]
#[test_case(
    vec![
        (
            vec![
                CreateLimitOrderRequest::Bid {
                    base_denom: dango::DENOM.clone(),
                    quote_denom: usdc::DENOM.clone(),
                    amount_quote: NonZero::new_unchecked(Uint128::new(300_000_000)),
                    price: NonZero::new_unchecked(Udec128_24::new(2)),
                },
            ],
            coins! {
                usdc::DENOM.clone() => 300_000_000,
            },
        )
    ],
    vec![
        (
            vec![
                CreateMarketOrderRequest::Ask {
                    base_denom: dango::DENOM.clone(),
                    quote_denom: usdc::DENOM.clone(),
                    amount_base: NonZero::new_unchecked(Uint128::new(100_000_000)),
                    max_slippage: Bounded::new_unchecked(Udec128::ZERO),
                },
            ],
            coins! {
                dango::DENOM.clone() => 100_000_000,
            },
        )
    ],
    false,
    Udec128::ZERO,
    Udec128::ZERO,
    btree_map! {
        0 => btree_map! {
            dango::DENOM.clone() => BalanceChange::Increased(100_000_000),
            usdc::DENOM.clone() => BalanceChange::Decreased(300_000_000),
        },
        1 => btree_map! {
            dango::DENOM.clone() => BalanceChange::Decreased(100_000_000),
            usdc::DENOM.clone() => BalanceChange::Increased(200_000_000),
        },
    },
    btree_map! {
        OrderId::new(!1) => (Direction::Bid, Udec128::new(2), Uint128::new(150_000_000), Uint128::new(50_000_000), 0),
    };
    "One limit bid price 2.0, one market ask, limit order larger size, no fees, no slippage"
)]
#[test_case(
    vec![
        (
            vec![
                CreateLimitOrderRequest::Ask {
                    base_denom: dango::DENOM.clone(),
                    quote_denom: usdc::DENOM.clone(),
                    amount_base: NonZero::new_unchecked(Uint128::new(100_000_000)),
                    price: NonZero::new_unchecked(Udec128_24::new(1)),
                },
            ],
            coins! {
                dango::DENOM.clone() => 100_000_000,
            },
        )
    ],
    vec![
        (
            vec![
                CreateMarketOrderRequest::Bid {
                    base_denom: dango::DENOM.clone(),
                    quote_denom: usdc::DENOM.clone(),
                    amount_quote: NonZero::new_unchecked(Uint128::new(150_000_000)),
                    max_slippage: Bounded::new_unchecked(Udec128::ZERO),
                },
            ],
            coins! {
                usdc::DENOM.clone() => 150_000_000,
            },
        )
    ],
    false,
    Udec128::ZERO,
    Udec128::ZERO,
    btree_map! {
        0 => btree_map! {
            dango::DENOM.clone() => BalanceChange::Decreased(100_000_000),
            usdc::DENOM.clone() => BalanceChange::Increased(100_000_000),
        },
        1 => btree_map! {
            dango::DENOM.clone() => BalanceChange::Increased(100_000_000),
            usdc::DENOM.clone() => BalanceChange::Decreased(100_000_000),
        },
    },
    BTreeMap::new();
    "One limit ask, one market bid, limit order smaller size, no fees, no slippage"
)]
#[test_case(
    vec![
        (
            vec![
                CreateLimitOrderRequest::Ask {
                    base_denom: dango::DENOM.clone(),
                    quote_denom: usdc::DENOM.clone(),
                    amount_base: NonZero::new_unchecked(Uint128::new(100_000_000)),
                    price: NonZero::new_unchecked(Udec128_24::new(1)),
                },
            ],
            coins! {
                dango::DENOM.clone() => 100_000_000,
            },
        ),
        (
            vec![
                CreateLimitOrderRequest::Ask {
                    base_denom: dango::DENOM.clone(),
                    quote_denom: usdc::DENOM.clone(),
                    amount_base: NonZero::new_unchecked(Uint128::new(100_000_000)),
                    price: NonZero::new_unchecked(Udec128_24::new_percent(105)),
                },
            ],
            coins! {
                dango::DENOM.clone() => 100_000_000,
            },
        ),
    ],
    vec![
        (
            vec![
                CreateMarketOrderRequest::Bid {
                    base_denom: dango::DENOM.clone(),
                    quote_denom: usdc::DENOM.clone(),
                    amount_quote: NonZero::new_unchecked(Uint128::new(157_500_000)),
                    max_slippage: Bounded::new_unchecked(Udec128::new_percent(5)),
                },
            ],
            coins! {
                usdc::DENOM.clone() => 157_500_000,
            },
        )
    ],
    false,
    Udec128::ZERO,
    Udec128::ZERO,
    btree_map! {
        0 => btree_map! {
            dango::DENOM.clone() => BalanceChange::Decreased(100_000_000),
            usdc::DENOM.clone() => BalanceChange::Increased(105_000_000),
        },
        1 => btree_map! {
            dango::DENOM.clone() => BalanceChange::Decreased(100_000_000), // partially filled limit order should stay on the book, half remaining
            usdc::DENOM.clone() => BalanceChange::Increased(52_500_000),
        },
        2 => btree_map! {
            dango::DENOM.clone() => BalanceChange::Increased(150_000_000),
            usdc::DENOM.clone() => BalanceChange::Decreased(157_500_000),
        },
    },
    btree_map! {
        OrderId::new(2) => (Direction::Ask, Udec128::new_percent(105), Uint128::new(100_000_000), Uint128::new(50_000_000), 1),
    };
    "Two limit asks different prices, one market bid, second limit partially filled, no fees, slippage not exceeded"
)]
#[test_case(
    vec![
        (
            vec![
                CreateLimitOrderRequest::Bid {
                    base_denom: dango::DENOM.clone(),
                    quote_denom: usdc::DENOM.clone(),
                    amount_quote: NonZero::new_unchecked(Uint128::new(100_000_000)),
                    price: NonZero::new_unchecked(Udec128_24::new(1)),
                },
            ],
            coins! {
                usdc::DENOM.clone() => 100_000_000,
            },
        ),
        (
            vec![
                CreateLimitOrderRequest::Bid {
                    base_denom: dango::DENOM.clone(),
                    quote_denom: usdc::DENOM.clone(),
                    amount_quote: NonZero::new_unchecked(Uint128::new(50_000_000)),
                    price: NonZero::new_unchecked(Udec128_24::new_percent(50)),
                },
            ],
            coins! {
                usdc::DENOM.clone() => 50_000_000,
            },
        ),
    ],
    vec![
        (
            vec![
                CreateMarketOrderRequest::Ask {
                    base_denom: dango::DENOM.clone(),
                    quote_denom: usdc::DENOM.clone(),
                    amount_base: NonZero::new_unchecked(Uint128::new(150_000_000)),
                    max_slippage: Bounded::new_unchecked(Udec128::new_percent(50)),
                },
            ],
            coins! {
                dango::DENOM.clone() => 150_000_000,
            },
        )
    ],
    false,
    Udec128::ZERO,
    Udec128::ZERO,
    btree_map! {
        0 => btree_map! {
            dango::DENOM.clone() => BalanceChange::Increased(100_000_000),
            usdc::DENOM.clone() => BalanceChange::Decreased(50_000_000),
        },
        1 => btree_map! {
            dango::DENOM.clone() => BalanceChange::Increased(50_000_000),
            usdc::DENOM.clone() => BalanceChange::Decreased(50_000_000),
        },
        2 => btree_map! {
            dango::DENOM.clone() => BalanceChange::Decreased(150_000_000),
            usdc::DENOM.clone() => BalanceChange::Increased(75_000_000),
        },
    },
    btree_map! {
        OrderId::new(!2) => (Direction::Bid, Udec128::new_percent(50), Uint128::new(100_000_000), Uint128::new(50_000_000), 1),
    };
    "Two limit bids different prices, one market ask, second limit partially filled, no fees, slippage not exceeded"
)]
#[test_case(
    vec![
        (
            vec![
                CreateLimitOrderRequest::Ask {
                    base_denom: dango::DENOM.clone(),
                    quote_denom: usdc::DENOM.clone(),
                    amount_base: NonZero::new_unchecked(Uint128::new(100_000_000)),
                    price: NonZero::new_unchecked(Udec128_24::new(1)),
                },
            ],
            coins! {
                dango::DENOM.clone() => 100_000_000,
            },
        ),
    ],
    vec![
        (
            vec![
                CreateMarketOrderRequest::Bid {
                    base_denom: dango::DENOM.clone(),
                    quote_denom: usdc::DENOM.clone(),
                    amount_quote: NonZero::new_unchecked(Uint128::new(99_500_000)),
                    max_slippage: Bounded::new_unchecked(Udec128::new_percent(99)),
                },
            ],
            coins! {
                usdc::DENOM.clone() => 99_500_000,
            },
        ),
        (
            vec![
                CreateMarketOrderRequest::Bid {
                    base_denom: dango::DENOM.clone(),
                    quote_denom: usdc::DENOM.clone(),
                    amount_quote: NonZero::new_unchecked(Uint128::new(59_700_000)),
                    max_slippage: Bounded::new_unchecked(Udec128::new_percent(99)),
                },
            ],
            coins! {
                usdc::DENOM.clone() => 59_700_000,
            },
        ),

    ],
    false,
    Udec128::ZERO,
    Udec128::ZERO,
    btree_map! {
        0 => btree_map! {
            dango::DENOM.clone() => BalanceChange::Decreased(100_000_000),
            usdc::DENOM.clone() => BalanceChange::Increased(80_000_000),
        },
        1 => btree_map! {
            dango::DENOM.clone() => BalanceChange::Increased(50_000_000),
            usdc::DENOM.clone() => BalanceChange::Decreased(50_000_000),
        },
        2 => btree_map! {
            dango::DENOM.clone() => BalanceChange::Increased(30_000_000),
            usdc::DENOM.clone() => BalanceChange::Decreased(30_000_000),
        },
    },
    btree_map! {
        OrderId::new(1) => (Direction::Ask, Udec128::new_percent(100), Uint128::new(100_000_000), Uint128::new(20_000_000), 0),
    };
    "One limit ask, two market bids, no fees, slippage not exceeded"
)]
#[test_case(
    vec![
        (
            vec![
                CreateLimitOrderRequest::Bid {
                    base_denom: dango::DENOM.clone(),
                    quote_denom: usdc::DENOM.clone(),
                    amount_quote: NonZero::new_unchecked(Uint128::new(100_000_000)),
                    price: NonZero::new_unchecked(Udec128_24::new(1)),
                },
            ],
            coins! {
                usdc::DENOM.clone() => 100_000_000,
            },
        ),
    ],
    vec![
        (
            vec![
                CreateMarketOrderRequest::Ask {
                    base_denom: dango::DENOM.clone(),
                    quote_denom: usdc::DENOM.clone(),
                    amount_base: NonZero::new_unchecked(Uint128::new(50_000_000)),
                    max_slippage: Bounded::new_unchecked(Udec128::new_percent(99)),
                },
            ],
            coins! {
                dango::DENOM.clone() => 50_000_000,
            },
        ),
        (
            vec![
                CreateMarketOrderRequest::Ask {
                    base_denom: dango::DENOM.clone(),
                    quote_denom: usdc::DENOM.clone(),
                    amount_base: NonZero::new_unchecked(Uint128::new(30_000_000)),
                    max_slippage: Bounded::new_unchecked(Udec128::new_percent(99)),
                },
            ],
            coins! {
                dango::DENOM.clone() => 30_000_000,
            },
        ),

    ],
    false,
    Udec128::ZERO,
    Udec128::ZERO,
    btree_map! {
        0 => btree_map! {
            dango::DENOM.clone() => BalanceChange::Increased(80_000_000),
            usdc::DENOM.clone() => BalanceChange::Decreased(100_000_000),
        },
        1 => btree_map! {
            dango::DENOM.clone() => BalanceChange::Decreased(50_000_000),
            usdc::DENOM.clone() => BalanceChange::Increased(50_000_000),
        },
        2 => btree_map! {
            dango::DENOM.clone() => BalanceChange::Decreased(30_000_000),
            usdc::DENOM.clone() => BalanceChange::Increased(30_000_000),
        },
    },
    btree_map! {
        OrderId::new(!1) => (Direction::Bid, Udec128::new_percent(100), Uint128::new(100_000_000), Uint128::new(20_000_000), 0),
    };
    "One limit bid, two market bids, no fees, slippage not exceeded"
)]
#[test_case(
    vec![
        (
            vec![
                CreateLimitOrderRequest::Ask {
                    base_denom: dango::DENOM.clone(),
                    quote_denom: usdc::DENOM.clone(),
                    amount_base: NonZero::new_unchecked(Uint128::new(100_000_000)),
                    price: NonZero::new_unchecked(Udec128_24::new(1)),
                },
            ],
            coins! {
                dango::DENOM.clone() => 100_000_000,
            },
        )
    ],
    vec![
        (
            vec![
                CreateMarketOrderRequest::Bid {
                    base_denom: dango::DENOM.clone(),
                    quote_denom: usdc::DENOM.clone(),
                    amount_quote: NonZero::new_unchecked(Uint128::new(150_000_000)),
                    max_slippage: Bounded::new_unchecked(Udec128::ZERO),
                },
            ],
            coins! {
                usdc::DENOM.clone() => 150_000_000,
            },
        )
    ],
    false,
    Udec128::new_percent(1),
    Udec128::new_percent(5),
    btree_map! {
        0 => btree_map! {
            dango::DENOM.clone() => BalanceChange::Decreased(100_000_000),
            usdc::DENOM.clone() => BalanceChange::Increased(99_000_000),
        },
        1 => btree_map! {
            dango::DENOM.clone() => BalanceChange::Increased(95_000_000),
            usdc::DENOM.clone() => BalanceChange::Decreased(100_000_000),
        },
    },
    BTreeMap::new();
    "One limit ask price 1.0, one market bid, limit order smaller size, 1% maker fee, 5% taker fee, no slippage"
)]
#[test_case(
    vec![
        (
            vec![
                CreateLimitOrderRequest::Ask {
                    base_denom: dango::DENOM.clone(),
                    quote_denom: usdc::DENOM.clone(),
                    amount_base: NonZero::new_unchecked(Uint128::new(50_000_000)),
                    price: NonZero::new_unchecked(Udec128_24::new(2)),
                },
            ],
            coins! {
                dango::DENOM.clone() => 50_000_000,
            },
        )
    ],
    vec![
        (
            vec![
                CreateMarketOrderRequest::Bid {
                    base_denom: dango::DENOM.clone(),
                    quote_denom: usdc::DENOM.clone(),
                    amount_quote: NonZero::new_unchecked(Uint128::new(150_000_000)),
                    max_slippage: Bounded::new_unchecked(Udec128::ZERO),
                },
            ],
            coins! {
                usdc::DENOM.clone() => 300_000_000,
            },
        )
    ],
    false,
    Udec128::new_percent(1),
    Udec128::new_percent(5),
    btree_map! {
        0 => btree_map! {
            dango::DENOM.clone() => BalanceChange::Decreased(50_000_000),
            usdc::DENOM.clone() => BalanceChange::Increased(99_000_000),
        },
        1 => btree_map! {
            dango::DENOM.clone() => BalanceChange::Increased(47_500_000),
            usdc::DENOM.clone() => BalanceChange::Decreased(100_000_000),
        },
    },
    BTreeMap::new();
    "One limit ask price 2.0, one market bid, limit order smaller size, 1% maker fee, 5% taker fee, no slippage"
)]
#[test_case(
    vec![
        (
            vec![
                CreateLimitOrderRequest::Bid {
                    base_denom: dango::DENOM.clone(),
                    quote_denom: usdc::DENOM.clone(),
                    amount_quote: NonZero::new_unchecked(Uint128::new(100_000_000)),
                    price: NonZero::new_unchecked(Udec128_24::new(1)),
                },
            ],
            coins! {
                usdc::DENOM.clone() => 100_000_000,
            },
        )
    ],
    vec![
        (
            vec![
                CreateMarketOrderRequest::Ask {
                    base_denom: dango::DENOM.clone(),
                    quote_denom: usdc::DENOM.clone(),
                    amount_base: NonZero::new_unchecked(Uint128::new(150_000_000)),
                    max_slippage: Bounded::new_unchecked(Udec128::ZERO),
                },
            ],
            coins! {
                dango::DENOM.clone() => 150_000_000,
            },
        )
    ],
    false,
    Udec128::new_percent(1),
    Udec128::new_percent(5),
    btree_map! {
        0 => btree_map! {
            dango::DENOM.clone() => BalanceChange::Increased(99_000_000),
            usdc::DENOM.clone() => BalanceChange::Decreased(100_000_000),
        },
        1 => btree_map! {
            dango::DENOM.clone() => BalanceChange::Decreased(100_000_000),
            usdc::DENOM.clone() => BalanceChange::Increased(95_000_000),
        },
    },
    BTreeMap::new();
    "One limit bid price 1.0, one market ask, limit order smaller size, 1% maker fee, 5% taker fee, no slippage"
)]
#[test_case(
    vec![
        (
            vec![
                CreateLimitOrderRequest::Bid {
                    base_denom: dango::DENOM.clone(),
                    quote_denom: usdc::DENOM.clone(),
                    amount_quote: NonZero::new_unchecked(Uint128::new(200_000_000)),
                    price: NonZero::new_unchecked(Udec128_24::new(2)),
                },
            ],
            coins! {
                usdc::DENOM.clone() => 200_000_000,
            },
        )
    ],
    vec![
        (
            vec![
                CreateMarketOrderRequest::Ask {
                    base_denom: dango::DENOM.clone(),
                    quote_denom: usdc::DENOM.clone(),
                    amount_base: NonZero::new_unchecked(Uint128::new(150_000_000)),
                    max_slippage: Bounded::new_unchecked(Udec128::ZERO),
                },
            ],
            coins! {
                dango::DENOM.clone() => 150_000_000,
            },
        )
    ],
    false,
    Udec128::new_percent(1),
    Udec128::new_percent(5),
    btree_map! {
        0 => btree_map! {
            dango::DENOM.clone() => BalanceChange::Increased(99_000_000),
            usdc::DENOM.clone() => BalanceChange::Decreased(200_000_000),
        },
        1 => btree_map! {
            dango::DENOM.clone() => BalanceChange::Decreased(100_000_000),
            usdc::DENOM.clone() => BalanceChange::Increased(190_000_000),
        },
    },
    BTreeMap::new();
    "One limit bid price 2.0, one market ask, limit order smaller size, 1% maker fee, 5% taker fee, no slippage"
)]
#[test_case(
    vec![
        (
            vec![
                CreateLimitOrderRequest::Ask {
                    base_denom: dango::DENOM.clone(),
                    quote_denom: usdc::DENOM.clone(),
                    amount_base: NonZero::new_unchecked(Uint128::new(100_000_000)),
                    price: NonZero::new_unchecked(Udec128_24::new(1)),
                },
            ],
            coins! {
                dango::DENOM.clone() => 100_000_000,
            },
        )
    ],
    vec![
        (
            vec![
                CreateMarketOrderRequest::Bid {
                    base_denom: dango::DENOM.clone(),
                    quote_denom: usdc::DENOM.clone(),
                    amount_quote: NonZero::new_unchecked(Uint128::new(150_000_000)),
                    max_slippage: Bounded::new_unchecked(Udec128::ZERO),
                },
            ],
            coins! {
                usdc::DENOM.clone() => 150_000_000,
            },
        )
    ],
    true,
    Udec128::new_percent(1),
    Udec128::new_percent(5),
    btree_map! {
        0 => btree_map! {
            dango::DENOM.clone() => BalanceChange::Decreased(100_000_000),
            usdc::DENOM.clone() => BalanceChange::Increased(95_000_000),
        },
        1 => btree_map! {
            dango::DENOM.clone() => BalanceChange::Increased(95_000_000),
            usdc::DENOM.clone() => BalanceChange::Decreased(100_000_000),
        },
    },
    BTreeMap::new()
    => panics "can't create market bid order, because best ask price isn't available";
    "One limit ask price 1.0, one market bid, limit order smaller size, 1% maker fee, 5% taker fee, no slippage, limit order placed in same block as market order"
)]
#[test_case(
    vec![
        (
            vec![
                CreateLimitOrderRequest::Bid {
                    base_denom: dango::DENOM.clone(),
                    quote_denom: usdc::DENOM.clone(),
                    amount_quote: NonZero::new_unchecked(Uint128::new(100_000_000)),
                    price: NonZero::new_unchecked(Udec128_24::new(1)),
                },
            ],
            coins! {
                usdc::DENOM.clone() => 100_000_000,
            },
        )
    ],
    vec![
        (
            vec![
                CreateMarketOrderRequest::Ask {
                    base_denom: dango::DENOM.clone(),
                    quote_denom: usdc::DENOM.clone(),
                    amount_base: NonZero::new_unchecked(Uint128::new(150_000_000)),
                    max_slippage: Bounded::new_unchecked(Udec128::ZERO),
                },
            ],
            coins! {
                dango::DENOM.clone() => 150_000_000,
            },
        )
    ],
    true,
    Udec128::new_percent(1),
    Udec128::new_percent(5),
    btree_map! {
        0 => btree_map! {
            dango::DENOM.clone() => BalanceChange::Increased(95_000_000),
            usdc::DENOM.clone() => BalanceChange::Decreased(100_000_000),
        },
        1 => btree_map! {
            dango::DENOM.clone() => BalanceChange::Decreased(100_000_000),
            usdc::DENOM.clone() => BalanceChange::Increased(95_000_000),
        },
    },
    BTreeMap::new()
    => panics "can't create market ask order, because best bid price isn't available";
    "One limit bid price 1.0, one market ask, limit order smaller size, 1% maker fee, 5% taker fee, no slippage, limit order placed in same block as market order"
)]
#[test_case(
    vec![
        (
            vec![
                CreateLimitOrderRequest::Bid {
                    base_denom: dango::DENOM.clone(),
                    quote_denom: usdc::DENOM.clone(),
                    amount_quote: NonZero::new_unchecked(Uint128::new(100_000_000)),
                    price: NonZero::new_unchecked(Udec128_24::new(1)),
                },
            ],
            coins! {
                usdc::DENOM.clone() => 100_000_000,
            },
        )
    ],
    vec![
        (
            vec![
                CreateMarketOrderRequest::Ask {
                    base_denom: dango::DENOM.clone(),
                    quote_denom: usdc::DENOM.clone(),
                    amount_base: NonZero::new_unchecked(Uint128::new(50_000_000)),
                    max_slippage: Bounded::new_unchecked(Udec128::ZERO),
                },
                CreateMarketOrderRequest::Ask {
                    base_denom: dango::DENOM.clone(),
                    quote_denom: usdc::DENOM.clone(),
                    amount_base: NonZero::new_unchecked(Uint128::new(50_000_000)),
                    max_slippage: Bounded::new_unchecked(Udec128::ZERO),
                },
            ],
            coins! {
                dango::DENOM.clone() => 100_000_000,
            },
        ),
    ],
    false,
    Udec128::new_percent(1),
    Udec128::new_percent(5),
    btree_map! {
        0 => btree_map! {
            dango::DENOM.clone() => BalanceChange::Increased(99_000_000),
            usdc::DENOM.clone() => BalanceChange::Decreased(100_000_000),
        },
        1 => btree_map! {
            dango::DENOM.clone() => BalanceChange::Decreased(100_000_000),
            usdc::DENOM.clone() => BalanceChange::Increased(95_000_000),
        },
    },
    BTreeMap::new();
    "One limit bid price 1.0, one market asks from same address, limit order same size, 1% maker fee, 5% taker fee, no slippage, limit order placed in same block as market order"
)]
#[test_case(
    vec![
        (
            vec![
                CreateLimitOrderRequest::Ask {
                    base_denom: dango::DENOM.clone(),
                    quote_denom: usdc::DENOM.clone(),
                    amount_base: NonZero::new_unchecked(Uint128::new(100_000_000)),
                    price: NonZero::new_unchecked(Udec128_24::new(1)),
                },
            ],
            coins! {
                dango::DENOM.clone() => 100_000_000,
            },
        )
    ],
    vec![
        (
            vec![
                CreateMarketOrderRequest::Bid {
                    base_denom: dango::DENOM.clone(),
                    quote_denom: usdc::DENOM.clone(),
                    amount_quote: NonZero::new_unchecked(Uint128::new(50_000_000)),
                    max_slippage: Bounded::new_unchecked(Udec128::ZERO),
                },
                CreateMarketOrderRequest::Bid {
                    base_denom: dango::DENOM.clone(),
                    quote_denom: usdc::DENOM.clone(),
                    amount_quote: NonZero::new_unchecked(Uint128::new(50_000_000)),
                    max_slippage: Bounded::new_unchecked(Udec128::ZERO),
                },
            ],
            coins! {
                usdc::DENOM.clone() => 100_000_000,
            },
        ),
    ],
    false,
    Udec128::new_percent(1),
    Udec128::new_percent(5),
    btree_map! {
        0 => btree_map! {
            dango::DENOM.clone() => BalanceChange::Decreased(100_000_000),
            usdc::DENOM.clone() => BalanceChange::Increased(99_000_000),
        },
        1 => btree_map! {
            dango::DENOM.clone() => BalanceChange::Increased(95_000_000),
            usdc::DENOM.clone() => BalanceChange::Decreased(100_000_000),
        },
    },
    BTreeMap::new();
    "One limit ask price 1.0, two market bids from same address, limit order same size, 1% maker fee, 5% taker fee, no slippage"
)]
#[test_case(
    vec![
        (
            vec![
                CreateLimitOrderRequest::Ask {
                    base_denom: dango::DENOM.clone(),
                    quote_denom: usdc::DENOM.clone(),
                    amount_base: NonZero::new_unchecked(Uint128::new(100_000_000)),
                    price: NonZero::new_unchecked(Udec128_24::new(1)),
                },
            ],
            coins! {
                dango::DENOM.clone() => 100_000_000,
            },
        )
    ],
    vec![
        (
            vec![
                CreateMarketOrderRequest::Bid {
                    base_denom: dango::DENOM.clone(),
                    quote_denom: usdc::DENOM.clone(),
                    amount_quote: NonZero::new_unchecked(Uint128::new(100_000_000)),
                    max_slippage: Bounded::new_unchecked(Udec128::ZERO),
                },
            ],
            coins! {
                usdc::DENOM.clone() => 100_000_000,
            },
        ),
        (
            vec![
                CreateMarketOrderRequest::Bid {
                    base_denom: dango::DENOM.clone(),
                    quote_denom: usdc::DENOM.clone(),
                    amount_quote: NonZero::new_unchecked(Uint128::new(100_000_000)),
                    max_slippage: Bounded::new_unchecked(Udec128::ZERO),
                },
                CreateMarketOrderRequest::Bid {
                    base_denom: dango::DENOM.clone(),
                    quote_denom: usdc::DENOM.clone(),
                    amount_quote: NonZero::new_unchecked(Uint128::new(100_000_000)),
                    max_slippage: Bounded::new_unchecked(Udec128::ZERO),
                },
            ],
            coins! {
                usdc::DENOM.clone() => 200_000_000,
            },
        ),
    ],
    false,
    Udec128::new_percent(1),
    Udec128::new_percent(5),
    btree_map! {
        0 => btree_map! {
            dango::DENOM.clone() => BalanceChange::Decreased(100_000_000),
            usdc::DENOM.clone() => BalanceChange::Increased(99_000_000),
        },
        1 => btree_map! {
            dango::DENOM.clone() => BalanceChange::Increased(95_000_000),
            usdc::DENOM.clone() => BalanceChange::Decreased(100_000_000),
        },
        2 => btree_map! {
            usdc::DENOM.clone() => BalanceChange::Unchanged,
            dango::DENOM.clone() => BalanceChange::Unchanged,
        },
    },
    BTreeMap::new();
    "One limit ask price 1.0, one market bid matched two market bids from other address unmatched are refunded correctly, limit order same size, 1% maker fee, 5% taker fee, no slippage"
)]
#[test_case(
    vec![
        (
            vec![
                CreateLimitOrderRequest::Bid {
                    base_denom: dango::DENOM.clone(),
                    quote_denom: usdc::DENOM.clone(),
                    amount_quote: NonZero::new_unchecked(Uint128::new(100_000_000)),
                    price: NonZero::new_unchecked(Udec128_24::new(1)),
                },
            ],
            coins! {
                usdc::DENOM.clone() => 100_000_000,
            },
        )
    ],
    vec![
        (
            vec![
                CreateMarketOrderRequest::Ask {
                    base_denom: dango::DENOM.clone(),
                    quote_denom: usdc::DENOM.clone(),
                    amount_base: NonZero::new_unchecked(Uint128::new(100_000_000)),
                    max_slippage: Bounded::new_unchecked(Udec128::ZERO),
                },
            ],
            coins! {
                dango::DENOM.clone() => 100_000_000,
            },
        ),
        (
            vec![
                CreateMarketOrderRequest::Ask {
                    base_denom: dango::DENOM.clone(),
                    quote_denom: usdc::DENOM.clone(),
                    amount_base: NonZero::new_unchecked(Uint128::new(100_000_000)),
                    max_slippage: Bounded::new_unchecked(Udec128::ZERO),
                },
                CreateMarketOrderRequest::Ask {
                    base_denom: dango::DENOM.clone(),
                    quote_denom: usdc::DENOM.clone(),
                    amount_base: NonZero::new_unchecked(Uint128::new(100_000_000)),
                    max_slippage: Bounded::new_unchecked(Udec128::ZERO),
                },
            ],
            coins! {
                dango::DENOM.clone() => 200_000_000,
            },
        ),
    ],
    false,
    Udec128::new_percent(1),
    Udec128::new_percent(5),
    btree_map! {
        0 => btree_map! {
            dango::DENOM.clone() => BalanceChange::Increased(99_000_000),
            usdc::DENOM.clone() => BalanceChange::Decreased(100_000_000),
        },
        1 => btree_map! {
            dango::DENOM.clone() => BalanceChange::Decreased(100_000_000),
            usdc::DENOM.clone() => BalanceChange::Increased(95_000_000),
        },
        2 => btree_map! {
            dango::DENOM.clone() => BalanceChange::Unchanged,
            usdc::DENOM.clone() => BalanceChange::Unchanged,
        },
    },
    BTreeMap::new();
    "One limit bid price 1.0, one market ask matched two market asks from other address unmatched are refunded correctly, limit order same size, 1% maker fee, 5% taker fee, no slippage"
)]
#[test_case(
    vec![
        (
            vec![
                CreateLimitOrderRequest::Bid {
                    base_denom: dango::DENOM.clone(),
                    quote_denom: usdc::DENOM.clone(),
                    amount_quote: NonZero::new_unchecked(Uint128::new(110_000_000)),
                    price: NonZero::new_unchecked(Udec128_24::new(1)),
                },
            ],
            coins! {
                usdc::DENOM.clone() => 110_000_000,
            },
        )
    ],
    vec![
        (
            vec![
                CreateMarketOrderRequest::Ask {
                    base_denom: dango::DENOM.clone(),
                    quote_denom: usdc::DENOM.clone(),
                    amount_base: NonZero::new_unchecked(Uint128::new(100_000_000)),
                    max_slippage: Bounded::new_unchecked(Udec128::ZERO),
                },
            ],
            coins! {
                dango::DENOM.clone() => 100_000_000,
            },
        ),
        (
            vec![
                CreateMarketOrderRequest::Ask {
                    base_denom: dango::DENOM.clone(),
                    quote_denom: usdc::DENOM.clone(),
                    amount_base: NonZero::new_unchecked(Uint128::new(100_000_000)),
                    max_slippage: Bounded::new_unchecked(Udec128::ZERO),
                },
                CreateMarketOrderRequest::Ask {
                    base_denom: dango::DENOM.clone(),
                    quote_denom: usdc::DENOM.clone(),
                    amount_base: NonZero::new_unchecked(Uint128::new(100_000_000)),
                    max_slippage: Bounded::new_unchecked(Udec128::ZERO),
                },
            ],
            coins! {
                dango::DENOM.clone() => 200_000_000,
            },
        ),
    ],
    false,
    Udec128::new_percent(1),
    Udec128::new_percent(5),
    btree_map! {
        0 => btree_map! {
            dango::DENOM.clone() => BalanceChange::Increased(108_900_000),
            usdc::DENOM.clone() => BalanceChange::Decreased(110_000_000),
        },
        1 => btree_map! {
            dango::DENOM.clone() => BalanceChange::Decreased(100_000_000),
            usdc::DENOM.clone() => BalanceChange::Increased(95_000_000),
        },
        2 => btree_map! {
            dango::DENOM.clone() => BalanceChange::Decreased(10_000_000),
            usdc::DENOM.clone() => BalanceChange::Increased(9_500_000),
        },
    },
    BTreeMap::new();
    "One limit bid price 1.0, one market ask matched two market asks from other address one partially matched one unmatched are refunded correctly, limit order same size, 1% maker fee, 5% taker fee, no slippage"
)]
#[test_case(
    vec![
        (
            vec![
                CreateLimitOrderRequest::Ask {
                    base_denom: dango::DENOM.clone(),
                    quote_denom: usdc::DENOM.clone(),
                    amount_base: NonZero::new_unchecked(Uint128::new(110_000_000)),
                    price: NonZero::new_unchecked(Udec128_24::new(1)),
                },
            ],
            coins! {
                dango::DENOM.clone() => 110_000_000,
            },
        )
    ],
    vec![
        (
            vec![
                CreateMarketOrderRequest::Bid {
                    base_denom: dango::DENOM.clone(),
                    quote_denom: usdc::DENOM.clone(),
                    amount_quote: NonZero::new_unchecked(Uint128::new(100_000_000)),
                    max_slippage: Bounded::new_unchecked(Udec128::ZERO),
                },
            ],
            coins! {
                usdc::DENOM.clone() => 100_000_000,
            },
        ),
        (
            vec![
                CreateMarketOrderRequest::Bid {
                    base_denom: dango::DENOM.clone(),
                    quote_denom: usdc::DENOM.clone(),
                    amount_quote: NonZero::new_unchecked(Uint128::new(100_000_000)),
                    max_slippage: Bounded::new_unchecked(Udec128::ZERO),
                },
                CreateMarketOrderRequest::Bid {
                    base_denom: dango::DENOM.clone(),
                    quote_denom: usdc::DENOM.clone(),
                    amount_quote: NonZero::new_unchecked(Uint128::new(100_000_000)),
                    max_slippage: Bounded::new_unchecked(Udec128::ZERO),
                },
            ],
            coins! {
                usdc::DENOM.clone() => 200_000_000,
            },
        ),
    ],
    false,
    Udec128::new_percent(1),
    Udec128::new_percent(5),
    btree_map! {
        0 => btree_map! {
            dango::DENOM.clone() => BalanceChange::Decreased(110_000_000),
            usdc::DENOM.clone() => BalanceChange::Increased(108_900_000),
        },
        1 => btree_map! {
            dango::DENOM.clone() => BalanceChange::Increased(95_000_000),
            usdc::DENOM.clone() => BalanceChange::Decreased(100_000_000),
        },
        2 => btree_map! {
            dango::DENOM.clone() => BalanceChange::Increased(9_500_000),
            usdc::DENOM.clone() => BalanceChange::Decreased(10_000_000),
        },
    },
    BTreeMap::new();
    "One limit ask price 1.0, one market bid matched two market bids from other address one partially matched one unmatched are refunded correctly, limit order same size, 1% maker fee, 5% taker fee, no slippage"
)]
fn market_order_clearing(
    limit_orders_and_funds: Vec<(Vec<CreateLimitOrderRequest>, Coins)>,
    market_orders_and_funds: Vec<(Vec<CreateMarketOrderRequest>, Coins)>,
    limits_and_markets_in_same_block: bool,
    maker_fee_rate: Udec128,
    taker_fee_rate: Udec128,
    expected_balance_changes: BTreeMap<usize, BTreeMap<Denom, BalanceChange>>,
    expected_limit_orders_after: BTreeMap<OrderId, (Direction, Udec128, Uint128, Uint128, usize)>,
) {
    let (mut suite, mut accounts, _, contracts, _) = setup_test_naive(Default::default());

    // Set maker and taker fee rates
    let mut app_config: AppConfig = suite.query_app_config().unwrap();
    app_config.maker_fee_rate = Bounded::new(maker_fee_rate).unwrap();
    app_config.taker_fee_rate = Bounded::new(taker_fee_rate).unwrap();

    // Update the app config
    suite
        .configure(
            &mut accounts.owner, // Must be the chain owner
            None,                // No chain config update
            Some(app_config),    // App config update
        )
        .should_succeed();

    // Register oracle price source for USDC and DANGO. Needed for volume tracking in cron_execute
    suite
        .execute(
            &mut accounts.owner,
            contracts.oracle,
            &oracle::ExecuteMsg::RegisterPriceSources(btree_map! {
                usdc::DENOM.clone() => PriceSource::Fixed {
                    humanized_price: Udec128::ONE,
                    precision: 6,
                    timestamp: Timestamp::from_seconds(1730802926),
                },
                dango::DENOM.clone() => PriceSource::Fixed {
                    humanized_price: Udec128::ONE,
                    precision: 6,
                    timestamp: Timestamp::from_seconds(1730802926),
                },
            }),
            Coins::new(),
        )
        .should_succeed();

    // Record balances for users
    suite.balances().record_many(accounts.users());

    // Build create limit order transactions
    let num_limit_order_users = limit_orders_and_funds.len();
    let mut submit_limit_order_txs = vec![];
    for (user, (limit_orders, limit_order_funds)) in
        accounts.users_mut().zip(limit_orders_and_funds)
    {
        let msg = Message::execute(
            contracts.dex,
            &dex::ExecuteMsg::BatchUpdateOrders {
                creates_market: vec![],
                creates_limit: limit_orders,
                cancels: None,
            },
            limit_order_funds,
        )
        .unwrap();
        let tx = user
            .sign_transaction(NonEmpty::new_unchecked(vec![msg]), &suite.chain_id, 100_000)
            .unwrap();
        submit_limit_order_txs.push(tx);
    }

    // Build create market order transactions
    let mut create_market_order_txs = vec![];
    for (user, (market_orders, market_order_funds)) in accounts
        .users_mut()
        .skip(num_limit_order_users)
        .zip(market_orders_and_funds)
    {
        let msg = Message::execute(
            contracts.dex,
            &dex::ExecuteMsg::BatchUpdateOrders {
                creates_market: market_orders,
                creates_limit: vec![],
                cancels: None,
            },
            market_order_funds,
        )
        .unwrap();

        let tx = user
            .sign_transaction(NonEmpty::new_unchecked(vec![msg]), &suite.chain_id, 100_000)
            .unwrap();
        create_market_order_txs.push(tx);
    }

    // Execute the transactions in a block
    if limits_and_markets_in_same_block {
        suite
            .make_block(
                submit_limit_order_txs
                    .into_iter()
                    .chain(create_market_order_txs)
                    .collect(),
            )
            .block_outcome
            .tx_outcomes
            .into_iter()
            .for_each(|outcome| {
                outcome.should_succeed();
            });
    } else {
        suite
            .make_block(submit_limit_order_txs)
            .block_outcome
            .tx_outcomes
            .into_iter()
            .for_each(|outcome| {
                outcome.should_succeed();
            });
        suite
            .make_block(create_market_order_txs)
            .block_outcome
            .tx_outcomes
            .into_iter()
            .for_each(|outcome| {
                outcome.should_succeed();
            });
    }

    // Assert that the balance changes are as expected
    let users = accounts.users().collect::<Vec<_>>();
    for (index, expected_change) in expected_balance_changes {
        let user = users[index];
        suite.balances().should_change(user, expected_change);
    }

    // Assert that the limit orders are as expected
    suite
        .query_wasm_smart(contracts.dex, dex::QueryOrdersByPairRequest {
            base_denom: dango::DENOM.clone(),
            quote_denom: usdc::DENOM.clone(),
            start_after: None,
            limit: None,
        })
        .should_succeed_and(|orders| {
            // println!("orders: {:?}", orders);
            assert_eq!(orders.len(), expected_limit_orders_after.len());
            expected_limit_orders_after.iter().all(
                |(order_id, (direction, price, amount, remaining, user_index))| {
                    let queried_order = orders.get(order_id).unwrap();
                    queried_order.direction == *direction
                        && queried_order.price == price.convert_precision().unwrap()
                        && queried_order.amount == *amount
                        && queried_order.remaining == remaining.checked_into_dec().unwrap()
                        && queried_order.user == users[*user_index].address()
                },
            )
        });
}

#[test_case(
    CreateLimitOrderRequest::Bid {
        base_denom: eth::DENOM.clone(),
        quote_denom: usdc::DENOM.clone(),
        amount_quote: NonZero::new_unchecked(Uint128::new(50)),
        price: NonZero::new_unchecked(Udec128_24::new_bps(1)),
    },
    coins! {
        usdc::DENOM.clone() => 50,
    },
    CreateMarketOrderRequest::Ask {
        base_denom: eth::DENOM.clone(),
        quote_denom: usdc::DENOM.clone(),
        amount_base: NonZero::new_unchecked(Uint128::new(9999)),
        max_slippage: Bounded::new_unchecked(Udec128::new_percent(8)),
    },
    coins! {
        eth::DENOM.clone() => 9999,
    },
    btree_map! {
        eth::DENOM.clone() => BalanceChange::Increased(9974),
        usdc::DENOM.clone() => BalanceChange::Decreased(50),
    },
    btree_map! {
        eth::DENOM.clone() => BalanceChange::Decreased(9999),
        usdc::DENOM.clone() => BalanceChange::Unchanged,
    }
    ; "limit bid matched with market ask market size limiting factor market order does not get refunded"
)]
#[test_case(
    CreateLimitOrderRequest::Bid {
        base_denom: eth::DENOM.clone(),
        quote_denom: usdc::DENOM.clone(),
        amount_quote: NonZero::new_unchecked(Uint128::new(1)),
        price: NonZero::new_unchecked(Udec128_24::new_bps(1)),
    },
    coins! {
        usdc::DENOM.clone() => 1,
    },
    CreateMarketOrderRequest::Ask {
        base_denom: eth::DENOM.clone(),
        quote_denom: usdc::DENOM.clone(),
        amount_base: NonZero::new_unchecked(Uint128::new(500000)),
        max_slippage: Bounded::new_unchecked(Udec128::new_percent(8)),
    },
    coins! {
        eth::DENOM.clone() => 500000,
    },
    btree_map! {
        eth::DENOM.clone() => BalanceChange::Increased(9975),
        usdc::DENOM.clone() => BalanceChange::Decreased(1),
    },
    btree_map! {
        eth::DENOM.clone() => BalanceChange::Decreased(10000),
        usdc::DENOM.clone() => BalanceChange::Unchanged,
    }
    ; "limit bid matched with market ask limit size too small market order is consumed with zero output"
)]
fn market_order_matched_results_in_zero_output(
    limit_order: CreateLimitOrderRequest,
    limit_funds: Coins,
    market_order: CreateMarketOrderRequest,
    market_funds: Coins,
    expected_balance_changes_limit_order_user: BTreeMap<Denom, BalanceChange>,
    expected_balance_changes_market_order_user: BTreeMap<Denom, BalanceChange>,
) {
    let (mut suite, mut accounts, _, contracts, _) = setup_test_naive(Default::default());

    // Register oracle price source for USDC and ETH. Needed for volume tracking in cron_execute
    suite
        .execute(
            &mut accounts.owner,
            contracts.oracle,
            &oracle::ExecuteMsg::RegisterPriceSources(btree_map! {
                usdc::DENOM.clone() => PriceSource::Fixed {
                    humanized_price: Udec128::ONE,
                    precision: 6,
                    timestamp: Timestamp::from_seconds(1730802926),
                },
                eth::DENOM.clone() => PriceSource::Fixed {
                    humanized_price: Udec128::ONE,
                    precision: 6,
                    timestamp: Timestamp::from_seconds(1730802926),
                },
            }),
            Coins::new(),
        )
        .should_succeed();

    suite.balances().record_many(accounts.users());

    // Create a limit order with a small amount and price
    suite
        .execute(
            &mut accounts.user1,
            contracts.dex,
            &dex::ExecuteMsg::BatchUpdateOrders {
                creates_market: vec![],
                creates_limit: vec![limit_order],
                cancels: None,
            },
            limit_funds,
        )
        .should_succeed();

    // Create a market order with a small amount and price,
    suite
        .execute(
            &mut accounts.user2,
            contracts.dex,
            &dex::ExecuteMsg::BatchUpdateOrders {
                creates_market: vec![market_order],
                creates_limit: vec![],
                cancels: None,
            },
            market_funds,
        )
        .should_succeed();

    // No matching could take place so both users should have unchanged balances
    // since before the market order was created.
    suite
        .balances()
        .should_change(&accounts.user1, expected_balance_changes_limit_order_user);
    suite
        .balances()
        .should_change(&accounts.user2, expected_balance_changes_market_order_user);
}

#[test]
fn cron_execute_gracefully_handles_oracle_price_failure() {
    let (mut suite, mut accounts, _, contracts, _) = setup_test_naive(Default::default());

    suite.balances().record_many(accounts.users());

    // Submit a limit order
    suite
        .execute(
            &mut accounts.user1,
            contracts.dex,
            &dex::ExecuteMsg::BatchUpdateOrders {
                creates_market: vec![],
                creates_limit: vec![CreateLimitOrderRequest::Ask {
                    base_denom: dango::DENOM.clone(),
                    quote_denom: usdc::DENOM.clone(),
                    amount_base: NonZero::new_unchecked(Uint128::new(1000000)),
                    price: NonZero::new_unchecked(Udec128_24::new(1)),
                }],
                cancels: None,
            },
            coins! {
                dango::DENOM.clone() => 1000000,
            },
        )
        .should_succeed();

    // Submit another limit from user2
    suite
        .execute(
            &mut accounts.user2,
            contracts.dex,
            &dex::ExecuteMsg::BatchUpdateOrders {
                creates_market: vec![],
                creates_limit: vec![CreateLimitOrderRequest::Bid {
                    base_denom: dango::DENOM.clone(),
                    quote_denom: usdc::DENOM.clone(),
                    amount_quote: NonZero::new_unchecked(Uint128::new(1000000)),
                    price: NonZero::new_unchecked(Udec128_24::new(1)),
                }],
                cancels: None,
            },
            coins! {
                usdc::DENOM.clone() => 1000000,
            },
        )
        .should_succeed();

    // ------ Assert that the orders were matched and filled correctly ------

    // There should be no orders in the order book
    suite
        .query_wasm_smart(contracts.dex, dex::QueryOrdersByPairRequest {
            base_denom: dango::DENOM.clone(),
            quote_denom: usdc::DENOM.clone(),
            start_after: None,
            limit: None,
        })
        .should_succeed_and_equal(BTreeMap::new());

    // Balances should have been updated
    suite.balances().should_change(&accounts.user1, btree_map! {
        dango::DENOM.clone() => BalanceChange::Decreased(1000000),
        usdc::DENOM.clone() => BalanceChange::Increased(997500),
    });
    suite.balances().should_change(&accounts.user2, btree_map! {
        dango::DENOM.clone() => BalanceChange::Increased(996000),
        usdc::DENOM.clone() => BalanceChange::Decreased(1000000),
    });
}

#[test]
fn market_orders_are_sorted_by_price_ascending() {
    let (mut suite, mut accounts, _, contracts, _) = setup_test_naive(Default::default());

    // Set maker and taker fee rates to 0 for simplicity
    // TODO: make this configurable in `TestOptions`
    let mut app_config: AppConfig = suite.query_app_config().unwrap();
    app_config.maker_fee_rate = Bounded::new(Udec128::ZERO).unwrap();
    app_config.taker_fee_rate = Bounded::new(Udec128::ZERO).unwrap();
    suite
        .configure(
            &mut accounts.owner, // Must be the chain owner
            None,                // No chain config update
            Some(app_config),    // App config update
        )
        .should_succeed();

    // Register oracle price source for USDC and DANGO. Needed for volume tracking in cron_execute
    suite
        .execute(
            &mut accounts.owner,
            contracts.oracle,
            &oracle::ExecuteMsg::RegisterPriceSources(btree_map! {
                usdc::DENOM.clone() => PriceSource::Fixed {
                    humanized_price: Udec128::ONE,
                    precision: 6,
                    timestamp: Timestamp::from_seconds(1730802926),
                },
            }),
            Coins::new(),
        )
        .should_succeed();
    suite
        .execute(
            &mut accounts.owner,
            contracts.oracle,
            &oracle::ExecuteMsg::RegisterPriceSources(btree_map! {
                dango::DENOM.clone() => PriceSource::Fixed {
                    humanized_price: Udec128::ONE,
                    precision: 6,
                    timestamp: Timestamp::from_seconds(1730802926),
                },
            }),
            Coins::new(),
        )
        .should_succeed();

    // No matter which user places the orders they outcome should be the same.
    for i in 0..2 {
        let (first_user, second_user) = if i == 0 {
            (&mut accounts.user2, &mut accounts.user3)
        } else {
            (&mut accounts.user3, &mut accounts.user2)
        };

        suite
            .balances()
            .record_many([&*first_user, &*second_user, &accounts.user1]);

        // Place limit ASK with user 1. This is the first order in the order book. Since
        // no matching orders exist this order will be the only order in the resting order book
        // at the end of the block.
        suite
            .execute(
                &mut accounts.user1,
                contracts.dex,
                &dex::ExecuteMsg::BatchUpdateOrders {
                    creates_market: vec![],
                    creates_limit: vec![CreateLimitOrderRequest::Ask {
                        base_denom: dango::DENOM.clone(),
                        quote_denom: usdc::DENOM.clone(),
                        amount_base: NonZero::new_unchecked(Uint128::new(1000000)),
                        price: NonZero::new_unchecked(Udec128_24::new(1)),
                    }],
                    cancels: None,
                },
                coins! {
                    dango::DENOM.clone() => 1000000,
                },
            )
            .should_succeed();

        // Submit two market orders from different users in the same block. First user
        // places a market order with 0% slippage and second user places a market order
        // with 5% slippage.
        let txs = vec![
            first_user
                .sign_transaction(
                    NonEmpty::new_unchecked(vec![
                        Message::execute(
                            contracts.dex,
                            &dex::ExecuteMsg::BatchUpdateOrders {
                                creates_market: vec![CreateMarketOrderRequest::Bid {
                                    base_denom: dango::DENOM.clone(),
                                    quote_denom: usdc::DENOM.clone(),
                                    amount_quote: NonZero::new_unchecked(Uint128::new(1000000)),
                                    max_slippage: Bounded::new_unchecked(Udec128::ZERO),
                                }],
                                creates_limit: vec![],
                                cancels: None,
                            },
                            coins! {
                                usdc::DENOM.clone() => 1000000,
                            },
                        )
                        .unwrap(),
                    ]),
                    &suite.chain_id,
                    100_000,
                )
                .unwrap(),
            second_user
                .sign_transaction(
                    NonEmpty::new_unchecked(vec![
                        Message::execute(
                            contracts.dex,
                            &dex::ExecuteMsg::BatchUpdateOrders {
                                creates_market: vec![CreateMarketOrderRequest::Bid {
                                    base_denom: dango::DENOM.clone(),
                                    quote_denom: usdc::DENOM.clone(),
                                    amount_quote: NonZero::new_unchecked(Uint128::new(1050000)),
                                    max_slippage: Bounded::new_unchecked(Udec128::new_percent(5)),
                                }],
                                creates_limit: vec![],
                                cancels: None,
                            },
                            coins! {
                                usdc::DENOM.clone() => 1102500, // amount * (best_ask_price * (1 + max_slippage)) = 1050000 * (1 * (1 + 0.05))
                            },
                        )
                        .unwrap(),
                    ]),
                    &suite.chain_id,
                    100_000,
                )
                .unwrap(),
        ];

        // Make a block with the order submissions. Ensure all transactions were
        // successful.
        suite
            .make_block(txs)
            .block_outcome
            .tx_outcomes
            .into_iter()
            .for_each(|outcome| {
                outcome.should_succeed();
            });

        // Assert that the second_user gets fully matched and the first_user gets no match
        // since the second_user's order is at a higher price and fully consumes the limit order.
        suite.balances().should_change(&accounts.user1, btree_map! {
            dango::DENOM.clone() => BalanceChange::Decreased(1000000),
            usdc::DENOM.clone() => BalanceChange::Increased(1000000),
        });
        suite.balances().should_change(first_user, btree_map! {
            usdc::DENOM.clone() => BalanceChange::Unchanged, // no match and deposit is refunded
            dango::DENOM.clone() => BalanceChange::Unchanged, // no match
        });
        suite.balances().should_change(second_user, btree_map! {
            usdc::DENOM.clone() => BalanceChange::Decreased(1000000), // Cleared at resting book price of 1.0 consumes 1000000 USDC and refunds 50000 USDC
            dango::DENOM.clone() => BalanceChange::Increased(1000000),
        });
    }
}

/// During the `match_orders` function call, there may be an order that's popped
/// out of the iterator but didn't find a match. Considering the following case:
///
/// - id 1, limit ask, price 100, amount 1
/// - id 2, limit bid, price 101, amount 1
/// - id 3, market bid, price 100, amount 1
///
/// Since order 2 has the better price, it will be matched against 1.
/// Market order 3 will be popped out of the iterator, but not finding a match.
/// In this case, we need to handle the cancelation and refund of this order.
#[test]
fn refund_left_over_market_bid() {
    let (mut suite, mut accounts, _, contracts, _) = setup_test_naive(Default::default());

    // Set maker and taker fee rates to 0 for simplicity
    // TODO: make this configurable in `TestOptions`
    let mut app_config: AppConfig = suite.query_app_config().unwrap();
    app_config.maker_fee_rate = Bounded::new(Udec128::ZERO).unwrap();
    app_config.taker_fee_rate = Bounded::new(Udec128::ZERO).unwrap();
    suite
        .configure(
            &mut accounts.owner, // Must be the chain owner
            None,                // No chain config update
            Some(app_config),    // App config update
        )
        .should_succeed();

    // Block 1: we make it such that a mid price of 100 is recorded.
    suite
        .execute(
            &mut accounts.user1,
            contracts.dex,
            &dex::ExecuteMsg::BatchUpdateOrders {
                creates_market: vec![],
                creates_limit: vec![
                    CreateLimitOrderRequest::Ask {
                        base_denom: dango::DENOM.clone(),
                        quote_denom: usdc::DENOM.clone(),
                        amount_base: NonZero::new_unchecked(Uint128::new(2)),
                        price: NonZero::new_unchecked(Udec128_24::new(100)),
                    },
                    CreateLimitOrderRequest::Bid {
                        base_denom: dango::DENOM.clone(),
                        quote_denom: usdc::DENOM.clone(),
                        amount_quote: NonZero::new_unchecked(Uint128::new(100)),
                        price: NonZero::new_unchecked(Udec128_24::new(100)),
                    },
                ],
                cancels: None,
            },
            coins! {
                dango::DENOM.clone() => 2,
                usdc::DENOM.clone() => 100,
            },
        )
        .should_succeed();

    // Query the mid price to make sure it's accurate.
    suite
        .query_wasm_smart(contracts.dex, QueryRestingOrderBookStateRequest {
            base_denom: dango::DENOM.clone(),
            quote_denom: usdc::DENOM.clone(),
        })
        .should_succeed_and_equal(RestingOrderBookState {
            best_bid_price: None,
            best_ask_price: Some(Udec128_24::new(100)),
            mid_price: Some(Udec128_24::new(100)),
        });

    suite
        .balances()
        .record_many([&accounts.user1, &accounts.user2, &accounts.user3]);

    // Block 2: submit two orders:
    // - user 2 submits the limit order that will be matched;
    // - user 3 submits the market order that will be left over.
    // The limit order has slightly better price, so it has priority order the
    // market order.
    suite
        .make_block(vec![
            accounts
                .user2
                .sign_transaction(
                    NonEmpty::new_unchecked(vec![
                        Message::execute(
                            contracts.dex,
                            &dex::ExecuteMsg::BatchUpdateOrders {
                                creates_market: vec![],
                                creates_limit: vec![CreateLimitOrderRequest::Bid {
                                    base_denom: dango::DENOM.clone(),
                                    quote_denom: usdc::DENOM.clone(),
                                    amount_quote: NonZero::new_unchecked(Uint128::new(101)),
                                    price: NonZero::new_unchecked(Udec128_24::new(101)),
                                }],
                                cancels: None,
                            },
                            coins! {
                                usdc::DENOM.clone() => 101,
                            },
                        )
                        .unwrap(),
                    ]),
                    &suite.chain_id,
                    100_000,
                )
                .unwrap(),
            accounts
                .user3
                .sign_transaction(
                    NonEmpty::new_unchecked(vec![
                        Message::execute(
                            contracts.dex,
                            &dex::ExecuteMsg::BatchUpdateOrders {
                                creates_market: vec![CreateMarketOrderRequest::Bid {
                                    base_denom: dango::DENOM.clone(),
                                    quote_denom: usdc::DENOM.clone(),
                                    amount_quote: NonZero::new_unchecked(Uint128::new(101)),
                                    max_slippage: Bounded::new_unchecked(Udec128::ZERO),
                                }],
                                creates_limit: vec![],
                                cancels: None,
                            },
                            coins! {
                                usdc::DENOM.clone() => 101,
                            },
                        )
                        .unwrap(),
                    ]),
                    &suite.chain_id,
                    100_000,
                )
                .unwrap(),
        ])
        .block_outcome
        .tx_outcomes
        .into_iter()
        .for_each(|outcome| {
            outcome.should_succeed();
        });

    // Check user 1 and user 2 balances.
    // The order should match with range 100-101. Since previous block's mid
    // price was 100, which is within the range, so the orders settle at 100.
    suite.balances().should_change(&accounts.user1, btree_map! {
        dango::DENOM.clone() => BalanceChange::Unchanged,
        usdc::DENOM.clone() => BalanceChange::Increased(100),
    });
    suite.balances().should_change(&accounts.user2, btree_map! {
        dango::DENOM.clone() => BalanceChange::Increased(1),
        usdc::DENOM.clone() => BalanceChange::Decreased(100),
    });

    // THE IMPORTANT PART: make sure user 3 has received the refund; or in other
    // words, his balance should be unchanged.
    suite.balances().should_change(&accounts.user3, btree_map! {
        dango::DENOM.clone() => BalanceChange::Unchanged,
        usdc::DENOM.clone() => BalanceChange::Unchanged,
    });
}

/// This is the same as the previous test (`refund_left_over_market_bid`), but
/// on the different side of the book.
///
/// The setup:
/// - mid price: 100
/// - resting order book: limit bid, price 100, amount 1
/// - limit ask, price 99, amount 1
/// - market ask, price 100, amount 1
#[test]
fn refund_left_over_market_ask() {
    let (mut suite, mut accounts, _, contracts, _) = setup_test_naive(Default::default());

    // Set maker and taker fee rates to 0 for simplicity
    // TODO: make this configurable in TestOptions
    let mut app_config: AppConfig = suite.query_app_config().unwrap();
    app_config.maker_fee_rate = Bounded::new(Udec128::ZERO).unwrap();
    app_config.taker_fee_rate = Bounded::new(Udec128::ZERO).unwrap();
    suite
        .configure(
            &mut accounts.owner, // Must be the chain owner
            None,                // No chain config update
            Some(app_config),    // App config update
        )
        .should_succeed();

    // Block 1: we make it such that a mid price of 100 is recorded.
    suite
        .execute(
            &mut accounts.user1,
            contracts.dex,
            &dex::ExecuteMsg::BatchUpdateOrders {
                creates_market: vec![],
                creates_limit: vec![
                    CreateLimitOrderRequest::Bid {
                        base_denom: dango::DENOM.clone(),
                        quote_denom: usdc::DENOM.clone(),
                        amount_quote: NonZero::new_unchecked(Uint128::new(200)),
                        price: NonZero::new_unchecked(Udec128_24::new(100)),
                    },
                    CreateLimitOrderRequest::Ask {
                        base_denom: dango::DENOM.clone(),
                        quote_denom: usdc::DENOM.clone(),
                        amount_base: NonZero::new_unchecked(Uint128::new(1)),
                        price: NonZero::new_unchecked(Udec128_24::new(100)),
                    },
                ],
                cancels: None,
            },
            coins! {
                dango::DENOM.clone() => 1,
                usdc::DENOM.clone() => 200,
            },
        )
        .should_succeed();

    // Query the mid price to make sure it's accurate.
    suite
        .query_wasm_smart(contracts.dex, QueryRestingOrderBookStateRequest {
            base_denom: dango::DENOM.clone(),
            quote_denom: usdc::DENOM.clone(),
        })
        .should_succeed_and_equal(RestingOrderBookState {
            best_bid_price: Some(Udec128_24::new(100)),
            best_ask_price: None,
            mid_price: Some(Udec128_24::new(100)),
        });

    suite
        .balances()
        .record_many([&accounts.user1, &accounts.user2, &accounts.user3]);

    // Block 2: submit two orders:
    // - user 2 submits the limit order that will be matched;
    // - user 3 submits the market order that will be left over.
    // The limit order has slightly better price, so it has priority order the
    // market order.
    suite
        .make_block(vec![
            accounts
                .user2
                .sign_transaction(
                    NonEmpty::new_unchecked(vec![
                        Message::execute(
                            contracts.dex,
                            &dex::ExecuteMsg::BatchUpdateOrders {
                                creates_market: vec![],
                                creates_limit: vec![CreateLimitOrderRequest::Ask {
                                    base_denom: dango::DENOM.clone(),
                                    quote_denom: usdc::DENOM.clone(),
                                    amount_base: NonZero::new_unchecked(Uint128::new(1)),
                                    price: NonZero::new_unchecked(Udec128_24::new(99)),
                                }],
                                cancels: None,
                            },
                            coins! {
                                dango::DENOM.clone() => 1,
                            },
                        )
                        .unwrap(),
                    ]),
                    &suite.chain_id,
                    100_000,
                )
                .unwrap(),
            accounts
                .user3
                .sign_transaction(
                    NonEmpty::new_unchecked(vec![
                        Message::execute(
                            contracts.dex,
                            &dex::ExecuteMsg::BatchUpdateOrders {
                                creates_market: vec![CreateMarketOrderRequest::Ask {
                                    base_denom: dango::DENOM.clone(),
                                    quote_denom: usdc::DENOM.clone(),
                                    amount_base: NonZero::new_unchecked(Uint128::new(1)),
                                    max_slippage: Bounded::new_unchecked(Udec128::ZERO),
                                }],
                                creates_limit: vec![],
                                cancels: None,
                            },
                            coins! {
                                dango::DENOM.clone() => 1,
                            },
                        )
                        .unwrap(),
                    ]),
                    &suite.chain_id,
                    100_000,
                )
                .unwrap(),
        ])
        .block_outcome
        .tx_outcomes
        .into_iter()
        .for_each(|outcome| {
            outcome.should_succeed();
        });

    // Check user 1 and user 2 balances.
    // The order should match with range 99-100. Since previous block's mid
    // price was 100, which is within the range, so the orders settle at 100.
    suite.balances().should_change(&accounts.user1, btree_map! {
        dango::DENOM.clone() => BalanceChange::Increased(1),
        usdc::DENOM.clone() => BalanceChange::Unchanged,
    });
    suite.balances().should_change(&accounts.user2, btree_map! {
        dango::DENOM.clone() => BalanceChange::Decreased(1),
        usdc::DENOM.clone() => BalanceChange::Increased(100),
    });

    // THE IMPORTANT PART: make sure user 3 has received the refund; or in other
    // words, his balance should be unchanged.
    suite.balances().should_change(&accounts.user3, btree_map! {
        dango::DENOM.clone() => BalanceChange::Unchanged,
        usdc::DENOM.clone() => BalanceChange::Unchanged,
    });
}

#[test]
fn resting_order_book_is_updated_correctly_orders_remain_on_both_sides() {
    let (mut suite, mut accounts, _, contracts, _) = setup_test_naive(Default::default());

    let txs = vec![
        accounts
            .user1
            .sign_transaction(
                NonEmpty::new_unchecked(vec![
                    Message::execute(
                        contracts.dex,
                        &dex::ExecuteMsg::BatchUpdateOrders {
                            creates_market: vec![],
                            creates_limit: vec![CreateLimitOrderRequest::Ask {
                                base_denom: dango::DENOM.clone(),
                                quote_denom: usdc::DENOM.clone(),
                                amount_base: NonZero::new_unchecked(Uint128::new(1000000)),
                                price: NonZero::new_unchecked(Udec128_24::new(100)),
                            }],
                            cancels: None,
                        },
                        coins! {
                            dango::DENOM.clone() => 1000000,
                        },
                    )
                    .unwrap(),
                ]),
                &suite.chain_id,
                100_000,
            )
            .unwrap(),
        accounts
            .user2
            .sign_transaction(
                NonEmpty::new_unchecked(vec![
                    Message::execute(
                        contracts.dex,
                        &dex::ExecuteMsg::BatchUpdateOrders {
                            creates_market: vec![],
                            creates_limit: vec![CreateLimitOrderRequest::Bid {
                                base_denom: dango::DENOM.clone(),
                                quote_denom: usdc::DENOM.clone(),
                                amount_quote: NonZero::new_unchecked(Uint128::new(1000000 * 99)),
                                price: NonZero::new_unchecked(Udec128_24::new(99)),
                            }],
                            cancels: None,
                        },
                        coins! {
                            usdc::DENOM.clone() => 1000000 * 99,
                        },
                    )
                    .unwrap(),
                ]),
                &suite.chain_id,
                100_000,
            )
            .unwrap(),
    ];

    suite
        .make_block(txs)
        .block_outcome
        .tx_outcomes
        .into_iter()
        .for_each(|outcome| {
            outcome.should_succeed();
        });

    suite
        .query_wasm_smart(contracts.dex, QueryRestingOrderBookStateRequest {
            base_denom: dango::DENOM.clone(),
            quote_denom: usdc::DENOM.clone(),
        })
        .should_succeed_and_equal(RestingOrderBookState {
            best_bid_price: Some(Udec128_24::new(99)),
            best_ask_price: Some(Udec128_24::new(100)),
            mid_price: Some(Udec128_24::new_permille(99500)),
        });
}

#[test_case(
    vec![
        (Direction::Ask, Price::new(50), Uint128::new(1)),
        (Direction::Bid, Price::new(50), Uint128::new(1)),
        (Direction::Ask, Price::new(52), Uint128::new(1)),
    ],
    None,
    Price::new(1),
    None,
    dex::LiquidityDepthResponse {
        bid_depth: None,
        ask_depth: Some(vec![
            (Udec128_24::new(52), dex::LiquidityDepth {
                depth_base: Udec128_6::new(1),
                depth_quote: Udec128_6::new(52),
            }),
        ]),
    },
    None;
    "no bid depth, one ask at 52, bucket size 1"
)]
#[test_case(
    vec![
        (Direction::Ask, Price::new(50), Uint128::new(1)),
        (Direction::Bid, Price::new(50), Uint128::new(1)),
        (Direction::Ask, Price::new(52), Uint128::new(1)),
    ],
    None,
    Price::new(10),
    None,
    dex::LiquidityDepthResponse {
        bid_depth: None,
        ask_depth: Some(vec![
            (Udec128_24::new(60), dex::LiquidityDepth {
                depth_base: Udec128_6::new(1),
                depth_quote: Udec128_6::new(52),
            }),
        ]),
    },
    None;
    "no bid depth, one ask at 52, bucket size 10"
)]
#[test_case(
    vec![
        (Direction::Ask, Price::new(50), Uint128::new(1)),
        (Direction::Bid, Price::new(50), Uint128::new(1)),
        (Direction::Bid, Price::new(48), Uint128::new(1)),
    ],
    None,
    Price::new(1),
    None,
    dex::LiquidityDepthResponse {
        bid_depth: Some(vec![
            (Udec128_24::new(48), dex::LiquidityDepth {
                depth_base: Udec128_6::new(1),
                depth_quote: Udec128_6::new(48),
            }),
        ]),
        ask_depth: None,
    },
    None;
    "no ask depth, one bid at 48, bucket size 1"
)]
#[test_case(
    vec![
        (Direction::Ask, Price::new(50), Uint128::new(1)),
        (Direction::Bid, Price::new(50), Uint128::new(1)),
        (Direction::Bid, Price::new(48), Uint128::new(1)),
    ],
    None,
    Price::new(10),
    None,
    dex::LiquidityDepthResponse {
        bid_depth: Some(vec![
            (Udec128_24::new(40), dex::LiquidityDepth {
                depth_base: Udec128_6::new(1),
                depth_quote: Udec128_6::new(48),
            }),
        ]),
        ask_depth: None,
    },
    None;
    "no ask depth, one bid at 48, bucket size 10"
)]
#[test_case(
    vec![
        (Direction::Ask, Price::new(50), Uint128::new(1)),
        (Direction::Bid, Price::new(50), Uint128::new(1)),
        (Direction::Bid, Price::new(49), Uint128::new(1)),
        (Direction::Bid, Price::new(48), Uint128::new(2)),
        (Direction::Bid, Price::new(47), Uint128::new(3)),
        (Direction::Bid, Price::new(46), Uint128::new(4)),
        (Direction::Bid, Price::new(45), Uint128::new(5)),
        (Direction::Bid, Price::new(44), Uint128::new(6)),
        (Direction::Bid, Price::new(43), Uint128::new(7)),
        (Direction::Bid, Price::new(42), Uint128::new(8)),
        (Direction::Bid, Price::new(41), Uint128::new(9)),
        (Direction::Bid, Price::new(40), Uint128::new(10)),
        (Direction::Ask, Price::new(51), Uint128::new(1)),
        (Direction::Ask, Price::new(52), Uint128::new(2)),
        (Direction::Ask, Price::new(53), Uint128::new(3)),
        (Direction::Ask, Price::new(54), Uint128::new(4)),
        (Direction::Ask, Price::new(55), Uint128::new(5)),
        (Direction::Ask, Price::new(56), Uint128::new(6)),
        (Direction::Ask, Price::new(57), Uint128::new(7)),
        (Direction::Ask, Price::new(58), Uint128::new(8)),
        (Direction::Ask, Price::new(59), Uint128::new(9)),
        (Direction::Ask, Price::new(60), Uint128::new(10)),
    ],
    None,
    Price::new(10),
    None,
    dex::LiquidityDepthResponse {
        bid_depth: Some(vec![
            (Udec128_24::new(40), dex::LiquidityDepth {
                depth_base: Udec128_6::new(55),
                depth_quote: Udec128_6::new(2365),
            }),
        ]),
        ask_depth: Some(vec![
            (Udec128_24::new(60), dex::LiquidityDepth {
                depth_base: Udec128_6::new(55),
                depth_quote: Udec128_6::new(3135),
            }),
        ]),
    },
    None;
    "multiple orders on both sides, bucket size 10"
)]
#[test_case(
    vec![
        (Direction::Ask, Price::new(50), Uint128::new(1)),
        (Direction::Bid, Price::new(50), Uint128::new(1)),
        (Direction::Bid, Price::new(49), Uint128::new(1)),
        (Direction::Bid, Price::new(48), Uint128::new(2)),
        (Direction::Bid, Price::new(47), Uint128::new(3)),
        (Direction::Bid, Price::new(46), Uint128::new(4)),
        (Direction::Bid, Price::new(45), Uint128::new(5)),
        (Direction::Bid, Price::new(44), Uint128::new(6)),
        (Direction::Bid, Price::new(43), Uint128::new(7)),
        (Direction::Bid, Price::new(42), Uint128::new(8)),
        (Direction::Bid, Price::new(41), Uint128::new(9)),
        (Direction::Bid, Price::new(40), Uint128::new(10)),
        (Direction::Ask, Price::new(51), Uint128::new(1)),
        (Direction::Ask, Price::new(52), Uint128::new(2)),
        (Direction::Ask, Price::new(53), Uint128::new(3)),
        (Direction::Ask, Price::new(54), Uint128::new(4)),
        (Direction::Ask, Price::new(55), Uint128::new(5)),
        (Direction::Ask, Price::new(56), Uint128::new(6)),
        (Direction::Ask, Price::new(57), Uint128::new(7)),
        (Direction::Ask, Price::new(58), Uint128::new(8)),
        (Direction::Ask, Price::new(59), Uint128::new(9)),
        (Direction::Ask, Price::new(60), Uint128::new(10)),
    ],
    None,
    Price::new(1),
    None,
    dex::LiquidityDepthResponse {
        bid_depth: Some(vec![
            (Udec128_24::new(49), dex::LiquidityDepth {
                depth_base: Udec128_6::new(1),
                depth_quote: Udec128_6::new(49),
            }),
            (Udec128_24::new(48), dex::LiquidityDepth {
                depth_base: Udec128_6::new(2),
                depth_quote: Udec128_6::new(2 * 48),
            }),
            (Udec128_24::new(47), dex::LiquidityDepth {
                depth_base: Udec128_6::new(3),
                depth_quote: Udec128_6::new(3 * 47),
            }),
            (Udec128_24::new(46), dex::LiquidityDepth {
                depth_base: Udec128_6::new(4),
                depth_quote: Udec128_6::new(4 * 46),
            }),
            (Udec128_24::new(45), dex::LiquidityDepth {
                depth_base: Udec128_6::new(5),
                depth_quote: Udec128_6::new(5 * 45),
            }),
            (Udec128_24::new(44), dex::LiquidityDepth {
                depth_base: Udec128_6::new(6),
                depth_quote: Udec128_6::new(6 * 44),
            }),
            (Udec128_24::new(43), dex::LiquidityDepth {
                depth_base: Udec128_6::new(7),
                depth_quote: Udec128_6::new(7 * 43),
            }),
            (Udec128_24::new(42), dex::LiquidityDepth {
                depth_base: Udec128_6::new(8),
                depth_quote: Udec128_6::new(8 * 42),
            }),
            (Udec128_24::new(41), dex::LiquidityDepth {
                depth_base: Udec128_6::new(9),
                depth_quote: Udec128_6::new(9 * 41),
            }),
            (Udec128_24::new(40), dex::LiquidityDepth {
                depth_base: Udec128_6::new(10),
                depth_quote: Udec128_6::new(10 * 40),
            }),
        ]),
        ask_depth: Some(vec![
            (Udec128_24::new(51), dex::LiquidityDepth {
                depth_base: Udec128_6::new(1),
                depth_quote: Udec128_6::new(51),
            }),
            (Udec128_24::new(52), dex::LiquidityDepth {
                depth_base: Udec128_6::new(2),
                depth_quote: Udec128_6::new(2 * 52),
            }),
            (Udec128_24::new(53), dex::LiquidityDepth {
                depth_base: Udec128_6::new(3),
                depth_quote: Udec128_6::new(3 * 53),
            }),
            (Udec128_24::new(54), dex::LiquidityDepth {
                depth_base: Udec128_6::new(4),
                depth_quote: Udec128_6::new(4 * 54),
            }),
            (Udec128_24::new(55), dex::LiquidityDepth {
                depth_base: Udec128_6::new(5),
                depth_quote: Udec128_6::new(5 * 55),
            }),
            (Udec128_24::new(56), dex::LiquidityDepth {
                depth_base: Udec128_6::new(6),
                depth_quote: Udec128_6::new(6 * 56),
            }),
            (Udec128_24::new(57), dex::LiquidityDepth {
                depth_base: Udec128_6::new(7),
                depth_quote: Udec128_6::new(7 * 57),
            }),
            (Udec128_24::new(58), dex::LiquidityDepth {
                depth_base: Udec128_6::new(8),
                depth_quote: Udec128_6::new(8 * 58),
            }),
            (Udec128_24::new(59), dex::LiquidityDepth {
                depth_base: Udec128_6::new(9),
                depth_quote: Udec128_6::new(9 * 59),
            }),
            (Udec128_24::new(60), dex::LiquidityDepth {
                depth_base: Udec128_6::new(10),
                depth_quote: Udec128_6::new(10 * 60),
            }),
        ]),
    },
    None;
    "multiple orders on both sides, bucket size 1"
)]
#[test_case(
    vec![
        (Direction::Ask, Price::new(50), Uint128::new(1)),
        (Direction::Bid, Price::new(50), Uint128::new(1)),
        (Direction::Bid, Price::new(49), Uint128::new(1)),
        (Direction::Bid, Price::new(48), Uint128::new(2)),
        (Direction::Bid, Price::new(47), Uint128::new(3)),
        (Direction::Bid, Price::new(46), Uint128::new(4)),
        (Direction::Bid, Price::new(45), Uint128::new(5)),
        (Direction::Bid, Price::new(44), Uint128::new(6)),
        (Direction::Bid, Price::new(43), Uint128::new(7)),
        (Direction::Bid, Price::new(42), Uint128::new(8)),
        (Direction::Bid, Price::new(41), Uint128::new(9)),
        (Direction::Bid, Price::new(40), Uint128::new(10)),
        (Direction::Ask, Price::new(51), Uint128::new(1)),
        (Direction::Ask, Price::new(52), Uint128::new(2)),
        (Direction::Ask, Price::new(53), Uint128::new(3)),
        (Direction::Ask, Price::new(54), Uint128::new(4)),
        (Direction::Ask, Price::new(55), Uint128::new(5)),
        (Direction::Ask, Price::new(56), Uint128::new(6)),
        (Direction::Ask, Price::new(57), Uint128::new(7)),
        (Direction::Ask, Price::new(58), Uint128::new(8)),
        (Direction::Ask, Price::new(59), Uint128::new(9)),
        (Direction::Ask, Price::new(60), Uint128::new(10)),
    ],
    None,
    Price::new(1),
    Some(3),
    dex::LiquidityDepthResponse {
        bid_depth: Some(vec![
            (Udec128_24::new(49), dex::LiquidityDepth {
                depth_base: Udec128_6::new(1),
                depth_quote: Udec128_6::new(49),
            }),
            (Udec128_24::new(48), dex::LiquidityDepth {
                depth_base: Udec128_6::new(2),
                depth_quote: Udec128_6::new(2 * 48),
            }),
            (Udec128_24::new(47), dex::LiquidityDepth {
                depth_base: Udec128_6::new(3),
                depth_quote: Udec128_6::new(3 * 47),
            }),
        ]),
        ask_depth: Some(vec![
            (Udec128_24::new(51), dex::LiquidityDepth {
                depth_base: Udec128_6::new(1),
                depth_quote: Udec128_6::new(51),
            }),
            (Udec128_24::new(52), dex::LiquidityDepth {
                depth_base: Udec128_6::new(2),
                depth_quote: Udec128_6::new(2 * 52),
            }),
            (Udec128_24::new(53), dex::LiquidityDepth {
                depth_base: Udec128_6::new(3),
                depth_quote: Udec128_6::new(3 * 53),
            }),
        ]),
    },
    None;
    "multiple orders on both sides, one order per bucket, bucket size 1, limit 3"
)]
#[test_case(
    vec![
        (Direction::Ask, Price::new(500), Uint128::new(1)),
        (Direction::Bid, Price::new(500), Uint128::new(1)),
        (Direction::Bid, Price::new(495), Uint128::new(1)),
        (Direction::Bid, Price::new(490), Uint128::new(2)),
        (Direction::Bid, Price::new(485), Uint128::new(3)),
        (Direction::Bid, Price::new(480), Uint128::new(4)),
        (Direction::Bid, Price::new(475), Uint128::new(5)),
        (Direction::Bid, Price::new(470), Uint128::new(6)),
        (Direction::Bid, Price::new(465), Uint128::new(7)),
        (Direction::Bid, Price::new(460), Uint128::new(8)),
        (Direction::Bid, Price::new(455), Uint128::new(9)),
        (Direction::Bid, Price::new(450), Uint128::new(10)),
        (Direction::Ask, Price::new(505), Uint128::new(1)),
        (Direction::Ask, Price::new(510), Uint128::new(2)),
        (Direction::Ask, Price::new(515), Uint128::new(3)),
        (Direction::Ask, Price::new(520), Uint128::new(4)),
        (Direction::Ask, Price::new(525), Uint128::new(5)),
        (Direction::Ask, Price::new(530), Uint128::new(6)),
        (Direction::Ask, Price::new(535), Uint128::new(7)),
        (Direction::Ask, Price::new(540), Uint128::new(8)),
        (Direction::Ask, Price::new(545), Uint128::new(9)),
        (Direction::Ask, Price::new(550), Uint128::new(10)),
    ],
    None,
    Price::new(10),
    None,
    dex::LiquidityDepthResponse {
        bid_depth: Some(vec![
            (Udec128_24::new(490), dex::LiquidityDepth {
                depth_base: Udec128_6::new(1 + 2),
                depth_quote: Udec128_6::new(495 + 2 * 490),
            }),
            (Udec128_24::new(480), dex::LiquidityDepth {
                depth_base: Udec128_6::new(3 + 4),
                depth_quote: Udec128_6::new(3 * 485 + 4 * 480),
            }),
            (Udec128_24::new(470), dex::LiquidityDepth {
                depth_base: Udec128_6::new(5 + 6),
                depth_quote: Udec128_6::new(5 * 475 + 6 * 470),
            }),
            (Udec128_24::new(460), dex::LiquidityDepth {
                depth_base: Udec128_6::new(7 + 8),
                depth_quote: Udec128_6::new(7 * 465 + 8 * 460),
            }),
            (Udec128_24::new(450), dex::LiquidityDepth {
                depth_base: Udec128_6::new(9 + 10),
                depth_quote: Udec128_6::new(9 * 455 + 10 * 450),
            }),
        ]),
        ask_depth: Some(vec![
            (Udec128_24::new(510), dex::LiquidityDepth {
                depth_base: Udec128_6::new(1 + 2),
                depth_quote: Udec128_6::new(505 + 2 * 510),
            }),
            (Udec128_24::new(520), dex::LiquidityDepth {
                depth_base: Udec128_6::new(3 + 4),
                depth_quote: Udec128_6::new(3 * 515 + 4 * 520),
            }),
            (Udec128_24::new(530), dex::LiquidityDepth {
                depth_base: Udec128_6::new(5 + 6),
                depth_quote: Udec128_6::new(5 * 525 + 6 * 530),
            }),
            (Udec128_24::new(540), dex::LiquidityDepth {
                depth_base: Udec128_6::new(7 + 8),
                depth_quote: Udec128_6::new(7 * 535 + 8 * 540),
            }),
            (Udec128_24::new(550), dex::LiquidityDepth {
                depth_base: Udec128_6::new(9 + 10),
                depth_quote: Udec128_6::new(9 * 545 + 10 * 550),
            }),
        ]),
    },
    None;
    "multiple orders on both sides, two orders per bucket, bucket size 20"
)]
#[test_case(
    vec![
        (Direction::Ask, Price::new(500), Uint128::new(1)),
        (Direction::Bid, Price::new(500), Uint128::new(1)),
        (Direction::Bid, Price::new(495), Uint128::new(1)),
        (Direction::Bid, Price::new(490), Uint128::new(2)),
        (Direction::Bid, Price::new(485), Uint128::new(3)),
        (Direction::Bid, Price::new(480), Uint128::new(4)),
        (Direction::Bid, Price::new(475), Uint128::new(5)),
        (Direction::Bid, Price::new(470), Uint128::new(6)),
        (Direction::Bid, Price::new(465), Uint128::new(7)),
        (Direction::Bid, Price::new(460), Uint128::new(8)),
        (Direction::Bid, Price::new(455), Uint128::new(9)),
        (Direction::Bid, Price::new(450), Uint128::new(10)),
        (Direction::Ask, Price::new(505), Uint128::new(1)),
        (Direction::Ask, Price::new(510), Uint128::new(2)),
        (Direction::Ask, Price::new(515), Uint128::new(3)),
        (Direction::Ask, Price::new(520), Uint128::new(4)),
        (Direction::Ask, Price::new(525), Uint128::new(5)),
        (Direction::Ask, Price::new(530), Uint128::new(6)),
        (Direction::Ask, Price::new(535), Uint128::new(7)),
        (Direction::Ask, Price::new(540), Uint128::new(8)),
        (Direction::Ask, Price::new(545), Uint128::new(9)),
        (Direction::Ask, Price::new(550), Uint128::new(10)),
    ],
    Some(CancelOrderRequest::All),
    Price::new(10),
    None,
    dex::LiquidityDepthResponse {
        bid_depth: Some(vec![
            (Udec128_24::new(490), dex::LiquidityDepth {
                depth_base: Udec128_6::new(1 + 2),
                depth_quote: Udec128_6::new(495 + 2 * 490),
            }),
            (Udec128_24::new(480), dex::LiquidityDepth {
                depth_base: Udec128_6::new(3 + 4),
                depth_quote: Udec128_6::new(3 * 485 + 4 * 480),
            }),
            (Udec128_24::new(470), dex::LiquidityDepth {
                depth_base: Udec128_6::new(5 + 6),
                depth_quote: Udec128_6::new(5 * 475 + 6 * 470),
            }),
            (Udec128_24::new(460), dex::LiquidityDepth {
                depth_base: Udec128_6::new(7 + 8),
                depth_quote: Udec128_6::new(7 * 465 + 8 * 460),
            }),
            (Udec128_24::new(450), dex::LiquidityDepth {
                depth_base: Udec128_6::new(9 + 10),
                depth_quote: Udec128_6::new(9 * 455 + 10 * 450),
            }),
        ]),
        ask_depth: Some(vec![
            (Udec128_24::new(510), dex::LiquidityDepth {
                depth_base: Udec128_6::new(1 + 2),
                depth_quote: Udec128_6::new(505 + 2 * 510),
            }),
            (Udec128_24::new(520), dex::LiquidityDepth {
                depth_base: Udec128_6::new(3 + 4),
                depth_quote: Udec128_6::new(3 * 515 + 4 * 520),
            }),
            (Udec128_24::new(530), dex::LiquidityDepth {
                depth_base: Udec128_6::new(5 + 6),
                depth_quote: Udec128_6::new(5 * 525 + 6 * 530),
            }),
            (Udec128_24::new(540), dex::LiquidityDepth {
                depth_base: Udec128_6::new(7 + 8),
                depth_quote: Udec128_6::new(7 * 535 + 8 * 540),
            }),
            (Udec128_24::new(550), dex::LiquidityDepth {
                depth_base: Udec128_6::new(9 + 10),
                depth_quote: Udec128_6::new(9 * 545 + 10 * 550),
            }),
        ]),
    },
    Some(dex::LiquidityDepthResponse {
        bid_depth: None,
        ask_depth: None,
    });
    "multiple orders on both sides, two orders per bucket, bucket size 20, cancel all orders"
)]
#[test_case(
    vec![
        (Direction::Ask, Price::new(500), Uint128::new(1)),
        (Direction::Bid, Price::new(500), Uint128::new(1)),
        (Direction::Bid, Price::new(495), Uint128::new(1)),
        (Direction::Bid, Price::new(490), Uint128::new(2)),
        (Direction::Bid, Price::new(485), Uint128::new(3)),
        (Direction::Bid, Price::new(480), Uint128::new(4)),
        (Direction::Bid, Price::new(475), Uint128::new(5)),
        (Direction::Bid, Price::new(470), Uint128::new(6)),
        (Direction::Bid, Price::new(465), Uint128::new(7)),
        (Direction::Bid, Price::new(460), Uint128::new(8)),
        (Direction::Bid, Price::new(455), Uint128::new(9)),
        (Direction::Bid, Price::new(450), Uint128::new(10)),
        (Direction::Ask, Price::new(505), Uint128::new(1)),
        (Direction::Ask, Price::new(510), Uint128::new(2)),
        (Direction::Ask, Price::new(515), Uint128::new(3)),
        (Direction::Ask, Price::new(520), Uint128::new(4)),
        (Direction::Ask, Price::new(525), Uint128::new(5)),
        (Direction::Ask, Price::new(530), Uint128::new(6)),
        (Direction::Ask, Price::new(535), Uint128::new(7)),
        (Direction::Ask, Price::new(540), Uint128::new(8)),
        (Direction::Ask, Price::new(545), Uint128::new(9)),
        (Direction::Ask, Price::new(550), Uint128::new(10)),
    ],
    Some(CancelOrderRequest::Some(BTreeSet::from([
        OrderId::new(!7),
        OrderId::new(!10),
        OrderId::new(16),
    ]))),
    Price::new(10),
    None,
    dex::LiquidityDepthResponse {
        bid_depth: Some(vec![
            (Udec128_24::new(490), dex::LiquidityDepth {
                depth_base: Udec128_6::new(1 + 2),
                depth_quote: Udec128_6::new(495 + 2 * 490),
            }),
            (Udec128_24::new(480), dex::LiquidityDepth {
                depth_base: Udec128_6::new(3 + 4),
                depth_quote: Udec128_6::new(3 * 485 + 4 * 480),
            }),
            (Udec128_24::new(470), dex::LiquidityDepth {
                depth_base: Udec128_6::new(5 + 6),
                depth_quote: Udec128_6::new(5 * 475 + 6 * 470),
            }),
            (Udec128_24::new(460), dex::LiquidityDepth {
                depth_base: Udec128_6::new(7 + 8),
                depth_quote: Udec128_6::new(7 * 465 + 8 * 460),
            }),
            (Udec128_24::new(450), dex::LiquidityDepth {
                depth_base: Udec128_6::new(9 + 10),
                depth_quote: Udec128_6::new(9 * 455 + 10 * 450),
            }),
        ]),
        ask_depth: Some(vec![
            (Udec128_24::new(510), dex::LiquidityDepth {
                depth_base: Udec128_6::new(1 + 2),
                depth_quote: Udec128_6::new(505 + 2 * 510),
            }),
            (Udec128_24::new(520), dex::LiquidityDepth {
                depth_base: Udec128_6::new(3 + 4),
                depth_quote: Udec128_6::new(3 * 515 + 4 * 520),
            }),
            (Udec128_24::new(530), dex::LiquidityDepth {
                depth_base: Udec128_6::new(5 + 6),
                depth_quote: Udec128_6::new(5 * 525 + 6 * 530),
            }),
            (Udec128_24::new(540), dex::LiquidityDepth {
                depth_base: Udec128_6::new(7 + 8),
                depth_quote: Udec128_6::new(7 * 535 + 8 * 540),
            }),
            (Udec128_24::new(550), dex::LiquidityDepth {
                depth_base: Udec128_6::new(9 + 10),
                depth_quote: Udec128_6::new(9 * 545 + 10 * 550),
            }),
        ]),
    },
    Some(    dex::LiquidityDepthResponse {
        bid_depth: Some(vec![
            (Udec128_24::new(490), dex::LiquidityDepth {
                depth_base: Udec128_6::new(1 + 2),
                depth_quote: Udec128_6::new(495 + 2 * 490),
            }),
            (Udec128_24::new(480), dex::LiquidityDepth {
                depth_base: Udec128_6::new(3 + 4),
                depth_quote: Udec128_6::new(3 * 485 + 4 * 480),
            }),
            (Udec128_24::new(470), dex::LiquidityDepth {
                depth_base: Udec128_6::new(6),
                depth_quote: Udec128_6::new(6 * 470),
            }),
            (Udec128_24::new(460), dex::LiquidityDepth {
                depth_base: Udec128_6::new(7),
                depth_quote: Udec128_6::new(7 * 465),
            }),
            (Udec128_24::new(450), dex::LiquidityDepth {
                depth_base: Udec128_6::new(9 + 10),
                depth_quote: Udec128_6::new(9 * 455 + 10 * 450),
            }),
        ]),
        ask_depth: Some(vec![
            (Udec128_24::new(510), dex::LiquidityDepth {
                depth_base: Udec128_6::new(1 + 2),
                depth_quote: Udec128_6::new(505 + 2 * 510),
            }),
            (Udec128_24::new(520), dex::LiquidityDepth {
                depth_base: Udec128_6::new(3),
                depth_quote: Udec128_6::new(3 * 515),
            }),
            (Udec128_24::new(530), dex::LiquidityDepth {
                depth_base: Udec128_6::new(5 + 6),
                depth_quote: Udec128_6::new(5 * 525 + 6 * 530),
            }),
            (Udec128_24::new(540), dex::LiquidityDepth {
                depth_base: Udec128_6::new(7 + 8),
                depth_quote: Udec128_6::new(7 * 535 + 8 * 540),
            }),
            (Udec128_24::new(550), dex::LiquidityDepth {
                depth_base: Udec128_6::new(9 + 10),
                depth_quote: Udec128_6::new(9 * 545 + 10 * 550),
            }),
        ]),
    });
    "multiple orders on both sides, two orders per bucket, bucket size 20, cancel some orders"
)]
fn test_liquidity_depth_is_correctly_calculated_after_order_clearing_and_cancellation(
    limit_orders: Vec<(Direction, Price, Uint128)>, // direction, price, amount
    cancels: Option<CancelOrderRequest>,
    bucket_size: Udec128_24,
    limit: Option<u32>,
    expected_liquidity_depth_after_clearing: dex::LiquidityDepthResponse,
    expected_liquidity_depth_after_cancellation: Option<dex::LiquidityDepthResponse>,
) {
    // Setup test environment
    let (mut suite, mut accounts, _, contracts, _) = setup_test_naive(Default::default());

    // Register oracle price sources for ETH and USDC
    suite
        .execute(
            &mut accounts.owner,
            contracts.oracle,
            &oracle::ExecuteMsg::RegisterPriceSources(btree_map! {
                usdc::DENOM.clone() => PriceSource::Fixed {
                    humanized_price: Udec128::ONE,
                    precision: 6,
                    timestamp: Timestamp::from_seconds(1730802926),
                },
            }),
            Coins::new(),
        )
        .should_succeed();

    suite
        .execute(
            &mut accounts.owner,
            contracts.oracle,
            &oracle::ExecuteMsg::RegisterPriceSources(btree_map! {
                eth::DENOM.clone() => PriceSource::Fixed {
                    humanized_price: Udec128::ONE,
                    precision: 6,
                    timestamp: Timestamp::from_seconds(1730802926),
                },
            }),
            Coins::new(),
        )
        .should_succeed();

    // Create limit order requests and the total funds needed
    let (funds, limit_order_requests) = limit_orders.into_iter().fold(
        (Coins::default(), vec![]),
        |(mut funds, mut requests), (direction, price, amount)| {
            let (deposit, request) = create_limit_order_request(
                eth::DENOM.clone(),
                usdc::DENOM.clone(),
                direction,
                amount,
                price,
            );
            requests.push(request);
            funds.insert_many(deposit).unwrap();
            (funds, requests)
        },
    );

    // Execute all orders in a single batch
    suite
        .execute(
            &mut accounts.user1,
            contracts.dex,
            &dex::ExecuteMsg::BatchUpdateOrders {
                creates_market: vec![],
                creates_limit: limit_order_requests,
                cancels: None,
            },
            funds,
        )
        .should_succeed();

    // Query the liquidity depth
    suite
        .query_wasm_smart(contracts.dex, QueryLiquidityDepthRequest {
            base_denom: eth::DENOM.clone(),
            quote_denom: usdc::DENOM.clone(),
            bucket_size,
            limit,
        })
        .should_succeed_and_equal(expected_liquidity_depth_after_clearing.clone());

    // Cancel the orders
    suite
        .execute(
            &mut accounts.user1,
            contracts.dex,
            &dex::ExecuteMsg::BatchUpdateOrders {
                creates_market: vec![],
                creates_limit: vec![],
                cancels,
            },
            Coins::new(),
        )
        .should_succeed();

    // Query the liquidity depth
    suite
        .query_wasm_smart(contracts.dex, QueryLiquidityDepthRequest {
            base_denom: eth::DENOM.clone(),
            quote_denom: usdc::DENOM.clone(),
            bucket_size,
            limit,
        })
        .should_succeed_and_equal(
            expected_liquidity_depth_after_cancellation
                .unwrap_or(expected_liquidity_depth_after_clearing),
        );
}

#[test]
fn decrease_liquidity_depths_minimal_failing_test() {
    let (mut suite, mut accounts, _, contracts, _) = setup_test_naive(Default::default());

    // Register oracle price sources for ETH and USDC
    suite
        .execute(
            &mut accounts.owner,
            contracts.oracle,
            &oracle::ExecuteMsg::RegisterPriceSources(btree_map! {
                usdc::DENOM.clone() => PriceSource::Fixed {
                    humanized_price: Udec128::ONE,
                    precision: 6,
                    timestamp: Timestamp::from_seconds(1730802926),
                },
            }),
            Coins::new(),
        )
        .should_succeed();

    // Submit new orders with user1
    suite
        .execute(
            &mut accounts.user1,
            contracts.dex,
            &dex::ExecuteMsg::BatchUpdateOrders {
                creates_market: vec![],
                creates_limit: vec![
                    create_limit_order_request(
                        eth::DENOM.clone(),
                        usdc::DENOM.clone(),
                        Direction::Bid,
                        Uint128::new(117304),
                        Udec128_24::from_str("852.485845").unwrap(),
                    )
                    .1,
                    create_limit_order_request(
                        eth::DENOM.clone(),
                        usdc::DENOM.clone(),
                        Direction::Bid,
                        Uint128::new(117304),
                        Udec128_24::from_str("937.7344336").unwrap(),
                    )
                    .1,
                ],
                cancels: None,
            },
            coins! {
                usdc::DENOM.clone() => 411_000_000,
            },
        )
        .should_succeed();

    // Submit matching orders with user2
    suite
        .execute(
            &mut accounts.user2,
            contracts.dex,
            &dex::ExecuteMsg::BatchUpdateOrders {
                creates_market: vec![],
                creates_limit: vec![
                    create_limit_order_request(
                        eth::DENOM.clone(),
                        usdc::DENOM.clone(),
                        Direction::Ask,
                        Uint128::new(117304 * 2),
                        Udec128_24::from_str("85248.71")
                            .unwrap()
                            .checked_inv()
                            .unwrap(),
                    )
                    .1,
                ],
                cancels: None,
            },
            coins! {
                eth::DENOM.clone() => 117304 * 2,
            },
        )
        .should_succeed();

    // Assert that orderbook is empty
    suite
        .query_wasm_smart(contracts.dex, dex::QueryOrdersByPairRequest {
            base_denom: eth::DENOM.clone(),
            quote_denom: usdc::DENOM.clone(),
            start_after: None,
            limit: None,
        })
        .should_succeed_and_equal(BTreeMap::new());
}

<<<<<<< HEAD
pub fn create_limit_order_request(
    base_denom: Denom,
    quote_denom: Denom,
    direction: Direction,
    amount_base: Uint128,
    price: Udec128_24,
) -> (Coins, CreateLimitOrderRequest) {
    match direction {
        Direction::Bid => {
            let amount_quote = amount_base.checked_mul_dec_ceil(price).unwrap();
            (
                Coins::one(quote_denom.clone(), amount_quote).unwrap(),
                CreateLimitOrderRequest::Bid {
                    base_denom,
                    quote_denom,
                    amount_quote: NonZero::new(amount_quote).unwrap(),
                    price: NonZero::new(price).unwrap(),
                },
            )
        },
        Direction::Ask => (
            Coins::one(base_denom.clone(), amount_base).unwrap(),
            CreateLimitOrderRequest::Ask {
                base_denom,
                quote_denom,
                amount_base: NonZero::new(amount_base).unwrap(),
                price: NonZero::new(price).unwrap(),
            },
        ),
    }
=======
#[test_case(
    CreateLimitOrderRequest {
        base_denom: dango::DENOM.clone(),
        quote_denom: usdc::DENOM.clone(),
        direction: Direction::Bid,
        amount: NonZero::new_unchecked(Uint128::new(199)),
        price: NonZero::new_unchecked(Udec128_24::new_percent(50)),
    },
    coins! { usdc::DENOM.clone() => 100 },
    Uint128::new(100),
    None;
    "bid equal to minimum order size"
)]
#[test_case(
    CreateLimitOrderRequest {
        base_denom: dango::DENOM.clone(),
        quote_denom: usdc::DENOM.clone(),
        direction: Direction::Bid,
        amount: NonZero::new_unchecked(Uint128::new(198)),
        price: NonZero::new_unchecked(Udec128_24::new_percent(50)),
    },
    coins! { usdc::DENOM.clone() => 100 },
    Uint128::new(100),
    Some("order size (99 bridge/usdc) is less than the minimum (100 bridge/usdc)");
    "bid smaller than minimum order size"
)]
#[test_case(
    CreateLimitOrderRequest {
        base_denom: dango::DENOM.clone(),
        quote_denom: usdc::DENOM.clone(),
        direction: Direction::Ask,
        amount: NonZero::new_unchecked(Uint128::new(199)),
        price: NonZero::new_unchecked(Udec128_24::new_percent(50)),
    },
    coins! { dango::DENOM.clone() => 199 },
    Uint128::new(100),
    None;
    "ask equal to minimum order size"
)]
#[test_case(
    CreateLimitOrderRequest {
        base_denom: dango::DENOM.clone(),
        quote_denom: usdc::DENOM.clone(),
        direction: Direction::Ask,
        amount: NonZero::new_unchecked(Uint128::new(198)),
        price: NonZero::new_unchecked(Udec128_24::new_percent(50)),
    },
    coins! { dango::DENOM.clone() => 198 },
    Uint128::new(100),
    Some("order size (99 bridge/usdc) is less than the minimum (100 bridge/usdc)");
    "ask smaller than minimum order size"
)]
fn limit_order_minimum_order_size(
    order: CreateLimitOrderRequest,
    funds: Coins,
    min_order_size: Uint128,
    expected_error: Option<&str>,
) {
    let (mut suite, mut accounts, _, contracts, _) = setup_test_naive(Default::default());

    // Update the pair params with the minimum order size

    suite
        .query_wasm_smart(contracts.dex, dex::QueryPairRequest {
            base_denom: dango::DENOM.clone(),
            quote_denom: usdc::DENOM.clone(),
        })
        .should_succeed_and(|pair_params: &PairParams| {
            suite
                .execute(
                    &mut accounts.owner,
                    contracts.dex,
                    &dex::ExecuteMsg::Owner(dex::OwnerMsg::BatchUpdatePairs(vec![PairUpdate {
                        base_denom: dango::DENOM.clone(),
                        quote_denom: usdc::DENOM.clone(),
                        params: PairParams {
                            lp_denom: pair_params.lp_denom.clone(),
                            bucket_sizes: BTreeSet::new(),
                            swap_fee_rate: pair_params.swap_fee_rate,
                            pool_type: pair_params.pool_type.clone(),
                            min_order_size,
                        },
                    }])),
                    Coins::new(),
                )
                .should_succeed();
            true
        });

    // Submit the order
    match expected_error {
        None => {
            suite
                .execute(
                    &mut accounts.user1,
                    contracts.dex,
                    &dex::ExecuteMsg::BatchUpdateOrders {
                        creates_market: vec![],
                        creates_limit: vec![order],
                        cancels: None,
                    },
                    funds,
                )
                .should_succeed();
        },

        Some(error) => {
            suite
                .execute(
                    &mut accounts.user1,
                    contracts.dex,
                    &dex::ExecuteMsg::BatchUpdateOrders {
                        creates_market: vec![],
                        creates_limit: vec![order],
                        cancels: None,
                    },
                    funds,
                )
                .should_fail_with_error(error);
        },
    }
}

#[test_case(
    CreateLimitOrderRequest {
        base_denom: dango::DENOM.clone(),
        quote_denom: usdc::DENOM.clone(),
        direction: Direction::Ask,
        amount: NonZero::new_unchecked(Uint128::new(200)),
        price: NonZero::new_unchecked(Udec128_24::new_percent(50)),
    },
    CreateMarketOrderRequest {
        base_denom: dango::DENOM.clone(),
        quote_denom: usdc::DENOM.clone(),
        direction: Direction::Bid,
        amount: NonZero::new_unchecked(Uint128::new(199)),
        max_slippage: Bounded::new_unchecked(Udec128::ZERO),
    },
    coins! { dango::DENOM.clone() => 200 },
    coins! { usdc::DENOM.clone() => 100 },
    Uint128::new(100),
    None;
    "bid equal to minimum order size no slippage"
)]
#[test_case(
    CreateLimitOrderRequest {
        base_denom: dango::DENOM.clone(),
        quote_denom: usdc::DENOM.clone(),
        direction: Direction::Ask,
        amount: NonZero::new_unchecked(Uint128::new(200)),
        price: NonZero::new_unchecked(Udec128_24::new_percent(50)),
    },
    CreateMarketOrderRequest {
        base_denom: dango::DENOM.clone(),
        quote_denom: usdc::DENOM.clone(),
        direction: Direction::Bid,
        amount: NonZero::new_unchecked(Uint128::new(198)),
        max_slippage: Bounded::new_unchecked(Udec128::ZERO),
    },
    coins! { dango::DENOM.clone() => 200 },
    coins! { usdc::DENOM.clone() => 100 },
    Uint128::new(100),
    Some("order size (99 bridge/usdc) is less than the minimum (100 bridge/usdc)");
    "bid smaller than minimum order size no slippage"
)]
#[test_case(
    // This test case is equal to the above test case 
    // 'bid smaller than minimum order size no slippage'
    // but with slippage accounted order size is large
    // enough and so it should succeed, whereas the above
    // test case should fail. It is important that these
    // two tests remain equal except for the slippage
    // and expected error.
    CreateLimitOrderRequest {
        base_denom: dango::DENOM.clone(),
        quote_denom: usdc::DENOM.clone(),
        direction: Direction::Ask,
        amount: NonZero::new_unchecked(Uint128::new(200)),
        price: NonZero::new_unchecked(Udec128_24::new_percent(50)),
    },
    CreateMarketOrderRequest {
        base_denom: dango::DENOM.clone(),
        quote_denom: usdc::DENOM.clone(),
        direction: Direction::Bid,
        amount: NonZero::new_unchecked(Uint128::new(198)),
        max_slippage: Bounded::new_unchecked(Udec128::new_percent(1)),
    },
    coins! { dango::DENOM.clone() => 200 },
    coins! { usdc::DENOM.clone() => 100 },
    Uint128::new(100),
    None;
    "bid smaller than minimum order size but larger with slippage accounted for"
)]
#[test_case(
    CreateLimitOrderRequest {
        base_denom: dango::DENOM.clone(),
        quote_denom: usdc::DENOM.clone(),
        direction: Direction::Bid,
        amount: NonZero::new_unchecked(Uint128::new(200)),
        price: NonZero::new_unchecked(Udec128_24::new_percent(50)),
    },
    CreateMarketOrderRequest {
        base_denom: dango::DENOM.clone(),
        quote_denom: usdc::DENOM.clone(),
        direction: Direction::Ask,
        amount: NonZero::new_unchecked(Uint128::new(199)),
        max_slippage: Bounded::new_unchecked(Udec128::ZERO),
    },
    coins! { usdc::DENOM.clone() => 100 },
    coins! { dango::DENOM.clone() => 199 },
    Uint128::new(100),
    None;
    "ask equal to minimum order size no slippage"
)]
#[test_case(
    // This test case is equal to the above test case 
    // 'ask equal to minimum order size no slippage'
    // but with slippage accounted order size is smaller
    // enough and so it should fail, whereas the above
    // test case should succeed. It is important that these
    // two tests remain equal except for the slippage
    // and expected error.
    CreateLimitOrderRequest {
        base_denom: dango::DENOM.clone(),
        quote_denom: usdc::DENOM.clone(),
        direction: Direction::Bid,
        amount: NonZero::new_unchecked(Uint128::new(200)),
        price: NonZero::new_unchecked(Udec128_24::new_percent(50)),
    },
    CreateMarketOrderRequest {
        base_denom: dango::DENOM.clone(),
        quote_denom: usdc::DENOM.clone(),
        direction: Direction::Ask,
        amount: NonZero::new_unchecked(Uint128::new(199)),
        max_slippage: Bounded::new_unchecked(Udec128::new_percent(1)),
    },
    coins! { usdc::DENOM.clone() => 100 },
    coins! { dango::DENOM.clone() => 199 },
    Uint128::new(100),
    Some("order size (99 bridge/usdc) is less than the minimum (100 bridge/usdc)");
    "ask equal to minimum order size but smaller with slippage accounted for"
)]
#[test_case(
    CreateLimitOrderRequest {
        base_denom: dango::DENOM.clone(),
        quote_denom: usdc::DENOM.clone(),
        direction: Direction::Bid,
        amount: NonZero::new_unchecked(Uint128::new(200)),
        price: NonZero::new_unchecked(Udec128_24::new_percent(50)),
    },
    CreateMarketOrderRequest {
        base_denom: dango::DENOM.clone(),
        quote_denom: usdc::DENOM.clone(),
        direction: Direction::Ask,
        amount: NonZero::new_unchecked(Uint128::new(198)),
        max_slippage: Bounded::new_unchecked(Udec128::ZERO),
    },
    coins! { usdc::DENOM.clone() => 100 },
    coins! { dango::DENOM.clone() => 198 },
    Uint128::new(100),
    Some("order size (99 bridge/usdc) is less than the minimum (100 bridge/usdc)");
    "ask smaller than minimum order size no slippage"
)]
fn market_order_minimum_order_size(
    limit_order: CreateLimitOrderRequest,
    market_order: CreateMarketOrderRequest,
    limit_order_funds: Coins,
    market_order_funds: Coins,
    min_order_size: Uint128,
    expected_error: Option<&str>,
) {
    let (mut suite, mut accounts, _, contracts, _) = setup_test_naive(Default::default());

    // Update the pair params with the minimum order size
    suite
        .query_wasm_smart(contracts.dex, dex::QueryPairRequest {
            base_denom: dango::DENOM.clone(),
            quote_denom: usdc::DENOM.clone(),
        })
        .should_succeed_and(|pair_params: &PairParams| {
            suite
                .execute(
                    &mut accounts.owner,
                    contracts.dex,
                    &dex::ExecuteMsg::Owner(dex::OwnerMsg::BatchUpdatePairs(vec![PairUpdate {
                        base_denom: dango::DENOM.clone(),
                        quote_denom: usdc::DENOM.clone(),
                        params: PairParams {
                            min_order_size,
                            ..pair_params.clone()
                        },
                    }])),
                    Coins::new(),
                )
                .should_succeed();
            true
        });

    // Submit the limit order to create a resting order book
    suite
        .execute(
            &mut accounts.user1,
            contracts.dex,
            &dex::ExecuteMsg::BatchUpdateOrders {
                creates_market: vec![],
                creates_limit: vec![limit_order],
                cancels: None,
            },
            limit_order_funds,
        )
        .should_succeed();

    // Submit the order
    match expected_error {
        None => {
            suite
                .execute(
                    &mut accounts.user1,
                    contracts.dex,
                    &dex::ExecuteMsg::BatchUpdateOrders {
                        creates_market: vec![market_order],
                        creates_limit: vec![],
                        cancels: None,
                    },
                    market_order_funds,
                )
                .should_succeed();
        },
        Some(error) => {
            suite
                .execute(
                    &mut accounts.user1,
                    contracts.dex,
                    &dex::ExecuteMsg::BatchUpdateOrders {
                        creates_market: vec![market_order],
                        creates_limit: vec![],
                        cancels: None,
                    },
                    market_order_funds,
                )
                .should_fail_with_error(error);
        },
    }
}

#[test]
fn orders_cannot_be_created_for_non_existing_pair() {
    let (mut suite, mut accounts, _, contracts, _) = setup_test_naive(Default::default());

    // Submit limit order
    suite
        .execute(
            &mut accounts.user1,
            contracts.dex,
            &dex::ExecuteMsg::BatchUpdateOrders {
                creates_market: vec![],
                creates_limit: vec![CreateLimitOrderRequest {
                    base_denom: dango::DENOM.clone(),
                    quote_denom: eth::DENOM.clone(),
                    direction: Direction::Bid,
                    amount: NonZero::new_unchecked(Uint128::new(100)),
                    price: NonZero::new_unchecked(Udec128_24::new(1)),
                }],
                cancels: None,
            },
            Coins::new(),
        )
        .should_fail_with_error(format!(
            "pair not found with base `{}` and quote `{}`",
            dango::DENOM.clone(),
            eth::DENOM.clone()
        ));

    // Submit the market order
    suite
        .execute(
            &mut accounts.user1,
            contracts.dex,
            &dex::ExecuteMsg::BatchUpdateOrders {
                creates_market: vec![CreateMarketOrderRequest {
                    base_denom: dango::DENOM.clone(),
                    quote_denom: eth::DENOM.clone(),
                    direction: Direction::Bid,
                    amount: NonZero::new_unchecked(Uint128::new(100)),
                    max_slippage: Bounded::new_unchecked(Udec128::ZERO),
                }],
                creates_limit: vec![],
                cancels: None,
            },
            Coins::new(),
        )
        .should_fail_with_error(format!(
            "pair not found with base `{}` and quote `{}`",
            dango::DENOM.clone(),
            eth::DENOM.clone()
        ));
>>>>>>> 4c3c2d92
}<|MERGE_RESOLUTION|>--- conflicted
+++ resolved
@@ -6839,38 +6839,6 @@
         .should_succeed_and_equal(BTreeMap::new());
 }
 
-<<<<<<< HEAD
-pub fn create_limit_order_request(
-    base_denom: Denom,
-    quote_denom: Denom,
-    direction: Direction,
-    amount_base: Uint128,
-    price: Udec128_24,
-) -> (Coins, CreateLimitOrderRequest) {
-    match direction {
-        Direction::Bid => {
-            let amount_quote = amount_base.checked_mul_dec_ceil(price).unwrap();
-            (
-                Coins::one(quote_denom.clone(), amount_quote).unwrap(),
-                CreateLimitOrderRequest::Bid {
-                    base_denom,
-                    quote_denom,
-                    amount_quote: NonZero::new(amount_quote).unwrap(),
-                    price: NonZero::new(price).unwrap(),
-                },
-            )
-        },
-        Direction::Ask => (
-            Coins::one(base_denom.clone(), amount_base).unwrap(),
-            CreateLimitOrderRequest::Ask {
-                base_denom,
-                quote_denom,
-                amount_base: NonZero::new(amount_base).unwrap(),
-                price: NonZero::new(price).unwrap(),
-            },
-        ),
-    }
-=======
 #[test_case(
     CreateLimitOrderRequest {
         base_denom: dango::DENOM.clone(),
@@ -7037,7 +7005,7 @@
     "bid smaller than minimum order size no slippage"
 )]
 #[test_case(
-    // This test case is equal to the above test case 
+    // This test case is equal to the above test case
     // 'bid smaller than minimum order size no slippage'
     // but with slippage accounted order size is large
     // enough and so it should succeed, whereas the above
@@ -7086,7 +7054,7 @@
     "ask equal to minimum order size no slippage"
 )]
 #[test_case(
-    // This test case is equal to the above test case 
+    // This test case is equal to the above test case
     // 'ask equal to minimum order size no slippage'
     // but with slippage accounted order size is smaller
     // enough and so it should fail, whereas the above
@@ -7267,5 +7235,36 @@
             dango::DENOM.clone(),
             eth::DENOM.clone()
         ));
->>>>>>> 4c3c2d92
+}
+
+pub fn create_limit_order_request(
+    base_denom: Denom,
+    quote_denom: Denom,
+    direction: Direction,
+    amount_base: Uint128,
+    price: Udec128_24,
+) -> (Coins, CreateLimitOrderRequest) {
+    match direction {
+        Direction::Bid => {
+            let amount_quote = amount_base.checked_mul_dec_ceil(price).unwrap();
+            (
+                Coins::one(quote_denom.clone(), amount_quote).unwrap(),
+                CreateLimitOrderRequest::Bid {
+                    base_denom,
+                    quote_denom,
+                    amount_quote: NonZero::new(amount_quote).unwrap(),
+                    price: NonZero::new(price).unwrap(),
+                },
+            )
+        },
+        Direction::Ask => (
+            Coins::one(base_denom.clone(), amount_base).unwrap(),
+            CreateLimitOrderRequest::Ask {
+                base_denom,
+                quote_denom,
+                amount_base: NonZero::new(amount_base).unwrap(),
+                price: NonZero::new(price).unwrap(),
+            },
+        ),
+    }
 }