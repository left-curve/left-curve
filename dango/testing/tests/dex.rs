use {
    dango_testing::{BridgeOp, TestOption, setup_test_naive},
    dango_types::{
        account::single::Params,
        account_factory::AccountParams,
<<<<<<< HEAD
        config::AppConfig,
        constants::{ATOM_DENOM, BTC_DENOM, DANGO_DENOM, ETH_DENOM, USDC_DENOM, XRP_DENOM},
=======
        constants::{atom, dango, eth, usdc, xrp},
>>>>>>> 6932d69a
        dex::{
            self, CreateLimitOrderRequest, CurveInvariant, Direction, OrderId, OrderIds,
            OrderResponse, PairId, PairParams, PairUpdate, QueryOrdersByPairRequest,
            QueryOrdersRequest, QueryReserveRequest,
        },
        gateway::Remote,
        oracle::{self, PriceSource},
    },
    grug::{
        Addr, Addressable, BalanceChange, Bounded, Coin, CoinPair, Coins, Denom, Fraction, Inner,
        MaxLength, Message, MultiplyFraction, NonEmpty, NonZero, NumberConst, QuerierExt,
        ResultExt, Signer, StdResult, Udec128, Uint128, UniqueVec, btree_map, coins,
    },
    hyperlane_types::constants::ethereum,
    std::{
        collections::{BTreeMap, BTreeSet},
        str::FromStr,
    },
    test_case::test_case,
};

#[test]
fn cannot_submit_orders_in_non_existing_pairs() {
    let (mut suite, mut accounts, _, contracts, _) = setup_test_naive(Default::default());

    suite
        .execute(
            &mut accounts.user1,
            contracts.dex,
            &dex::ExecuteMsg::BatchUpdateOrders {
                creates: vec![CreateLimitOrderRequest {
                    base_denom: atom::DENOM.clone(),
                    quote_denom: usdc::DENOM.clone(),
                    direction: Direction::Bid,
                    amount: Uint128::new(100),
                    price: Udec128::new(1),
                }],
                cancels: None,
            },
            Coins::one(usdc::DENOM.clone(), 1).unwrap(),
        )
        .should_fail_with_error(format!(
            "pair not found with base `{}` and quote `{}`",
            atom::DENOM.clone(),
            usdc::DENOM.clone()
        ));
}

// Test cases from:
// https://motokodefi.substack.com/p/uniform-price-call-auctions-a-better
//
// --------------------------------- example 1 ---------------------------------
#[test_case(
    vec![
        (Direction::Bid, 30, 10), // order_id = !0
        (Direction::Bid, 20, 10), // !1
        (Direction::Bid, 10, 10), // !2
        (Direction::Ask, 10, 10), // 3
        (Direction::Ask, 20, 10), // 4
        (Direction::Ask, 30, 10), // 5
    ],
    btree_map! {
        !3 => 10,
         6 => 10,
    },
    btree_map! {
<<<<<<< HEAD
        !1 => btree_map! {
            DANGO_DENOM.clone() => BalanceChange::Increased(9), // Receives one less due to fee
            USDC_DENOM.clone()  => BalanceChange::Decreased(200),
        },
        !2 => btree_map! {
            DANGO_DENOM.clone() => BalanceChange::Increased(9), // Receives one less due to fee
            USDC_DENOM.clone()  => BalanceChange::Decreased(200),
        },
        !3 => btree_map! {
            DANGO_DENOM.clone() => BalanceChange::Unchanged,
            USDC_DENOM.clone()  => BalanceChange::Decreased(100),
        },
        4 => btree_map! {
            DANGO_DENOM.clone() => BalanceChange::Decreased(10),
            USDC_DENOM.clone()  => BalanceChange::Increased(199), // Receives one less due to fee
        },
        5 => btree_map! {
            DANGO_DENOM.clone() => BalanceChange::Decreased(10),
            USDC_DENOM.clone()  => BalanceChange::Increased(199), // Receives one less due to fee
        },
        6 => btree_map! {
            DANGO_DENOM.clone() => BalanceChange::Decreased(10),
            USDC_DENOM.clone()  => BalanceChange::Unchanged,
=======
        !0 => btree_map! {
            dango::DENOM.clone() => BalanceChange::Increased(9), // Receives one less due to fee
            usdc::DENOM.clone()  => BalanceChange::Decreased(200),
        },
        !1 => btree_map! {
            dango::DENOM.clone() => BalanceChange::Increased(9), // Receives one less due to fee
            usdc::DENOM.clone()  => BalanceChange::Decreased(200),
        },
        !2 => btree_map! {
            dango::DENOM.clone() => BalanceChange::Unchanged,
            usdc::DENOM.clone()  => BalanceChange::Decreased(100),
        },
        3 => btree_map! {
            dango::DENOM.clone() => BalanceChange::Decreased(10),
            usdc::DENOM.clone()  => BalanceChange::Increased(199), // Receives one less due to fee
        },
        4 => btree_map! {
            dango::DENOM.clone() => BalanceChange::Decreased(10),
            usdc::DENOM.clone()  => BalanceChange::Increased(199), // Receives one less due to fee
        },
        5 => btree_map! {
            dango::DENOM.clone() => BalanceChange::Decreased(10),
            usdc::DENOM.clone()  => BalanceChange::Unchanged,
>>>>>>> 6932d69a
        },
    };
    "example 1"
)]
// --------------------------------- example 2 ---------------------------------
#[test_case(
    vec![
        (Direction::Bid, 30, 10), // !0
        (Direction::Bid, 20, 10), // !1
        (Direction::Bid, 10, 10), // !2
        (Direction::Ask,  5, 10), //  3
        (Direction::Ask, 15, 10), //  4
        (Direction::Ask, 25, 10), //  5
    ],
    btree_map! {
        !3 => 10,
         6 => 10,
    },
    btree_map! {
<<<<<<< HEAD
        !1 => btree_map! {
            DANGO_DENOM.clone() => BalanceChange::Increased(9), // Receives one less due to fee
            USDC_DENOM.clone()  => BalanceChange::Decreased(175),
        },
        !2 => btree_map! {
            DANGO_DENOM.clone() => BalanceChange::Increased(9), // Receives one less due to fee
            USDC_DENOM.clone()  => BalanceChange::Decreased(175),
        },
        !3 => btree_map! {
            DANGO_DENOM.clone() => BalanceChange::Unchanged,
            USDC_DENOM.clone()  => BalanceChange::Decreased(100),
        },
        4 => btree_map! {
            DANGO_DENOM.clone() => BalanceChange::Decreased(10),
            USDC_DENOM.clone()  => BalanceChange::Increased(174), // Receives one less due to fee
        },
        5 => btree_map! {
            DANGO_DENOM.clone() => BalanceChange::Decreased(10),
            USDC_DENOM.clone()  => BalanceChange::Increased(174), // Receives one less due to fee
        },
        6 => btree_map! {
            DANGO_DENOM.clone() => BalanceChange::Decreased(10),
            USDC_DENOM.clone()  => BalanceChange::Unchanged,
=======
        !0 => btree_map! {
            dango::DENOM.clone() => BalanceChange::Increased(9), // Receives one less due to fee
            usdc::DENOM.clone()  => BalanceChange::Decreased(175),
        },
        !1 => btree_map! {
            dango::DENOM.clone() => BalanceChange::Increased(9), // Receives one less due to fee
            usdc::DENOM.clone()  => BalanceChange::Decreased(175),
        },
        !2 => btree_map! {
            dango::DENOM.clone() => BalanceChange::Unchanged,
            usdc::DENOM.clone()  => BalanceChange::Decreased(100),
        },
        3 => btree_map! {
            dango::DENOM.clone() => BalanceChange::Decreased(10),
            usdc::DENOM.clone()  => BalanceChange::Increased(174), // Receives one less due to fee
        },
        4 => btree_map! {
            dango::DENOM.clone() => BalanceChange::Decreased(10),
            usdc::DENOM.clone()  => BalanceChange::Increased(174), // Receives one less due to fee
        },
        5 => btree_map! {
            dango::DENOM.clone() => BalanceChange::Decreased(10),
            usdc::DENOM.clone()  => BalanceChange::Unchanged,
>>>>>>> 6932d69a
        },
    };
    "example 2"
)]
// --------------------------------- example 3 ---------------------------------
#[test_case(
    vec![
        (Direction::Bid, 30, 10), // !0 - filled
        (Direction::Bid, 20, 10), // !1 - 50% filled
        (Direction::Bid, 10, 10), // !2 - unfilled
        (Direction::Ask,  5, 10), //  3 - filled
        (Direction::Ask, 15, 10), //  4 - filled
        (Direction::Ask, 25, 10), //  5 - unfilled
        (Direction::Bid, 30,  5), // !6 - filled
    ],
    btree_map! {
        !2 =>  5,
        !3 => 10,
         6 => 10,
    },
    btree_map! {
<<<<<<< HEAD
        !1 => btree_map! {
            DANGO_DENOM.clone() => BalanceChange::Increased(9), // Receives one less due to fee
            USDC_DENOM.clone()  => BalanceChange::Decreased(175),
        },
        !2 => btree_map! {
            DANGO_DENOM.clone() => BalanceChange::Increased(4),   // half filled, receives one less due to fee
            USDC_DENOM.clone()  => BalanceChange::Decreased(188), // -200 deposit, +12 refund
        },
        !3 => btree_map! {
            DANGO_DENOM.clone() => BalanceChange::Unchanged,
            USDC_DENOM.clone()  => BalanceChange::Decreased(100),
        },
=======
        !0 => btree_map! {
            dango::DENOM.clone() => BalanceChange::Increased(9), // Receives one less due to fee
            usdc::DENOM.clone()  => BalanceChange::Decreased(175),
        },
        !1 => btree_map! {
            dango::DENOM.clone() => BalanceChange::Increased(4),   // half filled, receives one less due to fee
            usdc::DENOM.clone()  => BalanceChange::Decreased(188), // -200 deposit, +12 refund
        },
        !2 => btree_map! {
            dango::DENOM.clone() => BalanceChange::Unchanged,
            usdc::DENOM.clone()  => BalanceChange::Decreased(100),
        },
        3 => btree_map! {
            dango::DENOM.clone() => BalanceChange::Decreased(10),
            usdc::DENOM.clone()  => BalanceChange::Increased(174), // Receives one less due to fee
        },
>>>>>>> 6932d69a
        4 => btree_map! {
            dango::DENOM.clone() => BalanceChange::Decreased(10),
            usdc::DENOM.clone()  => BalanceChange::Increased(174), // Receives one less due to fee
        },
        5 => btree_map! {
<<<<<<< HEAD
            DANGO_DENOM.clone() => BalanceChange::Decreased(10),
            USDC_DENOM.clone()  => BalanceChange::Increased(174),
        },
        6 => btree_map! {
            DANGO_DENOM.clone() => BalanceChange::Decreased(10),
            USDC_DENOM.clone()  => BalanceChange::Unchanged,
        },
        !7 => btree_map! {
            DANGO_DENOM.clone() => BalanceChange::Increased(4),
            USDC_DENOM.clone()  => BalanceChange::Decreased(88), // -150 deposit, +62 refund
=======
            dango::DENOM.clone() => BalanceChange::Decreased(10),
            usdc::DENOM.clone()  => BalanceChange::Unchanged,
        },
        !6 => btree_map! {
            dango::DENOM.clone() => BalanceChange::Increased(4),  // receives one less due to fee
            usdc::DENOM.clone()  => BalanceChange::Decreased(88), // -150 deposit, +62 refund
>>>>>>> 6932d69a
        },
    };
    "example 3"
)]
// --------------------------------- example 4 ---------------------------------
#[test_case(
    vec![
        (Direction::Bid, 30, 20), // !0 - filled
        (Direction::Bid, 20, 10), // !1 - unfilled
        (Direction::Bid, 10, 10), // !2 - unfilled
        (Direction::Ask,  5, 10), //  3 - filled
        (Direction::Ask, 15, 10), //  4 - filled
        (Direction::Ask, 25, 10), //  5 - unfilled
    ],
    btree_map! {
        !2 => 10,
        !3 => 10,
         6 => 10,
    },
    btree_map! {
<<<<<<< HEAD
        !1 => btree_map! {
            DANGO_DENOM.clone() => BalanceChange::Increased(19), // Receives one less due to fee
            USDC_DENOM.clone()  => BalanceChange::Decreased(450), // -600 deposit, +150 refund
        },
        !2 => btree_map! {
            DANGO_DENOM.clone() => BalanceChange::Unchanged,
            USDC_DENOM.clone()  => BalanceChange::Decreased(200),
        },
        !3 => btree_map! {
            DANGO_DENOM.clone() => BalanceChange::Unchanged,
            USDC_DENOM.clone()  => BalanceChange::Decreased(100),
        },
=======
        !0 => btree_map! {
            dango::DENOM.clone() => BalanceChange::Increased(19), // Receives one less due to fee
            usdc::DENOM.clone()  => BalanceChange::Decreased(450), // -600 deposit, +150 refund
        },
        !1 => btree_map! {
            dango::DENOM.clone() => BalanceChange::Unchanged,
            usdc::DENOM.clone()  => BalanceChange::Decreased(200),
        },
        !2 => btree_map! {
            dango::DENOM.clone() => BalanceChange::Unchanged,
            usdc::DENOM.clone()  => BalanceChange::Decreased(100),
        },
        3 => btree_map! {
            dango::DENOM.clone() => BalanceChange::Decreased(10),
            usdc::DENOM.clone()  => BalanceChange::Increased(224), // Receives one less due to fee
        },
>>>>>>> 6932d69a
        4 => btree_map! {
            dango::DENOM.clone() => BalanceChange::Decreased(10),
            usdc::DENOM.clone()  => BalanceChange::Increased(224), // Receives one less due to fee
        },
        5 => btree_map! {
<<<<<<< HEAD
            DANGO_DENOM.clone() => BalanceChange::Decreased(10),
            USDC_DENOM.clone()  => BalanceChange::Increased(224),
        },
        6 => btree_map! {
            DANGO_DENOM.clone() => BalanceChange::Decreased(10),
            USDC_DENOM.clone()  => BalanceChange::Unchanged,
=======
            dango::DENOM.clone() => BalanceChange::Decreased(10),
            usdc::DENOM.clone()  => BalanceChange::Unchanged,
>>>>>>> 6932d69a
        },
    };
    "example 4"
)]
// --------------------------------- example 5 ---------------------------------
#[test_case(
    vec![
        (Direction::Bid, 30, 25), // !0 - filled
        (Direction::Bid, 20, 10), // !1 - unfilled
        (Direction::Bid, 10, 10), // !2 - unfilled
        (Direction::Ask,  5, 10), //  3 - filled
        (Direction::Ask, 15, 10), //  4 - filled
        (Direction::Ask, 25, 10), //  5 - 50% filled
    ],
    btree_map! {
        !2 => 10,
        !3 => 10,
         6 =>  5,
    },
    btree_map! {
<<<<<<< HEAD
        !1 => btree_map! {
            DANGO_DENOM.clone() => BalanceChange::Increased(24),
            USDC_DENOM.clone()  => BalanceChange::Decreased(688), // -750 deposit, +62 refund
        },
        !2 => btree_map! {
            DANGO_DENOM.clone() => BalanceChange::Unchanged,
            USDC_DENOM.clone()  => BalanceChange::Decreased(200),
        },
        !3 => btree_map! {
            DANGO_DENOM.clone() => BalanceChange::Unchanged,
            USDC_DENOM.clone()  => BalanceChange::Decreased(100),
        },
        4 => btree_map! {
            DANGO_DENOM.clone() => BalanceChange::Decreased(10),
            USDC_DENOM.clone()  => BalanceChange::Increased(273), // Receives two less due to fee
        },
        5 => btree_map! {
            DANGO_DENOM.clone() => BalanceChange::Decreased(10),
            USDC_DENOM.clone()  => BalanceChange::Increased(273), // Receives two less due to fee
        },
        6 => btree_map! {
            DANGO_DENOM.clone() => BalanceChange::Decreased(10),
            USDC_DENOM.clone()  => BalanceChange::Increased(136), // refund: floor(5 * 27.5) = 137 minus 1 due to fee
=======
        !0 => btree_map! {
            dango::DENOM.clone() => BalanceChange::Increased(24), // Receives one less due to fee
            usdc::DENOM.clone()  => BalanceChange::Decreased(688), // -750 deposit, +62 refund
        },
        !1 => btree_map! {
            dango::DENOM.clone() => BalanceChange::Unchanged,
            usdc::DENOM.clone()  => BalanceChange::Decreased(200),
        },
        !2 => btree_map! {
            dango::DENOM.clone() => BalanceChange::Unchanged,
            usdc::DENOM.clone()  => BalanceChange::Decreased(100),
        },
        3 => btree_map! {
            dango::DENOM.clone() => BalanceChange::Decreased(10),
            usdc::DENOM.clone()  => BalanceChange::Increased(273), // Receives two less due to fee
        },
        4 => btree_map! {
            dango::DENOM.clone() => BalanceChange::Decreased(10),
            usdc::DENOM.clone()  => BalanceChange::Increased(273), // Receives two less due to fee
        },
        5 => btree_map! {
            dango::DENOM.clone() => BalanceChange::Decreased(10),
            usdc::DENOM.clone()  => BalanceChange::Increased(136), // refund: floor(5 * 27.5) = 137, minus 1 due to fee
>>>>>>> 6932d69a
        },
    };
    "example 5"
)]
fn dex_works(
    // A list of orders to submit: direction, price, amount.
    orders_to_submit: Vec<(Direction, u128, u128)>,
    // Orders that should remain not fully filled: order_id => remaining amount.
    remaining_orders: BTreeMap<OrderId, u128>,
    // Changes that should happen to the users' balances: order_id => denom => change.
    balance_changes: BTreeMap<OrderId, BTreeMap<Denom, BalanceChange>>,
) {
    let (mut suite, mut accounts, _, contracts, _) = setup_test_naive(Default::default());

    // Register oracle price source for USDC and DANGO. Needed for volume tracking in cron_execute
    suite
        .execute(
            &mut accounts.owner,
            contracts.oracle,
            &oracle::ExecuteMsg::RegisterPriceSources(btree_map! {
                usdc::DENOM.clone() => PriceSource::Fixed {
                    humanized_price: Udec128::ONE,
                    precision: 6,
                    timestamp: 1730802926,
                },
            }),
            Coins::new(),
        )
        .should_succeed();
    suite
        .execute(
            &mut accounts.owner,
            contracts.oracle,
            &oracle::ExecuteMsg::RegisterPriceSources(btree_map! {
                dango::DENOM.clone() => PriceSource::Fixed {
                    humanized_price: Udec128::ONE,
                    precision: 6,
                    timestamp: 1730802926,
                },
            }),
            Coins::new(),
        )
        .should_succeed();

    // Find which accounts will submit the orders, so we can track their balances.
    let users_by_order_id = orders_to_submit
        .iter()
        .zip(accounts.users())
        .enumerate()
        .map(|(order_id, ((direction, ..), signer))| {
            let order_id = (order_id + 1) as OrderId;
            match direction {
                Direction::Bid => (!order_id, signer.address()),
                Direction::Ask => (order_id, signer.address()),
            }
        })
        .collect::<BTreeMap<_, _>>();

    // Track the users' balances.
    suite.balances().record_many(users_by_order_id.values());

    // Submit the orders in a single block.
    let txs = orders_to_submit
        .into_iter()
        .zip(accounts.users_mut())
        .map(|((direction, price, amount), signer)| {
            let price = Udec128::new(price);
            let amount = Uint128::new(amount);

            let funds = match direction {
                Direction::Bid => {
                    let quote_amount = amount.checked_mul_dec_ceil(price).unwrap();
                    Coins::one(usdc::DENOM.clone(), quote_amount).unwrap()
                },
                Direction::Ask => Coins::one(dango::DENOM.clone(), amount).unwrap(),
            };

            let msg = Message::execute(
                contracts.dex,
                &dex::ExecuteMsg::BatchUpdateOrders {
                    creates: vec![CreateLimitOrderRequest {
                        base_denom: dango::DENOM.clone(),
                        quote_denom: usdc::DENOM.clone(),
                        direction,
                        amount,
                        price,
                    }],
                    cancels: None,
                },
                funds,
            )?;

            signer.sign_transaction(NonEmpty::new_unchecked(vec![msg]), &suite.chain_id, 100_000)
        })
        .collect::<StdResult<Vec<_>>>()
        .unwrap();

    // Make a block with the order submissions. Ensure all transactions were
    // successful.
    suite
        .make_block(txs)
        .block_outcome
        .tx_outcomes
        .into_iter()
        .for_each(|outcome| {
            outcome.should_succeed();
        });

    // Check the users' balances should have changed correctly.
    for (order_id, changes) in balance_changes {
        suite
            .balances()
            .should_change(&users_by_order_id[&order_id], changes);
    }

    // Check the remaining unfilled orders.
    let orders = suite
        .query_wasm_smart(contracts.dex, QueryOrdersRequest {
            start_after: None,
            limit: None,
        })
        .unwrap()
        .into_iter()
        .map(|(order_id, order)| (order_id, order.remaining.into_inner()))
        .collect::<BTreeMap<_, _>>();
    assert_eq!(orders, remaining_orders);
}

#[test_case(
    vec![CreateLimitOrderRequest {
        base_denom: dango::DENOM.clone(),
        quote_denom: usdc::DENOM.clone(),
        direction: Direction::Bid,
        amount: Uint128::new(100),
        price: Udec128::new(1),
    }],
    None,
    coins! { usdc::DENOM.clone() => 100 },
    btree_map! { usdc::DENOM.clone() => BalanceChange::Decreased(100) },
    btree_map! {
        !1 => OrderResponse {
            user: Addr::mock(1), // Just a placeholder. User1 address is used in assertion.
            base_denom: dango::DENOM.clone(),
            quote_denom: usdc::DENOM.clone(),
            direction: Direction::Bid,
            price: Udec128::new(1),
            amount: Uint128::new(100),
            remaining: Uint128::new(100),
        },
    };
    "one submission no cancellations"
)]
#[test_case(
    vec![CreateLimitOrderRequest {
        base_denom: dango::DENOM.clone(),
        quote_denom: usdc::DENOM.clone(),
        direction: Direction::Bid,
        amount: Uint128::new(100),
        price: Udec128::new(1),
    }],
<<<<<<< HEAD
    Some(OrderIds::Some(BTreeSet::from([!1]))),
    coins! { USDC_DENOM.clone() => 100 },
    btree_map! { USDC_DENOM.clone() => BalanceChange::Unchanged },
=======
    Some(OrderIds::Some(BTreeSet::from([!0]))),
    coins! { usdc::DENOM.clone() => 100 },
    btree_map! { usdc::DENOM.clone() => BalanceChange::Unchanged },
>>>>>>> 6932d69a
    btree_map! {};
    "one submission cancels one order"
)]
#[test_case(
    vec![
        CreateLimitOrderRequest {
            base_denom: dango::DENOM.clone(),
            quote_denom: usdc::DENOM.clone(),
            direction: Direction::Bid,
            amount: Uint128::new(100),
            price: Udec128::new(1),
        },
        CreateLimitOrderRequest {
            base_denom: dango::DENOM.clone(),
            quote_denom: usdc::DENOM.clone(),
            direction: Direction::Bid,
            amount: Uint128::new(100),
            price: Udec128::new(1),
        },
    ],
<<<<<<< HEAD
    Some(OrderIds::Some(BTreeSet::from([!1]))),
    coins! { USDC_DENOM.clone() => 200 },
    btree_map! { USDC_DENOM.clone() => BalanceChange::Decreased(100) },
=======
    Some(OrderIds::Some(BTreeSet::from([!0]))),
    coins! { usdc::DENOM.clone() => 200 },
    btree_map! { usdc::DENOM.clone() => BalanceChange::Decreased(100) },
>>>>>>> 6932d69a
    btree_map! {
        !2 => OrderResponse {
            user: Addr::mock(1), // Just a placeholder. User1 address is used in assertion.
            base_denom: dango::DENOM.clone(),
            quote_denom: usdc::DENOM.clone(),
            direction: Direction::Bid,
            price: Udec128::new(1),
            amount: Uint128::new(100),
            remaining: Uint128::new(100),
        },
    };
    "two submission cancels one order"
)]
#[test_case(
    vec![
        CreateLimitOrderRequest {
            base_denom: dango::DENOM.clone(),
            quote_denom: usdc::DENOM.clone(),
            direction: Direction::Bid,
            amount: Uint128::new(100),
            price: Udec128::new(1),
        },
        CreateLimitOrderRequest {
            base_denom: dango::DENOM.clone(),
            quote_denom: usdc::DENOM.clone(),
            direction: Direction::Bid,
            amount: Uint128::new(100),
            price: Udec128::new(1),
        },
    ],
<<<<<<< HEAD
    Some(OrderIds::Some(BTreeSet::from([!1, !2]))),
    coins! { USDC_DENOM.clone() => 200 },
    btree_map! { USDC_DENOM.clone() => BalanceChange::Unchanged },
=======
    Some(OrderIds::Some(BTreeSet::from([!0, !1]))),
    coins! { usdc::DENOM.clone() => 200 },
    btree_map! { usdc::DENOM.clone() => BalanceChange::Unchanged },
>>>>>>> 6932d69a
    btree_map! {};
    "two submission cancels both orders"
)]
#[test_case(
    vec![
        CreateLimitOrderRequest {
            base_denom: dango::DENOM.clone(),
            quote_denom: usdc::DENOM.clone(),
            direction: Direction::Bid,
            amount: Uint128::new(100),
            price: Udec128::new(1),
        },
        CreateLimitOrderRequest {
            base_denom: dango::DENOM.clone(),
            quote_denom: usdc::DENOM.clone(),
            direction: Direction::Bid,
            amount: Uint128::new(100),
            price: Udec128::new(1),
        },
    ],
    Some(OrderIds::All),
    coins! { usdc::DENOM.clone() => 200 },
    btree_map! { usdc::DENOM.clone() => BalanceChange::Unchanged },
    btree_map! {};
    "two submission cancel all"
)]
#[test_case(
    vec![
        CreateLimitOrderRequest {
            base_denom: dango::DENOM.clone(),
            quote_denom: usdc::DENOM.clone(),
            direction: Direction::Bid,
            amount: Uint128::new(100),
            price: Udec128::new(1),
        },
        CreateLimitOrderRequest {
            base_denom: dango::DENOM.clone(),
            quote_denom: usdc::DENOM.clone(),
            direction: Direction::Bid,
            amount: Uint128::new(100),
            price: Udec128::new(1),
        },
    ],
<<<<<<< HEAD
    Some(OrderIds::Some(BTreeSet::from([!1]))),
    coins! { USDC_DENOM.clone() => 199 },
=======
    Some(OrderIds::Some(BTreeSet::from([!0]))),
    coins! { usdc::DENOM.clone() => 199 },
>>>>>>> 6932d69a
    btree_map! {},
    btree_map! {}
    => panics "insufficient funds for batch updating orders";
    "two submission insufficient funds"
)]
fn submit_and_cancel_orders(
    submissions: Vec<CreateLimitOrderRequest>,
    cancellations: Option<OrderIds>,
    funds: Coins,
    expected_balance_changes: BTreeMap<Denom, BalanceChange>,
    expected_orders_after: BTreeMap<OrderId, OrderResponse>,
) {
    let (mut suite, mut accounts, _, contracts, _) = setup_test_naive(Default::default());

    // Record the user's balance.
    suite.balances().record(&accounts.user1);

    // Add order to the order book.
    suite
        .execute(
            &mut accounts.user1,
            contracts.dex,
            &dex::ExecuteMsg::BatchUpdateOrders {
                creates: submissions,
                cancels: None,
            },
            funds,
        )
        .should_succeed();

    // Cancel the order.
    suite
        .execute(
            &mut accounts.user1,
            contracts.dex,
            &dex::ExecuteMsg::BatchUpdateOrders {
                creates: vec![],
                cancels: cancellations,
            },
            coins! { dango::DENOM.clone() => 1 },
        )
        .should_succeed();

    // Check that the user balance has not changed.
    suite
        .balances()
        .should_change(&accounts.user1, expected_balance_changes);

    // Check that order does not exist.
    suite
        .query_wasm_smart(contracts.dex, QueryOrdersRequest {
            start_after: None,
            limit: None,
        })
        .should_succeed_and(|orders| {
            assert_eq!(orders.len(), expected_orders_after.len());
            expected_orders_after
                .iter()
                .all(|(order_id, expected_order)| {
                    let actual_order = orders.get(order_id).unwrap();
                    actual_order.user == accounts.user1.address()
                        && actual_order.base_denom == expected_order.base_denom
                        && actual_order.quote_denom == expected_order.quote_denom
                        && actual_order.direction == expected_order.direction
                })
        });
}

#[test_case(
    vec![CreateLimitOrderRequest {
        base_denom: dango::DENOM.clone(),
        quote_denom: usdc::DENOM.clone(),
        direction: Direction::Bid,
        amount: Uint128::new(100),
        price: Udec128::new(1),
    }],
<<<<<<< HEAD
    coins! { USDC_DENOM.clone() => 100 },
    Some(OrderIds::Some(BTreeSet::from([!1]))),
=======
    coins! { usdc::DENOM.clone() => 100 },
    Some(OrderIds::Some(BTreeSet::from([!0]))),
>>>>>>> 6932d69a
    vec![CreateLimitOrderRequest {
        base_denom: dango::DENOM.clone(),
        quote_denom: usdc::DENOM.clone(),
        direction: Direction::Bid,
        amount: Uint128::new(100),
        price: Udec128::new(1),
    }],
    Coins::new(),
    btree_map! { usdc::DENOM.clone() => BalanceChange::Unchanged },
    btree_map! {
        !2 => OrderResponse {
            user: Addr::mock(1), // Just a placeholder. User1 address is used in assertion.
            base_denom: dango::DENOM.clone(),
            quote_denom: usdc::DENOM.clone(),
            direction: Direction::Bid,
            price: Udec128::new(1),
            amount: Uint128::new(100),
            remaining: Uint128::new(100),
        },
    };
    "submit one order then cancel it and submit it again"
)]
#[test_case(
    vec![CreateLimitOrderRequest {
        base_denom: dango::DENOM.clone(),
        quote_denom: usdc::DENOM.clone(),
        direction: Direction::Bid,
        amount: Uint128::new(100),
        price: Udec128::new(1),
    }],
<<<<<<< HEAD
    coins! { USDC_DENOM.clone() => 100 },
    Some(OrderIds::Some(BTreeSet::from([!1]))),
=======
    coins! { usdc::DENOM.clone() => 100 },
    Some(OrderIds::Some(BTreeSet::from([!0]))),
>>>>>>> 6932d69a
    vec![CreateLimitOrderRequest {
        base_denom: dango::DENOM.clone(),
        quote_denom: usdc::DENOM.clone(),
        direction: Direction::Bid,
        amount: Uint128::new(50),
        price: Udec128::new(1),
    }],
    Coins::new(),
    btree_map! { usdc::DENOM.clone() => BalanceChange::Increased(50) },
    btree_map! {
        !2 => OrderResponse {
            user: Addr::mock(1), // Just a placeholder. User1 address is used in assertion.
            base_denom: dango::DENOM.clone(),
            quote_denom: usdc::DENOM.clone(),
            direction: Direction::Bid,
            price: Udec128::new(1),
            amount: Uint128::new(50),
            remaining: Uint128::new(50),
        },
    };
    "submit one order then cancel it and place a new order using half of the funds"
)]
#[test_case(
    vec![CreateLimitOrderRequest {
        base_denom: dango::DENOM.clone(),
        quote_denom: usdc::DENOM.clone(),
        direction: Direction::Bid,
        amount: Uint128::new(100),
        price: Udec128::new(1),
    }],
<<<<<<< HEAD
    coins! { USDC_DENOM.clone() => 100 },
    Some(OrderIds::Some(BTreeSet::from([!1]))),
=======
    coins! { usdc::DENOM.clone() => 100 },
    Some(OrderIds::Some(BTreeSet::from([!0]))),
>>>>>>> 6932d69a
    vec![CreateLimitOrderRequest {
        base_denom: dango::DENOM.clone(),
        quote_denom: usdc::DENOM.clone(),
        direction: Direction::Bid,
        amount: Uint128::new(200),
        price: Udec128::new(1),
    }],
    coins! { usdc::DENOM.clone() => 100 },
    btree_map! { usdc::DENOM.clone() => BalanceChange::Decreased(100) },
    btree_map! {
        !2 => OrderResponse {
            user: Addr::mock(1), // Just a placeholder. User1 address is used in assertion.
            base_denom: dango::DENOM.clone(),
            quote_denom: usdc::DENOM.clone(),
            direction: Direction::Bid,
            price: Udec128::new(1),
            amount: Uint128::new(200),
            remaining: Uint128::new(200),
        },
    };
    "submit one order then cancel it and place a new order using more funds"
)]
#[test_case(
    vec![CreateLimitOrderRequest {
        base_denom: dango::DENOM.clone(),
        quote_denom: usdc::DENOM.clone(),
        direction: Direction::Bid,
        amount: Uint128::new(100),
        price: Udec128::new(1),
    }],
<<<<<<< HEAD
    coins! { USDC_DENOM.clone() => 100 },
    Some(OrderIds::Some(BTreeSet::from([!1]))),
=======
    coins! { usdc::DENOM.clone() => 100 },
    Some(OrderIds::Some(BTreeSet::from([!0]))),
>>>>>>> 6932d69a
    vec![CreateLimitOrderRequest {
        base_denom: dango::DENOM.clone(),
        quote_denom: usdc::DENOM.clone(),
        direction: Direction::Bid,
        amount: Uint128::new(200),
        price: Udec128::new(1),
    }],
    Coins::new(),
    btree_map! { usdc::DENOM.clone() => BalanceChange::Decreased(100) },
    btree_map! {
        !2 => OrderResponse {
            user: Addr::mock(1), // Just a placeholder. User1 address is used in assertion.
            base_denom: dango::DENOM.clone(),
            quote_denom: usdc::DENOM.clone(),
            direction: Direction::Bid,
            price: Udec128::new(1),
            amount: Uint128::new(200),
            remaining: Uint128::new(200),
        },
    }
    => panics "insufficient funds";
    "submit one order then cancel it and place a new order with insufficient funds"
)]
#[test_case(
    vec![CreateLimitOrderRequest {
        base_denom: dango::DENOM.clone(),
        quote_denom: usdc::DENOM.clone(),
        direction: Direction::Bid,
        amount: Uint128::new(100),
        price: Udec128::new(1),
    }],
<<<<<<< HEAD
    coins! { USDC_DENOM.clone() => 100 },
    Some(OrderIds::Some(BTreeSet::from([!1]))),
=======
    coins! { usdc::DENOM.clone() => 100 },
    Some(OrderIds::Some(BTreeSet::from([!0]))),
>>>>>>> 6932d69a
    vec![CreateLimitOrderRequest {
        base_denom: dango::DENOM.clone(),
        quote_denom: usdc::DENOM.clone(),
        direction: Direction::Bid,
        amount: Uint128::new(150),
        price: Udec128::new(1),
    }],
    coins! { usdc::DENOM.clone() => 100 },
    btree_map! { usdc::DENOM.clone() => BalanceChange::Decreased(50) },
    btree_map! {
        !2 => OrderResponse {
            user: Addr::mock(1), // Just a placeholder. User1 address is used in assertion.
            base_denom: dango::DENOM.clone(),
            quote_denom: usdc::DENOM.clone(),
            direction: Direction::Bid,
            price: Udec128::new(1),
            amount: Uint128::new(150),
            remaining: Uint128::new(150),
        },
    };
    "submit one order then cancel it and place a new order excess funds are returned"
)]
fn submit_orders_then_cancel_and_submit_in_same_message(
    initial_orders: Vec<CreateLimitOrderRequest>,
    initial_funds: Coins,
    cancellations: Option<OrderIds>,
    new_orders: Vec<CreateLimitOrderRequest>,
    second_funds: Coins,
    expected_balance_changes: BTreeMap<Denom, BalanceChange>,
    expected_orders_after: BTreeMap<OrderId, OrderResponse>,
) {
    let (mut suite, mut accounts, _, contracts, _) = setup_test_naive(Default::default());

    // Submit the initial orders
    suite
        .execute(
            &mut accounts.user1,
            contracts.dex,
            &dex::ExecuteMsg::BatchUpdateOrders {
                creates: initial_orders,
                cancels: None,
            },
            initial_funds,
        )
        .should_succeed();

    // Record the user's balance
    suite.balances().record(&accounts.user1);

    // Cancel the initial orders
    suite
        .execute(
            &mut accounts.user1,
            contracts.dex,
            &dex::ExecuteMsg::BatchUpdateOrders {
                creates: new_orders,
                cancels: cancellations,
            },
            second_funds,
        )
        .should_succeed();

    // Check that the user balance has changed
    suite
        .balances()
        .should_change(&accounts.user1, expected_balance_changes);

    // Check that the orders are as expected
    suite
        .query_wasm_smart(contracts.dex, QueryOrdersRequest {
            start_after: None,
            limit: None,
        })
        .should_succeed_and(|orders| {
            assert_eq!(orders.len(), expected_orders_after.len());
            expected_orders_after
                .iter()
                .all(|(order_id, expected_order)| {
                    let actual_order = orders.get(order_id).unwrap();
                    actual_order.user == accounts.user1.address()
                        && actual_order.base_denom == expected_order.base_denom
                        && actual_order.quote_denom == expected_order.quote_denom
                        && actual_order.direction == expected_order.direction
                })
        });
}

#[test]
fn submit_and_cancel_order_in_same_block() {
    let (mut suite, mut accounts, _, contracts, _) = setup_test_naive(Default::default());

    // Record the user's balance
    suite.balances().record(&accounts.user1);

    // Build and sign a transaction with two messages: submit an order and cancel the order
    let submit_order_msg = Message::execute(
        contracts.dex,
        &dex::ExecuteMsg::BatchUpdateOrders {
            creates: vec![CreateLimitOrderRequest {
                base_denom: dango::DENOM.clone(),
                quote_denom: usdc::DENOM.clone(),
                direction: Direction::Bid,
                amount: Uint128::new(100),
                price: Udec128::new(1),
            }],
            cancels: None,
        },
        coins! { usdc::DENOM.clone() => 100 },
    )
    .unwrap();

    let cancel_order_msg = Message::execute(
        contracts.dex,
        &dex::ExecuteMsg::BatchUpdateOrders {
            creates: vec![],
            cancels: Some(dex::OrderIds::Some(BTreeSet::from([!1]))),
        },
        Coins::new(),
    )
    .unwrap();

    // Create a transaction with both messages
    let tx = accounts
        .user1
        .sign_transaction(
            NonEmpty::new_unchecked(vec![submit_order_msg, cancel_order_msg]),
            &suite.chain_id,
            100_000,
        )
        .unwrap();

    // Execute the transaction in a block
    suite
        .make_block(vec![tx])
        .block_outcome
        .tx_outcomes
        .into_iter()
        .for_each(|outcome| {
            outcome.should_succeed();
        });

    // Check that the user balance has changed only by the gas fees
    suite.balances().should_change(&accounts.user1, btree_map! {
        dango::DENOM.clone() => BalanceChange::Unchanged
    });

    // Check that order does not exist
    suite
        .query_wasm_smart(contracts.dex, QueryOrdersRequest {
            start_after: None,
            limit: None,
        })
        .should_succeed_and(BTreeMap::is_empty);
}

#[test_case(
    vec![
        ((dango::DENOM.clone(), usdc::DENOM.clone()), Direction::Bid, 30, 10), // !0
        ((dango::DENOM.clone(), usdc::DENOM.clone()), Direction::Bid, 10, 10), // !1
        ((dango::DENOM.clone(), usdc::DENOM.clone()), Direction::Ask, 40, 10), //  2
        ((dango::DENOM.clone(), usdc::DENOM.clone()), Direction::Ask, 50, 10), //  3
        ((eth::DENOM.clone(), usdc::DENOM.clone()), Direction::Bid, 20, 10), // !4
        ((eth::DENOM.clone(), usdc::DENOM.clone()), Direction::Ask, 25, 10), //  5
    ],
    (dango::DENOM.clone(), usdc::DENOM.clone()),
    None,
    None,
    btree_map! {
        !1 => (Direction::Bid, Udec128::new(30), Uint128::new(10)),
        !2 => (Direction::Bid, Udec128::new(10), Uint128::new(10)),
        3 => (Direction::Ask, Udec128::new(40), Uint128::new(10)),
        4 => (Direction::Ask, Udec128::new(50), Uint128::new(10)),
    };
    "dango/usdc no pagination"
)]
#[test_case(
    vec![
        ((dango::DENOM.clone(), usdc::DENOM.clone()), Direction::Bid, 30, 10), // !0
        ((dango::DENOM.clone(), usdc::DENOM.clone()), Direction::Bid, 10, 10), // !1
        ((dango::DENOM.clone(), usdc::DENOM.clone()), Direction::Ask, 40, 10), //  2
        ((dango::DENOM.clone(), usdc::DENOM.clone()), Direction::Ask, 50, 10), //  3
        ((eth::DENOM.clone(), usdc::DENOM.clone()), Direction::Bid, 20, 10), // !4
        ((eth::DENOM.clone(), usdc::DENOM.clone()), Direction::Ask, 25, 10), //  5
    ],
    (eth::DENOM.clone(), usdc::DENOM.clone()),
    None,
    None,
    btree_map! {
        !5 => (Direction::Bid, Udec128::new(20), Uint128::new(10)),
        6 => (Direction::Ask, Udec128::new(25), Uint128::new(10)),
    };
    "eth/usdc no pagination"
)]
#[test_case(
    vec![
        ((dango::DENOM.clone(), usdc::DENOM.clone()), Direction::Bid, 30, 10), // !0
        ((dango::DENOM.clone(), usdc::DENOM.clone()), Direction::Bid, 10, 10), // !1
        ((dango::DENOM.clone(), usdc::DENOM.clone()), Direction::Ask, 40, 10), //  2
        ((dango::DENOM.clone(), usdc::DENOM.clone()), Direction::Ask, 50, 10), //  3
        ((eth::DENOM.clone(), usdc::DENOM.clone()), Direction::Bid, 20, 10), // !4
        ((eth::DENOM.clone(), usdc::DENOM.clone()), Direction::Ask, 25, 10), //  5
    ],
    (dango::DENOM.clone(), usdc::DENOM.clone()),
    None,
    Some(3),
    btree_map! {
        !1 => (Direction::Bid, Udec128::new(30), Uint128::new(10)),
        !2 => (Direction::Bid, Udec128::new(10), Uint128::new(10)),
        3 => (Direction::Ask, Udec128::new(40), Uint128::new(10)),
    };
    "dango/usdc with limit no start after"
)]
#[test_case(
    vec![
        ((dango::DENOM.clone(), usdc::DENOM.clone()), Direction::Bid, 30, 10), // !0
        ((dango::DENOM.clone(), usdc::DENOM.clone()), Direction::Bid, 10, 10), // !1
        ((dango::DENOM.clone(), usdc::DENOM.clone()), Direction::Ask, 40, 10), //  2
        ((dango::DENOM.clone(), usdc::DENOM.clone()), Direction::Ask, 50, 10), //  3
        ((eth::DENOM.clone(), usdc::DENOM.clone()), Direction::Bid, 20, 10), // !4
        ((eth::DENOM.clone(), usdc::DENOM.clone()), Direction::Ask, 25, 10), //  5
    ],
<<<<<<< HEAD
    (DANGO_DENOM.clone(), USDC_DENOM.clone()),
    Some(3),
=======
    (dango::DENOM.clone(), usdc::DENOM.clone()),
    Some(2),
>>>>>>> 6932d69a
    None,
    btree_map! {
        4 => (Direction::Ask, Udec128::new(50), Uint128::new(10)),
    };
    "dango/usdc with start after"
)]
#[test_case(
    vec![
        ((dango::DENOM.clone(), usdc::DENOM.clone()), Direction::Bid, 30, 10), // !0
        ((dango::DENOM.clone(), usdc::DENOM.clone()), Direction::Bid, 10, 10), // !1
        ((dango::DENOM.clone(), usdc::DENOM.clone()), Direction::Ask, 40, 10), //  2
        ((dango::DENOM.clone(), usdc::DENOM.clone()), Direction::Ask, 50, 10), //  3
        ((eth::DENOM.clone(), usdc::DENOM.clone()), Direction::Bid, 20, 10), // !4
        ((eth::DENOM.clone(), usdc::DENOM.clone()), Direction::Ask, 25, 10), //  5
    ],
<<<<<<< HEAD
    (DANGO_DENOM.clone(), USDC_DENOM.clone()),
    Some(!2),
=======
    (dango::DENOM.clone(), usdc::DENOM.clone()),
    Some(!1),
>>>>>>> 6932d69a
    Some(2),
    btree_map! {
        !1 => (Direction::Bid, Udec128::new(30), Uint128::new(10)),
        3 => (Direction::Ask, Udec128::new(40), Uint128::new(10)),
    };
    "dango/usdc with start after and limit"
)]
fn query_orders_by_pair(
    orders_to_submit: Vec<((Denom, Denom), Direction, u128, u128)>,
    (base_denom, quote_denom): (Denom, Denom),
    start_after: Option<OrderId>,
    limit: Option<u32>,
    expected_orders: BTreeMap<OrderId, (Direction, Udec128, Uint128)>,
) {
    // For this test, we need some ETH and USDC for user1.
    let (mut suite, mut accounts, _, contracts, _) = setup_test_naive(TestOption {
        bridge_ops: |accounts| {
            vec![
                BridgeOp {
                    remote: Remote::Warp {
                        domain: ethereum::DOMAIN,
                        contract: ethereum::USDC_WARP,
                    },
                    amount: Uint128::new(100_000_000_000),
                    recipient: accounts.user1.address(),
                },
                BridgeOp {
                    remote: Remote::Warp {
                        domain: ethereum::DOMAIN,
                        contract: ethereum::WETH_WARP,
                    },
                    amount: Uint128::new(100_000_000_000),
                    recipient: accounts.user1.address(),
                },
            ]
        },
        ..Default::default()
    });

    // Submit the orders in a single block.
    let txs = orders_to_submit
        .into_iter()
        .map(|((base_denom, quote_denom), direction, price, amount)| {
            let price = Udec128::new(price);
            let amount = Uint128::new(amount);

            let funds = match direction {
                Direction::Bid => {
                    let quote_amount = amount.checked_mul_dec_ceil(price).unwrap();
                    Coins::one(quote_denom.clone(), quote_amount).unwrap()
                },
                Direction::Ask => Coins::one(base_denom.clone(), amount).unwrap(),
            };

            let msg = Message::execute(
                contracts.dex,
                &dex::ExecuteMsg::BatchUpdateOrders {
                    creates: vec![CreateLimitOrderRequest {
                        base_denom,
                        quote_denom,
                        direction,
                        amount,
                        price,
                    }],
                    cancels: None,
                },
                funds,
            )?;

            accounts.user1.sign_transaction(
                NonEmpty::new_unchecked(vec![msg]),
                &suite.chain_id,
                100_000,
            )
        })
        .collect::<StdResult<Vec<_>>>()
        .unwrap();

    // Make a block with the order submissions. Ensure all transactions were
    // successful.
    suite
        .make_block(txs)
        .block_outcome
        .tx_outcomes
        .into_iter()
        .for_each(|outcome| {
            outcome.should_succeed();
        });

    suite
        .query_wasm_smart(contracts.dex, QueryOrdersByPairRequest {
            base_denom,
            quote_denom,
            start_after,
            limit,
        })
        .should_succeed_and(|orders| {
            assert_eq!(orders.len(), expected_orders.len());
            expected_orders
                .iter()
                .all(|(order_id, (direction, price, amount))| {
                    let queried_order = orders.get(order_id).unwrap();
                    queried_order.direction == *direction
                        && queried_order.price == *price
                        && queried_order.amount == *amount
                        && queried_order.remaining == *amount
                        && queried_order.user == accounts.user1.address()
                })
        });
}

#[test]
fn only_owner_can_create_passive_pool() {
    let (mut suite, mut accounts, _, contracts, _) = setup_test_naive(Default::default());

    let lp_denom = Denom::try_from("dex/pool/xrp/usdc").unwrap();

    // Attempt to create pair as non-owner. Should fail.
    suite
        .execute(
            &mut accounts.user1,
            contracts.dex,
            &dex::ExecuteMsg::BatchUpdatePairs(vec![PairUpdate {
                base_denom: xrp::DENOM.clone(),
                quote_denom: usdc::DENOM.clone(),
                params: PairParams {
                    lp_denom: lp_denom.clone(),
                    curve_invariant: CurveInvariant::Xyk,
                    swap_fee_rate: Bounded::new_unchecked(Udec128::ZERO),
                    order_depth: 100,
                    order_spacing: Udec128::new_bps(1),
                },
            }]),
            Coins::new(),
        )
        .should_fail_with_error("only the owner can update a trading pair parameters");

    // Attempt to create pair as owner. Should succeed.
    suite
        .execute(
            &mut accounts.owner,
            contracts.dex,
            &dex::ExecuteMsg::BatchUpdatePairs(vec![PairUpdate {
                base_denom: xrp::DENOM.clone(),
                quote_denom: usdc::DENOM.clone(),
                params: PairParams {
                    lp_denom: lp_denom.clone(),
                    curve_invariant: CurveInvariant::Xyk,
                    swap_fee_rate: Bounded::new_unchecked(Udec128::ZERO),
                    order_depth: 100,
                    order_spacing: Udec128::new_bps(1),
                },
            }]),
            Coins::new(),
        )
        .should_succeed();
}

#[test_case(
    coins! {
        dango::DENOM.clone() => 100,
        usdc::DENOM.clone() => 100,
    },
    Udec128::ZERO,
    Uint128::new(100);
    "provision at pool ratio"
)]
#[test_case(
    coins! {
        dango::DENOM.clone() => 50,
        usdc::DENOM.clone() => 50,
    },
    Udec128::ZERO,
    Uint128::new(50);
    "provision at half pool balance same ratio"
)]
#[test_case(
    coins! {
        dango::DENOM.clone() => 100,
        usdc::DENOM.clone() => 50,
    },
    Udec128::ZERO,
    Uint128::new(73);
    "provision at different ratio"
)]
fn provide_liquidity(provision: Coins, swap_fee: Udec128, expected_lp_balance: Uint128) {
    let (mut suite, mut accounts, _, contracts, _) = setup_test_naive(Default::default());

    let lp_denom = Denom::try_from("dex/pool/dango/usdc").unwrap();

    // Owner first provides some initial liquidity.
    let initial_reserves = coins! {
        dango::DENOM.clone() => 100,
        usdc::DENOM.clone()  => 100,
    };

    suite
        .query_wasm_smart(contracts.dex, dex::QueryPairRequest {
            base_denom: dango::DENOM.clone(),
            quote_denom: usdc::DENOM.clone(),
        })
        .should_succeed_and(|pair_params: &PairParams| {
            // Update pair params
            suite
                .execute(
                    &mut accounts.owner,
                    contracts.dex,
                    &dex::ExecuteMsg::BatchUpdatePairs(vec![PairUpdate {
                        base_denom: dango::DENOM.clone(),
                        quote_denom: usdc::DENOM.clone(),
                        params: PairParams {
                            lp_denom: pair_params.lp_denom.clone(),
                            swap_fee_rate: Bounded::new_unchecked(swap_fee),
                            curve_invariant: pair_params.curve_invariant.clone(),
                        },
                    }]),
                    Coins::new(),
                )
                .should_succeed();
            true
        });

    suite
        .execute(
            &mut accounts.owner,
            contracts.dex,
            &dex::ExecuteMsg::ProvideLiquidity {
                base_denom: dango::DENOM.clone(),
                quote_denom: usdc::DENOM.clone(),
            },
            initial_reserves.clone(),
        )
        .should_succeed();

    // Record the users initial balances.
    suite.balances().record_many(accounts.users());

    // Execute all the provisions.
    let mut expected_pool_balances = initial_reserves.clone();

    // record the dex balance
    suite.balances().record(&contracts.dex);

    // Execute provide liquidity
    suite
        .execute(
            &mut accounts.user1,
            contracts.dex,
            &dex::ExecuteMsg::ProvideLiquidity {
                base_denom: dango::DENOM.clone(),
                quote_denom: usdc::DENOM.clone(),
            },
            provision.clone(),
        )
        .should_succeed();

    // Ensure that the dex balance has increased by the expected amount.
    suite.balances().should_change(
        &contracts.dex,
        balance_changes_from_coins(provision.clone(), Coins::new()),
    );

    // Ensure user's balance has decreased by the expected amount and that
    // LP tokens have been minted.
    suite.balances().should_change(
        &accounts.user1,
        balance_changes_from_coins(
            coins! { lp_denom.clone() => expected_lp_balance },
            provision.clone(),
        ),
    );

    // Check that the reserves in pool object were updated correctly.
    suite
        .query_wasm_smart(contracts.dex, dex::QueryReserveRequest {
            base_denom: dango::DENOM.clone(),
            quote_denom: usdc::DENOM.clone(),
        })
        .should_succeed_and_equal(
            expected_pool_balances
                .insert_many(provision)
                .unwrap()
                .take_pair((dango::DENOM.clone(), usdc::DENOM.clone()))
                .unwrap(),
        );
}

#[test_case(
    Uint128::new(100),
    Udec128::ZERO,
    coins! {
        dango::DENOM.clone() => 100,
        usdc::DENOM.clone()  => 100,
    };
    "withdrawa all"
)]
#[test_case(
    Uint128::new(50),
    Udec128::ZERO,
    coins! {
        dango::DENOM.clone() => 50,
        usdc::DENOM.clone()  => 50,
    };
    "withdraw half"
)]
fn withdraw_liquidity(lp_burn_amount: Uint128, swap_fee: Udec128, expected_funds_returned: Coins) {
    let (mut suite, mut accounts, _, contracts, _) = setup_test_naive(Default::default());

    let lp_denom = Denom::try_from("dex/pool/dango/usdc").unwrap();

    // Owner first provides some initial liquidity.
    let initial_reserves = coins! {
        dango::DENOM.clone() => 100,
        usdc::DENOM.clone()  => 100,
    };

    suite
        .query_wasm_smart(contracts.dex, dex::QueryPairRequest {
            base_denom: dango::DENOM.clone(),
            quote_denom: usdc::DENOM.clone(),
        })
        .should_succeed_and(|pair_params: &PairParams| {
            // Update pair params
            suite
                .execute(
                    &mut accounts.owner,
                    contracts.dex,
                    &dex::ExecuteMsg::BatchUpdatePairs(vec![PairUpdate {
                        base_denom: dango::DENOM.clone(),
                        quote_denom: usdc::DENOM.clone(),
                        params: PairParams {
                            lp_denom: pair_params.lp_denom.clone(),
                            swap_fee_rate: Bounded::new_unchecked(swap_fee),
                            curve_invariant: pair_params.curve_invariant.clone(),
                        },
                    }]),
                    Coins::new(),
                )
                .should_succeed();
            true
        });

    suite
        .execute(
            &mut accounts.owner,
            contracts.dex,
            &dex::ExecuteMsg::ProvideLiquidity {
                base_denom: dango::DENOM.clone(),
                quote_denom: usdc::DENOM.clone(),
            },
            initial_reserves.clone(),
        )
        .should_succeed();

    // User provides some liquidity.
    let provided_funds = coins! {
        dango::DENOM.clone() => 100,
        usdc::DENOM.clone() => 100,
    };

    suite
        .execute(
            &mut accounts.user1,
            contracts.dex,
            &dex::ExecuteMsg::ProvideLiquidity {
                base_denom: dango::DENOM.clone(),
                quote_denom: usdc::DENOM.clone(),
            },
            provided_funds.clone(),
        )
        .should_succeed();

    // record user and dex balances
    suite
        .balances()
        .record_many([&accounts.user1.address(), &contracts.dex]);

    // withdraw liquidity
    suite
        .execute(
            &mut accounts.user1,
            contracts.dex,
            &dex::ExecuteMsg::WithdrawLiquidity {
                base_denom: dango::DENOM.clone(),
                quote_denom: usdc::DENOM.clone(),
            },
            coins! { lp_denom.clone() => lp_burn_amount },
        )
        .should_succeed();

    // Assert that the user's balances have changed as expected.
    suite.balances().should_change(
        &accounts.user1,
        balance_changes_from_coins(
            expected_funds_returned.clone(),
            coins! { lp_denom.clone() => lp_burn_amount },
        ),
    );

    // Assert that the dex balance has decreased by the expected amount.
    suite.balances().should_change(
        &contracts.dex,
        balance_changes_from_coins(Coins::new(), expected_funds_returned.clone()),
    );

    // Assert pool reserves are updated correctly
    suite
        .query_wasm_smart(contracts.dex, dango_types::dex::QueryReserveRequest {
            base_denom: dango::DENOM.clone(),
            quote_denom: usdc::DENOM.clone(),
        })
        .should_succeed_and_equal({
            initial_reserves
                .clone()
                .insert_many(provided_funds)
                .unwrap()
                .deduct_many(expected_funds_returned)
                .unwrap()
                .take_pair((dango::DENOM.clone(), usdc::DENOM.clone()))
                .unwrap()
        });
}

#[test_case(
    btree_map! {
        (dango::DENOM.clone(), usdc::DENOM.clone()) => coins! {
            dango::DENOM.clone() => 1000000,
            usdc::DENOM.clone() => 1000000,
        },
    },
    vec![PairId {
        base_denom: dango::DENOM.clone(),
        quote_denom: usdc::DENOM.clone(),
    }],
    coins! {
        dango::DENOM.clone() => 1000000,
    },
    btree_map! {
        (dango::DENOM.clone(), usdc::DENOM.clone()) => Udec128::ZERO,
    },
    None,
    coins! {
        usdc::DENOM.clone() => 500000,
    },
    btree_map! {
        (dango::DENOM.clone(), usdc::DENOM.clone()) => coins! {
            dango::DENOM.clone() => 2000000,
            usdc::DENOM.clone() => 500000,
        },
    };
    "1:1 pool no swap fee one step route input 100% of pool liquidity"
)]
#[test_case(
    btree_map! {
        (dango::DENOM.clone(), usdc::DENOM.clone()) => coins! {
            dango::DENOM.clone() => 1000000,
            usdc::DENOM.clone() => 1000000,
        },
    },
    vec![PairId {
        base_denom: dango::DENOM.clone(),
        quote_denom: usdc::DENOM.clone(),
    }],
    coins! {
        dango::DENOM.clone() => 500000,
    },
    btree_map! {
        (dango::DENOM.clone(), usdc::DENOM.clone()) => Udec128::ZERO,
    },
    None,
    coins! {
        usdc::DENOM.clone() => 333333,
    },
    btree_map! {
        (dango::DENOM.clone(), usdc::DENOM.clone()) => coins! {
            dango::DENOM.clone() => 1500000,
            usdc::DENOM.clone() => 666667,
        },
    };
    "1:1 pool no swap fee one step route input 50% of pool liquidity"
)]
#[test_case(
    btree_map! {
        (dango::DENOM.clone(), usdc::DENOM.clone()) => coins! {
            dango::DENOM.clone() => 1000000,
            usdc::DENOM.clone() => 1000000,
        },
    },
    vec![PairId {
        base_denom: dango::DENOM.clone(),
        quote_denom: usdc::DENOM.clone(),
    }],
    coins! {
        dango::DENOM.clone() => 333333,
    },
    btree_map! {
        (dango::DENOM.clone(), usdc::DENOM.clone()) => Udec128::ZERO,
    },
    None,
    coins! {
        usdc::DENOM.clone() => 249999,
    },
    btree_map! {
        (dango::DENOM.clone(), usdc::DENOM.clone()) => coins! {
            dango::DENOM.clone() => 1333333,
            usdc::DENOM.clone() => 1000000 - 249999,
        },
    };
    "1:1 pool no swap fee one step route input 33% of pool liquidity"
)]
#[test_case(
    btree_map! {
        (dango::DENOM.clone(), usdc::DENOM.clone()) => coins! {
            dango::DENOM.clone() => 1000000,
            usdc::DENOM.clone() => 1000000,
        },
        (eth::DENOM.clone(), usdc::DENOM.clone()) => coins! {
            eth::DENOM.clone() => 1000000,
            usdc::DENOM.clone() => 1000000,
        },
    },
    vec![
        PairId {
            base_denom: dango::DENOM.clone(),
            quote_denom: usdc::DENOM.clone(),
        },
        PairId {
            base_denom: eth::DENOM.clone(),
            quote_denom: usdc::DENOM.clone(),
        }
    ],
    coins! {
        dango::DENOM.clone() => 500000,
    },
    btree_map! {
        (dango::DENOM.clone(), usdc::DENOM.clone()) => Udec128::ZERO,
        (eth::DENOM.clone(), usdc::DENOM.clone()) => Udec128::ZERO,
    },
    None,
    coins! {
        eth::DENOM.clone() => 249999,
    },
    btree_map! {
        (dango::DENOM.clone(), usdc::DENOM.clone()) => coins! {
            dango::DENOM.clone() => 1000000 + 500000,
            usdc::DENOM.clone() => 1000000 - 333333,
        },
        (eth::DENOM.clone(), usdc::DENOM.clone()) => coins! {
            eth::DENOM.clone() => 1000000 - 249999,
            usdc::DENOM.clone() => 1000000 + 333333,
        },
    };
    "1:1 pools no swap fee input 100% of pool liquidity two step route"
)]
#[test_case(
    btree_map! {
        (dango::DENOM.clone(), usdc::DENOM.clone()) => coins! {
            dango::DENOM.clone() => 1000000,
            usdc::DENOM.clone() => 1000000,
        },
    },
    vec![PairId {
        base_denom: dango::DENOM.clone(),
        quote_denom: usdc::DENOM.clone(),
    }],
    coins! {
        dango::DENOM.clone() => 1000000,
    },
    btree_map! {
        (dango::DENOM.clone(), usdc::DENOM.clone()) => Udec128::ZERO,
    },
    Some(500000u128.into()),
    coins! {
        usdc::DENOM.clone() => 500000,
    },
    btree_map! {
        (dango::DENOM.clone(), usdc::DENOM.clone()) => coins! {
            dango::DENOM.clone() => 2000000,
            usdc::DENOM.clone() => 500000,
        },
    };
    "1:1 pool no swap fee one step route input 100% of pool liquidity output is not less than minimum output"
)]
#[test_case(
    btree_map! {
        (dango::DENOM.clone(), usdc::DENOM.clone()) => coins! {
            dango::DENOM.clone() => 1000000,
            usdc::DENOM.clone() => 1000000,
        },
    },
    vec![PairId {
        base_denom: dango::DENOM.clone(),
        quote_denom: usdc::DENOM.clone(),
    }],
    coins! {
        dango::DENOM.clone() => 1000000,
    },
    btree_map! {
        (dango::DENOM.clone(), usdc::DENOM.clone()) => Udec128::ZERO,
    },
    Some(499999u128.into()),
    coins! {
        usdc::DENOM.clone() => 500000,
    },
    btree_map! {
        (dango::DENOM.clone(), usdc::DENOM.clone()) => coins! {
            dango::DENOM.clone() => 2000000,
            usdc::DENOM.clone() => 500000,
        },
    };
    "1:1 pool no swap fee one step route input 100% of pool liquidity output is less than minimum output"
)]
#[test_case(
    btree_map! {
        (dango::DENOM.clone(), usdc::DENOM.clone()) => coins! {
            dango::DENOM.clone() => 1000000,
            usdc::DENOM.clone() => 1000000,
        },
    },
    vec![PairId {
        base_denom: dango::DENOM.clone(),
        quote_denom: usdc::DENOM.clone(),
    }],
    coins! {
        dango::DENOM.clone() => 1000000,
    },
    btree_map! {
        (dango::DENOM.clone(), usdc::DENOM.clone()) => Udec128::new_bps(1),
    },
    None,
    coins! {
        usdc::DENOM.clone() => 499950,
    },
    btree_map! {
        (dango::DENOM.clone(), usdc::DENOM.clone()) => coins! {
            dango::DENOM.clone() => 2000000,
            usdc::DENOM.clone() => 1000000 - 499950,
        },
    };
    "1:1 pool 0.01% swap fee one step route input 100% of pool liquidity"
)]
fn swap_exact_amount_in(
    pool_reserves: BTreeMap<(Denom, Denom), Coins>,
    route: Vec<PairId>,
    swap_funds: Coins,
    swap_fee_rates: BTreeMap<(Denom, Denom), Udec128>,
    minimum_output: Option<Uint128>,
    expected_out: Coins,
    expected_pool_reserves_after: BTreeMap<(Denom, Denom), Coins>,
) {
    let (mut suite, mut accounts, _, contracts, _) = setup_test_naive(Default::default());

    for ((base_denom, quote_denom), swap_fee_rate) in swap_fee_rates {
        suite
            .query_wasm_smart(contracts.dex, dex::QueryPairRequest {
                base_denom: base_denom.clone(),
                quote_denom: quote_denom.clone(),
            })
            .should_succeed_and(|pair_params: &PairParams| {
                // Update pair params
                suite
                    .execute(
                        &mut accounts.owner,
                        contracts.dex,
                        &dex::ExecuteMsg::BatchUpdatePairs(vec![PairUpdate {
                            base_denom: base_denom.clone(),
                            quote_denom: quote_denom.clone(),
                            params: PairParams {
                                lp_denom: pair_params.lp_denom.clone(),
                                swap_fee_rate: Bounded::new_unchecked(swap_fee_rate),
                                curve_invariant: pair_params.curve_invariant.clone(),
                                order_depth: pair_params.order_depth,
                                order_spacing: pair_params.order_spacing,
                            },
                        }]),
                        Coins::new(),
                    )
                    .should_succeed();
                true
            });
    }

    // Provide liquidity with owner account
    for ((base_denom, quote_denom), reserve) in pool_reserves {
        suite
            .execute(
                &mut accounts.owner,
                contracts.dex,
                &dex::ExecuteMsg::ProvideLiquidity {
                    base_denom: base_denom.clone(),
                    quote_denom: quote_denom.clone(),
                },
                reserve.clone(),
            )
            .should_succeed();
    }

    // Record user and dex balances
    suite
        .balances()
        .record_many([&accounts.user1.address(), &contracts.dex]);

    // User swaps
    suite
        .execute(
            &mut accounts.user1,
            contracts.dex,
            &dex::ExecuteMsg::SwapExactAmountIn {
                route: MaxLength::new_unchecked(UniqueVec::try_from(route).unwrap()),
                minimum_output,
            },
            swap_funds.clone(),
        )
        .should_succeed();

    // Assert that the user's balances have changed as expected.
    suite.balances().should_change(
        &accounts.user1,
        balance_changes_from_coins(expected_out.clone(), swap_funds.clone()),
    );

    // Assert that the dex balance has changed by the expected amount.
    suite.balances().should_change(
        &contracts.dex,
        balance_changes_from_coins(swap_funds.clone(), expected_out.clone()),
    );

    // Query pools and assert that the reserves are updated correctly
    for ((base_denom, quote_denom), expected_reserve) in expected_pool_reserves_after {
        suite
            .query_wasm_smart(contracts.dex, QueryReserveRequest {
                base_denom: base_denom.clone(),
                quote_denom: quote_denom.clone(),
            })
            .should_succeed_and(|reserve: &CoinPair| {
                reserve.clone() == CoinPair::try_from(expected_reserve).unwrap()
            });
    }
}

#[test_case(
    btree_map! {
        (dango::DENOM.clone(), usdc::DENOM.clone()) => coins! {
            dango::DENOM.clone() => 1000000,
            usdc::DENOM.clone() => 1000000,
        },
    },
    vec![PairId {
        base_denom: dango::DENOM.clone(),
        quote_denom: usdc::DENOM.clone(),
    }],
    Coin::new(usdc::DENOM.clone(), 500000).unwrap(),
    coins! {
        dango::DENOM.clone() => 1000000,
    },
    btree_map! {
        (dango::DENOM.clone(), usdc::DENOM.clone()) => Udec128::ZERO,
    },
    Coin::new(dango::DENOM.clone(), 1000000).unwrap(),
    btree_map! {
        (dango::DENOM.clone(), usdc::DENOM.clone()) => coins! {
            dango::DENOM.clone() => 2000000,
            usdc::DENOM.clone() => 500000,
        },
    };
    "1:1 pool no swap fee one step route output 50% of pool liquidity"
)]
#[test_case(
    btree_map! {
        (dango::DENOM.clone(), usdc::DENOM.clone()) => coins! {
            dango::DENOM.clone() => 1000000,
            usdc::DENOM.clone() => 1000000,
        },
    },
    vec![PairId {
        base_denom: dango::DENOM.clone(),
        quote_denom: usdc::DENOM.clone(),
    }],
    Coin::new(usdc::DENOM.clone(), 333333).unwrap(),
    coins! {
        dango::DENOM.clone() => 499999,
    },
    btree_map! {
        (dango::DENOM.clone(), usdc::DENOM.clone()) => Udec128::ZERO,
    },
    Coin::new(dango::DENOM.clone(), 499999).unwrap(),
    btree_map! {
        (dango::DENOM.clone(), usdc::DENOM.clone()) => coins! {
            dango::DENOM.clone() => 1000000 + 499999,
            usdc::DENOM.clone() => 1000000 - 333333,
        },
    };
    "1:1 pool no swap fee one step route output 33% of pool liquidity"
)]
#[test_case(
    btree_map! {
        (dango::DENOM.clone(), usdc::DENOM.clone()) => coins! {
            dango::DENOM.clone() => 1000000,
            usdc::DENOM.clone() => 1000000,
        },
    },
    vec![PairId {
        base_denom: dango::DENOM.clone(),
        quote_denom: usdc::DENOM.clone(),
    }],
    Coin::new(usdc::DENOM.clone(), 250000).unwrap(),
    coins! {
        dango::DENOM.clone() => 333333,
    },
    btree_map! {
        (dango::DENOM.clone(), usdc::DENOM.clone()) => Udec128::ZERO,
    },
    Coin::new(dango::DENOM.clone(), 333333).unwrap(),
    btree_map! {
        (dango::DENOM.clone(), usdc::DENOM.clone()) => coins! {
            dango::DENOM.clone() => 1000000 + 333333,
            usdc::DENOM.clone() => 1000000 - 250000,
        },
    };
    "1:1 pool no swap fee one step route output 25% of pool liquidity"
)]
#[test_case(
    btree_map! {
        (dango::DENOM.clone(), usdc::DENOM.clone()) => coins! {
            dango::DENOM.clone() => 1000000,
            usdc::DENOM.clone() => 1000000,
        },
    },
    vec![PairId {
        base_denom: dango::DENOM.clone(),
        quote_denom: usdc::DENOM.clone(),
    }],
    Coin::new(usdc::DENOM.clone(), 1000000).unwrap(),
    coins! {
        dango::DENOM.clone() => 1000000,
    },
    btree_map! {
        (dango::DENOM.clone(), usdc::DENOM.clone()) => Udec128::ZERO,
    },
    Coin::new(dango::DENOM.clone(), 1000000).unwrap(),
    btree_map! {
        (dango::DENOM.clone(), usdc::DENOM.clone()) => coins! {
            dango::DENOM.clone() => 2000000,
            usdc::DENOM.clone() => 500000,
        },
    }
    => panics "insufficient liquidity" ;
    "1:1 pool no swap fee one step route output 100% of pool liquidity"
)]
#[test_case(
    btree_map! {
        (dango::DENOM.clone(), usdc::DENOM.clone()) => coins! {
            dango::DENOM.clone() => 1000000,
            usdc::DENOM.clone() => 1000000,
        },
    },
    vec![PairId {
        base_denom: dango::DENOM.clone(),
        quote_denom: usdc::DENOM.clone(),
    }],
    Coin::new(usdc::DENOM.clone(), 500000).unwrap(),
    coins! {
        dango::DENOM.clone() => 999999,
    },
    btree_map! {
        (dango::DENOM.clone(), usdc::DENOM.clone()) => Udec128::ZERO,
    },
    Coin::new(dango::DENOM.clone(), 1000000).unwrap(),
    btree_map! {
        (dango::DENOM.clone(), usdc::DENOM.clone()) => coins! {
            dango::DENOM.clone() => 2000000,
            usdc::DENOM.clone() => 500000,
        },
    }
    => panics "insufficient input for swap" ;
    "1:1 pool no swap fee one step route output 50% of pool liquidity insufficient funds"
)]
#[test_case(
    btree_map! {
        (dango::DENOM.clone(), usdc::DENOM.clone()) => coins! {
            dango::DENOM.clone() => 1000000,
            usdc::DENOM.clone() => 1000000,
        },
    },
    vec![PairId {
        base_denom: dango::DENOM.clone(),
        quote_denom: usdc::DENOM.clone(),
    }],
    Coin::new(usdc::DENOM.clone(), 500000).unwrap(),
    coins! {
        dango::DENOM.clone() => 1100000,
    },
    btree_map! {
        (dango::DENOM.clone(), usdc::DENOM.clone()) => Udec128::ZERO,
    },
    Coin::new(dango::DENOM.clone(), 1000000).unwrap(),
    btree_map! {
        (dango::DENOM.clone(), usdc::DENOM.clone()) => coins! {
            dango::DENOM.clone() => 2000000,
            usdc::DENOM.clone() => 500000,
        },
    };
    "1:1 pool no swap fee one step route output 50% of pool liquidity excessive funds returned"
)]
#[test_case(
    btree_map! {
        (dango::DENOM.clone(), usdc::DENOM.clone()) => coins! {
            dango::DENOM.clone() => 1000000,
            usdc::DENOM.clone() => 1000000,
        },
        (eth::DENOM.clone(), usdc::DENOM.clone()) => coins! {
            eth::DENOM.clone() => 1000000,
            usdc::DENOM.clone() => 1000000,
        },
    },
    vec![
        PairId {
            base_denom: dango::DENOM.clone(),
            quote_denom: usdc::DENOM.clone(),
        },
        PairId {
            base_denom: eth::DENOM.clone(),
            quote_denom: usdc::DENOM.clone(),
        },
    ],
    Coin::new(eth::DENOM.clone(), 250000).unwrap(),
    coins! {
        dango::DENOM.clone() => 1000000,
    },
    btree_map! {
        (dango::DENOM.clone(), usdc::DENOM.clone()) => Udec128::ZERO,
        (eth::DENOM.clone(), usdc::DENOM.clone()) => Udec128::ZERO,
    },
    Coin::new(dango::DENOM.clone(), 499999).unwrap(),
    btree_map! {
        (dango::DENOM.clone(), usdc::DENOM.clone()) => coins! {
            dango::DENOM.clone() => 1000000 + 499999,
            usdc::DENOM.clone() => 1000000 - 333333,
        },
        (eth::DENOM.clone(), usdc::DENOM.clone()) => coins! {
            eth::DENOM.clone() => 1000000 - 250000,
            usdc::DENOM.clone() => 1000000 + 333333,
        },
    };
    "1:1 pool no swap fee two step route output 25% of pool liquidity"
)]
#[test_case(
    btree_map! {
        (dango::DENOM.clone(), usdc::DENOM.clone()) => coins! {
            dango::DENOM.clone() => 1000000,
            usdc::DENOM.clone() => 1000000,
        },
    },
    vec![PairId {
        base_denom: dango::DENOM.clone(),
        quote_denom: usdc::DENOM.clone(),
    }],
    Coin::new(usdc::DENOM.clone(), 499950).unwrap(),
    coins! {
        dango::DENOM.clone() => 1000000,
    },
    btree_map! {
        (dango::DENOM.clone(), usdc::DENOM.clone()) => Udec128::new_bps(1),
    },
    Coin::new(dango::DENOM.clone(), 1000000).unwrap(),
    btree_map! {
        (dango::DENOM.clone(), usdc::DENOM.clone()) => coins! {
            dango::DENOM.clone() => 2000000,
            usdc::DENOM.clone() => 1000000 - 499950,
        },
    };
    "1:1 pool 0.01% swap fee one step route output 49.995% of pool liquidity"
)]
fn swap_exact_amount_out(
    pool_reserves: BTreeMap<(Denom, Denom), Coins>,
    route: Vec<PairId>,
    exact_out: Coin,
    swap_funds: Coins,
    swap_fee_rates: BTreeMap<(Denom, Denom), Udec128>,
    expected_in: Coin,
    expected_pool_reserves_after: BTreeMap<(Denom, Denom), Coins>,
) {
    let (mut suite, mut accounts, _, contracts, _) = setup_test_naive(Default::default());

    // Update the pairs with the new swap fee rates.
    for ((base_denom, quote_denom), swap_fee_rate) in swap_fee_rates {
        let mut params = suite
            .query_wasm_smart(contracts.dex, dex::QueryPairRequest {
                base_denom: base_denom.clone(),
                quote_denom: quote_denom.clone(),
            })
            .should_succeed();

        if params.swap_fee_rate.into_inner() != swap_fee_rate {
            params.swap_fee_rate = Bounded::new_unchecked(swap_fee_rate);

            suite
                .execute(
                    &mut accounts.owner,
                    contracts.dex,
                    &dex::ExecuteMsg::BatchUpdatePairs(vec![PairUpdate {
                        base_denom: base_denom.clone(),
                        quote_denom: quote_denom.clone(),
                        params,
                    }]),
                    Coins::new(),
                )
                .should_succeed();
        }
    }

    // Provide liquidity with owner account
    for ((base_denom, quote_denom), reserve) in pool_reserves {
        suite
            .execute(
                &mut accounts.owner,
                contracts.dex,
                &dex::ExecuteMsg::ProvideLiquidity {
                    base_denom: base_denom.clone(),
                    quote_denom: quote_denom.clone(),
                },
                reserve.clone(),
            )
            .should_succeed();
    }

    // Record user and dex balances
    suite
        .balances()
        .record_many([&accounts.user1.address(), &contracts.dex]);

    // User swaps
    suite
        .execute(
            &mut accounts.user1,
            contracts.dex,
            &dex::ExecuteMsg::SwapExactAmountOut {
                route: MaxLength::new_unchecked(UniqueVec::try_from(route).unwrap()),
                output: NonZero::new(exact_out.clone()).unwrap(),
            },
            swap_funds.clone(),
        )
        .should_succeed();

    // Assert that the user's balances have changed as expected.
    let expected_out_coins: Coins = vec![exact_out].try_into().unwrap();
    let expected_in_coins: Coins = vec![expected_in].try_into().unwrap();
    suite.balances().should_change(
        &accounts.user1,
        balance_changes_from_coins(expected_out_coins.clone(), expected_in_coins.clone()),
    );

    // Assert that the dex balance has changed by the expected amount.
    suite.balances().should_change(
        &contracts.dex,
        balance_changes_from_coins(expected_in_coins.clone(), expected_out_coins.clone()),
    );

    // Query pools and assert that the reserves are updated correctly
    for ((base_denom, quote_denom), expected_reserve) in expected_pool_reserves_after {
        suite
            .query_wasm_smart(contracts.dex, QueryReserveRequest {
                base_denom: base_denom.clone(),
                quote_denom: quote_denom.clone(),
            })
            .should_succeed_and(|reserve: &CoinPair| {
                reserve.clone() == CoinPair::try_from(expected_reserve).unwrap()
            });
    }
}

#[test_case(
    CurveInvariant::Xyk,
    Udec128::ONE,
    10,
    Udec128::new_percent(1),
    coins! {
        ETH_DENOM.clone() => 10000000,
        USDC_DENOM.clone() => 200 * 10000000,
    },
    vec![
        vec![
            CreateLimitOrderRequest {
                base_denom: ETH_DENOM.clone(),
                quote_denom: USDC_DENOM.clone(),
                direction: Direction::Bid,
                amount: Uint128::from(49751),
                price: Udec128::new_percent(20100),
            },
        ],
    ],
    vec![
        coins! {
            USDC_DENOM.clone() => 49751 * 201,
        },
    ],
    btree_map! {
        !1u64 => (Udec128::new_percent(20100), Uint128::from(49751), Direction::Bid),
    },
    btree_map! {
        (ETH_DENOM.clone(), USDC_DENOM.clone()) => coins! {
            ETH_DENOM.clone() => 10000000,
            USDC_DENOM.clone() => 200 * 10000000,
        }.try_into().unwrap(),
    },
    btree_map! {
        ETH_DENOM.clone() => BalanceChange::Unchanged,
        USDC_DENOM.clone() => BalanceChange::Increased(49751 * 201),
    },
    vec![
        btree_map! {
            ETH_DENOM.clone() => BalanceChange::Unchanged,
            USDC_DENOM.clone() => BalanceChange::Decreased(49751 * 201),
        }
    ]
    ; "xyk pool balance 1:200 tick size 1 one percent fee no matching orders")]
#[test_case(
    CurveInvariant::Xyk,
    Udec128::ONE,
    10,
    Udec128::ZERO,
    coins! {
        ETH_DENOM.clone() => 10000000,
        USDC_DENOM.clone() => 200 * 10000000,
    },
    vec![
        vec![
            CreateLimitOrderRequest {
                base_denom: ETH_DENOM.clone(),
                quote_denom: USDC_DENOM.clone(),
                direction: Direction::Bid,
                amount: Uint128::from(49751),
                price: Udec128::new_percent(20100),
            },
        ],
    ],
    vec![
        coins! {
            USDC_DENOM.clone() => 49751 * 201,
        },
    ],
    BTreeMap::new(),
    btree_map! {
        (ETH_DENOM.clone(), USDC_DENOM.clone()) => coins! {
            ETH_DENOM.clone() => 10000000 - 49751,
            USDC_DENOM.clone() => 200 * 10000000 + 49751 * 201,
        }.try_into().unwrap(),
    },
    btree_map! {
        ETH_DENOM.clone() => BalanceChange::Decreased(49751),
        USDC_DENOM.clone() => BalanceChange::Increased(49751 * 201),
    },
    vec![
        btree_map! {
            ETH_DENOM.clone() => BalanceChange::Increased(49751),
            USDC_DENOM.clone() => BalanceChange::Decreased(49751 * 201),
        }
    ]
    ; "xyk pool balance 1:200 tick size 1 no fee user bid order exactly matches passive order")]
#[test_case(
    CurveInvariant::Xyk,
    Udec128::ONE,
    10,
    Udec128::new_percent(1),
    coins! {
        ETH_DENOM.clone() => 10000000,
        USDC_DENOM.clone() => 200 * 10000000,
    },
    vec![
        vec![
            CreateLimitOrderRequest {
                base_denom: ETH_DENOM.clone(),
                quote_denom: USDC_DENOM.clone(),
                direction: Direction::Bid,
                amount: Uint128::from(47783),
                price: Udec128::new_percent(20300),
            },
        ],
    ],
    vec![
        coins! {
            USDC_DENOM.clone() => 47783 * 203,
        },
    ],
    BTreeMap::new(),
    btree_map! {
        (ETH_DENOM.clone(), USDC_DENOM.clone()) => coins! {
            ETH_DENOM.clone() => 10000000 - 47783,
            USDC_DENOM.clone() => 200 * 10000000 + 47783 * 203,
        }.try_into().unwrap(),
    },
    btree_map! {
        ETH_DENOM.clone() => BalanceChange::Decreased(47783),
        USDC_DENOM.clone() => BalanceChange::Increased(47783 * 203),
    },
    vec![
        btree_map! {
            ETH_DENOM.clone() => BalanceChange::Increased(47783),
            USDC_DENOM.clone() => BalanceChange::Decreased(47783 * 203),
        }
    ]
    ; "xyk pool balance 1:200 tick size 1 one percent fee user bid order partially fills passive order")]
#[test_case(
    CurveInvariant::Xyk,
    Udec128::ONE,
    10,
    Udec128::new_percent(1),
    coins! {
        ETH_DENOM.clone() => 10000000,
        USDC_DENOM.clone() => 200 * 10000000,
    },
    vec![
        vec![
            CreateLimitOrderRequest {
                base_denom: ETH_DENOM.clone(),
                quote_denom: USDC_DENOM.clone(),
                direction: Direction::Bid,
                amount: Uint128::from(157784),
                price: Udec128::new_percent(20300),
            },
        ],
    ],
    vec![
        coins! {
            USDC_DENOM.clone() => 157784 * 203,
        },
    ],
    btree_map! {
        !1u64 => (Udec128::new_percent(20300), Uint128::from(10000), Direction::Bid),
    },
    btree_map! {
        (ETH_DENOM.clone(), USDC_DENOM.clone()) => coins! {
            ETH_DENOM.clone() => 10000000 - 147784,
            USDC_DENOM.clone() => 200 * 10000000 + 147784 * 203,
        }.try_into().unwrap(),
    },
    btree_map! {
        ETH_DENOM.clone() => BalanceChange::Decreased(147784),
        USDC_DENOM.clone() => BalanceChange::Increased(157784 * 203),
    },
    vec![
        btree_map! {
            ETH_DENOM.clone() => BalanceChange::Increased(147784),
            USDC_DENOM.clone() => BalanceChange::Decreased(157784 * 203),
        }
    ]
    ; "xyk pool balance 1:200 tick size 1 one percent fee user bid order fully fills passive order with amount remaining after")]
#[test_case(
    CurveInvariant::Xyk,
    Udec128::ONE,
    10,
    Udec128::ZERO,
    coins! {
        ETH_DENOM.clone() => 10000000,
        USDC_DENOM.clone() => 200 * 10000000,
    },
    vec![
        vec![
            CreateLimitOrderRequest {
                base_denom: ETH_DENOM.clone(),
                quote_denom: USDC_DENOM.clone(),
                direction: Direction::Ask,
                amount: Uint128::from(50251),
                price: Udec128::new_percent(19900),
            },
        ],
    ],
    vec![
        coins! {
            ETH_DENOM.clone() => 50251,
        },
    ],
    BTreeMap::new(),
    btree_map! {
        (ETH_DENOM.clone(), USDC_DENOM.clone()) => coins! {
            ETH_DENOM.clone() => 10000000 + 50251,
            USDC_DENOM.clone() => 200 * 10000000 - 50251 * 199,
        }.try_into().unwrap(),
    },
    btree_map! {
        ETH_DENOM.clone() => BalanceChange::Increased(50251),
        USDC_DENOM.clone() => BalanceChange::Decreased(50251 * 199),
    },
    vec![
        btree_map! {
            ETH_DENOM.clone() => BalanceChange::Decreased(50251),
            USDC_DENOM.clone() => BalanceChange::Increased(50251 * 199),
        }
    ]
    ; "xyk pool balance 1:200 tick size 1 no fee user ask order exactly matches passive order")]
#[test_case(
    CurveInvariant::Xyk,
    Udec128::ONE,
    10,
    Udec128::ZERO,
    coins! {
        ETH_DENOM.clone() => 10000000,
        USDC_DENOM.clone() => 200 * 10000000,
    },
    vec![
        vec![
            CreateLimitOrderRequest {
                base_denom: ETH_DENOM.clone(),
                quote_denom: USDC_DENOM.clone(),
                direction: Direction::Ask,
                amount: Uint128::from(30000),
                price: Udec128::new_percent(19900),
            },
        ],
    ],
    vec![
        coins! {
            ETH_DENOM.clone() => 30000,
        },
    ],
    BTreeMap::new(),
    btree_map! {
        (ETH_DENOM.clone(), USDC_DENOM.clone()) => coins! {
            ETH_DENOM.clone() => 10000000 + 30000,
            USDC_DENOM.clone() => 200 * 10000000 - 30000 * 199,
        }.try_into().unwrap(),
    },
    btree_map! {
        ETH_DENOM.clone() => BalanceChange::Increased(30000),
        USDC_DENOM.clone() => BalanceChange::Decreased(30000 * 199),
    },
    vec![
        btree_map! {
            ETH_DENOM.clone() => BalanceChange::Decreased(30000),
            USDC_DENOM.clone() => BalanceChange::Increased(30000 * 199),
        }
    ]
    ; "xyk pool balance 1:200 tick size 1 no fee user ask order partially fills passive order")]
#[test_case(
    CurveInvariant::Xyk,
    Udec128::ONE,
    10,
    Udec128::ZERO,
    coins! {
        ETH_DENOM.clone() => 10000000,
        USDC_DENOM.clone() => 200 * 10000000,
    },
    vec![
        vec![
            CreateLimitOrderRequest {
                base_denom: ETH_DENOM.clone(),
                quote_denom: USDC_DENOM.clone(),
                direction: Direction::Ask,
                amount: Uint128::from(60251),
                price: Udec128::new_percent(19900),
            },
        ],
    ],
    vec![
        coins! {
            ETH_DENOM.clone() => 60251,
        },
    ],
    btree_map! {
        1u64 => (Udec128::new_percent(19900), Uint128::from(10000), Direction::Ask),
    },
    btree_map! {
        (ETH_DENOM.clone(), USDC_DENOM.clone()) => coins! {
            ETH_DENOM.clone() => 10000000 + 50251,
            USDC_DENOM.clone() => 200 * 10000000 - 50251 * 199,
        }.try_into().unwrap(),
    },
    btree_map! {
        ETH_DENOM.clone() => BalanceChange::Increased(60251),
        USDC_DENOM.clone() => BalanceChange::Decreased(50251 * 199),
    },
    vec![
        btree_map! {
            ETH_DENOM.clone() => BalanceChange::Decreased(60251),
            USDC_DENOM.clone() => BalanceChange::Increased(50251 * 199),
        }
    ]
    ; "xyk pool balance 1:200 tick size 1 no fee user ask order fully fills passive order with amount remaining after")]
#[test_case(
    CurveInvariant::Xyk,
    Udec128::ONE,
    10,
    Udec128::new_percent(1),
    coins! {
        ETH_DENOM.clone() => 10000000,
        USDC_DENOM.clone() => 200 * 10000000,
    },
    vec![
        vec![
            CreateLimitOrderRequest {
                base_denom: ETH_DENOM.clone(),
                quote_denom: USDC_DENOM.clone(),
                direction: Direction::Ask,
                amount: Uint128::from(162284),
                price: Udec128::new_percent(19700),
            },
        ],
        vec![
            CreateLimitOrderRequest {
                base_denom: ETH_DENOM.clone(),
                quote_denom: USDC_DENOM.clone(),
                direction: Direction::Bid,
                amount: Uint128::from(157784),
                price: Udec128::new_percent(20300),
            },
        ],
    ],
    vec![
        coins! {
            ETH_DENOM.clone() => 162284,
        },
        coins! {
            USDC_DENOM.clone() => 157784 * 203,
        },
    ],
    BTreeMap::new(),
    btree_map! {
        (ETH_DENOM.clone(), USDC_DENOM.clone()) => coins! {
            ETH_DENOM.clone() => 10000000 + 4500, // only the remaining amount of the ask order traded against the passive pool
            USDC_DENOM.clone() => 200 * 10000000 - 4500 * 197,
        }.try_into().unwrap(),
    },
    btree_map! {
        ETH_DENOM.clone() => BalanceChange::Increased(162284 - 157784),
        USDC_DENOM.clone() => BalanceChange::Decreased(4500 * 197),
    },
    vec![
        btree_map! {
            ETH_DENOM.clone() => BalanceChange::Decreased(162284),
            USDC_DENOM.clone() => BalanceChange::Increased(162284 * 197),
        },
        btree_map! {
            ETH_DENOM.clone() => BalanceChange::Increased(157784),
            USDC_DENOM.clone() => BalanceChange::Decreased(157784 * 197),
        }
    ]
    ; "xyk pool balance 1:200 tick size 1 one percent fee three users with multiple orders")]
fn curve_on_orderbook(
    curve_invariant: CurveInvariant,
    order_spacing: Udec128,
    order_depth: u64,
    swap_fee_rate: Udec128,
    pool_liquidity: Coins,
    orders: Vec<Vec<CreateLimitOrderRequest>>,
    order_creation_funds: Vec<Coins>,
    expected_orders_after_clearing: BTreeMap<OrderId, (Udec128, Uint128, Direction)>,
    expected_reserves_after_clearing: BTreeMap<(Denom, Denom), CoinPair>,
    expected_dex_balance_changes: BTreeMap<Denom, BalanceChange>,
    expected_user_balance_changes: Vec<BTreeMap<Denom, BalanceChange>>,
) {
    let (mut suite, mut accounts, _, contracts) = setup_test_naive();

    // Set maker and taker fee rates to 0 for simplicity
    let mut app_config: AppConfig = suite.query_app_config().unwrap();
    app_config.maker_fee_rate = Bounded::new(Udec128::ZERO).unwrap();
    app_config.taker_fee_rate = Bounded::new(Udec128::ZERO).unwrap();
    suite
        .configure(
            &mut accounts.owner, // Must be the chain owner
            None,                // No chain config update
            Some(app_config),    // App config update
        )
        .should_succeed();

    // Update pair params
    suite
        .query_wasm_smart(contracts.dex, dex::QueryPairRequest {
            base_denom: ETH_DENOM.clone(),
            quote_denom: USDC_DENOM.clone(),
        })
        .should_succeed_and(|pair_params: &PairParams| {
            // Provide liquidity with owner account
            suite
                .execute(
                    &mut accounts.owner,
                    contracts.dex,
                    &dex::ExecuteMsg::BatchUpdatePairs(vec![PairUpdate {
                        base_denom: ETH_DENOM.clone(),
                        quote_denom: USDC_DENOM.clone(),
                        params: PairParams {
                            lp_denom: pair_params.lp_denom.clone(),
                            curve_invariant,
                            swap_fee_rate: Bounded::new_unchecked(swap_fee_rate),
                            order_depth,
                            order_spacing,
                        },
                    }]),
                    pool_liquidity.clone(),
                )
                .should_succeed();
            true
        });

    // Register oracle price source for USDC
    suite
        .execute(
            &mut accounts.owner,
            contracts.oracle,
            &oracle::ExecuteMsg::RegisterPriceSources(btree_map! {
                USDC_DENOM.clone() => PriceSource::Fixed {
                    humanized_price: Udec128::ONE,
                    precision: 6,
                    timestamp: 1730802926,
                },
            }),
            Coins::new(),
        )
        .should_succeed();

    // Register oracle price source for ETH
    suite
        .execute(
            &mut accounts.owner,
            contracts.oracle,
            &oracle::ExecuteMsg::RegisterPriceSources(btree_map! {
                ETH_DENOM.clone() => PriceSource::Fixed {
                    humanized_price: Udec128::new_percent(2000),
                    precision: 6,
                    timestamp: 1730802926,
                },
            }),
            Coins::new(),
        )
        .should_succeed();

    // Provide liquidity with owner account
    suite
        .execute(
            &mut accounts.owner,
            contracts.dex,
            &dex::ExecuteMsg::ProvideLiquidity {
                base_denom: ETH_DENOM.clone(),
                quote_denom: USDC_DENOM.clone(),
            },
            pool_liquidity.clone(),
        )
        .should_succeed();

    // Record dex and user balances
    suite.balances().record(contracts.dex.address());
    suite
        .balances()
        .record_many(accounts.users().map(|user| user.address()));

    // Create txs for all the orders from all users.
    let txs = accounts
        .users_mut()
        .zip(orders)
        .zip(order_creation_funds)
        .map(|((user, orders), order_creation_funds)| {
            let msg = Message::execute(
                contracts.dex,
                &dex::ExecuteMsg::BatchUpdateOrders {
                    creates: orders,
                    cancels: None,
                },
                order_creation_funds,
            )?;

            user.sign_transaction(NonEmpty::new_unchecked(vec![msg]), &suite.chain_id, 100_000)
        })
        .collect::<StdResult<Vec<_>>>()
        .unwrap();

    // Make a block with the order submissions. Ensure all transactions were
    // successful.
    suite
        .make_block(txs)
        .block_outcome
        .tx_outcomes
        .into_iter()
        .for_each(|outcome| {
            outcome.should_succeed();
        });

    // Assert that dex balances have changed as expected
    suite
        .balances()
        .should_change(contracts.dex.address(), expected_dex_balance_changes);

    // Assert that user balances have changed as expected
    for (user, expected_user_balance_change) in accounts.users().zip(expected_user_balance_changes)
    {
        suite
            .balances()
            .should_change(user.address(), expected_user_balance_change);
    }

    // Assert that reserves have changed as expected
    for ((base_denom, quote_denom), expected_reserve) in expected_reserves_after_clearing {
        suite
            .query_wasm_smart(contracts.dex, QueryReserveRequest {
                base_denom: base_denom.clone(),
                quote_denom: quote_denom.clone(),
            })
            .should_succeed_and_equal(expected_reserve);
    }

    // Assert that the order book contains the expected orders
    suite
        .query_wasm_smart(contracts.dex, QueryOrdersRequest {
            start_after: None,
            limit: None,
        })
        .should_succeed_and(|orders| {
            assert_eq!(orders.len(), expected_orders_after_clearing.len());
            for (order_id, (price, remaining, direction)) in expected_orders_after_clearing {
                let order = orders.get(&order_id).unwrap();
                assert_eq!(order.price, price);
                assert_eq!(order.remaining, remaining);
                assert_eq!(order.direction, direction);
            }
            true
        });
}

fn balance_changes_from_coins(
    increases: Coins,
    decreases: Coins,
) -> BTreeMap<Denom, BalanceChange> {
    increases
        .into_iter()
        .map(|Coin { denom, amount }| {
            (denom.clone(), BalanceChange::Increased(amount.into_inner()))
        })
        .chain(decreases.into_iter().map(|Coin { denom, amount }| {
            (denom.clone(), BalanceChange::Decreased(amount.into_inner()))
        }))
        .collect()
}

#[test]
fn volume_tracking_works() {
    let (mut suite, mut accounts, _, contracts, _) = setup_test_naive(Default::default());

    // Register oracle price source for USDC
    suite
        .execute(
            &mut accounts.owner,
            contracts.oracle,
            &oracle::ExecuteMsg::RegisterPriceSources(btree_map! {
                usdc::DENOM.clone() => PriceSource::Fixed {
                    humanized_price: Udec128::ONE,
                    precision: 6,
                    timestamp: 1730802926,
                },
            }),
            Coins::new(),
        )
        .should_succeed();

    // Register oracle price source for DANGO
    suite
        .execute(
            &mut accounts.owner,
            contracts.oracle,
            &oracle::ExecuteMsg::RegisterPriceSources(btree_map! {
                dango::DENOM.clone() => PriceSource::Fixed {
                    humanized_price: Udec128::ONE,
                    precision: 6,
                    timestamp: 1730802926,
                },
            }),
            Coins::new(),
        )
        .should_succeed();

    let mut user1_addr_1 = accounts.user1;
    let mut user1_addr_2 = user1_addr_1
        .register_new_account(
            &mut suite,
            contracts.account_factory,
            AccountParams::Spot(Params::new(user1_addr_1.username.clone())),
            Coins::one(usdc::DENOM.clone(), 100_000_000).unwrap(),
        )
        .unwrap();

    let mut user2_addr_1 = accounts.user2;
    let mut user2_addr_2 = user2_addr_1
        .register_new_account(
            &mut suite,
            contracts.account_factory,
            AccountParams::Spot(Params::new(user2_addr_1.username.clone())),
            Coins::one(dango::DENOM.clone(), 100_000_000).unwrap(),
        )
        .unwrap();

    // Query volumes before, should be 0
    suite
        .query_wasm_smart(contracts.dex, dex::QueryVolumeByUserRequest {
            user: user1_addr_1.username.clone(),
            since: None,
        })
        .should_succeed_and_equal(Uint128::ZERO);

    suite
        .query_wasm_smart(contracts.dex, dex::QueryVolumeRequest {
            user: user1_addr_1.address(),
            since: None,
        })
        .should_succeed_and_equal(Uint128::ZERO);

    suite
        .query_wasm_smart(contracts.dex, dex::QueryVolumeRequest {
            user: user1_addr_2.address(),
            since: None,
        })
        .should_succeed_and_equal(Uint128::ZERO);

    suite
        .query_wasm_smart(contracts.dex, dex::QueryVolumeByUserRequest {
            user: user1_addr_1.username.clone(),
            since: None,
        })
        .should_succeed_and_equal(Uint128::ZERO);

    suite
        .query_wasm_smart(contracts.dex, dex::QueryVolumeRequest {
            user: user2_addr_1.address(),
            since: None,
        })
        .should_succeed_and_equal(Uint128::ZERO);

    suite
        .query_wasm_smart(contracts.dex, dex::QueryVolumeRequest {
            user: user2_addr_2.address(),
            since: None,
        })
        .should_succeed_and_equal(Uint128::ZERO);

    // Submit a new order with user1 address 1
    suite
        .execute(
            &mut user1_addr_1,
            contracts.dex,
            &dex::ExecuteMsg::BatchUpdateOrders {
                creates: vec![CreateLimitOrderRequest {
                    base_denom: dango::DENOM.clone(),
                    quote_denom: usdc::DENOM.clone(),
                    direction: Direction::Bid,
                    amount: Uint128::new(100_000_000),
                    price: Udec128::new(1),
                }],
                cancels: None,
            },
            Coins::one(usdc::DENOM.clone(), 100_000_000).unwrap(),
        )
        .should_succeed();

    // User2 submit an opposite matching order with address 1
    suite
        .execute(
            &mut user2_addr_1,
            contracts.dex,
            &dex::ExecuteMsg::BatchUpdateOrders {
                creates: vec![CreateLimitOrderRequest {
                    base_denom: dango::DENOM.clone(),
                    quote_denom: usdc::DENOM.clone(),
                    direction: Direction::Ask,
                    amount: Uint128::new(100_000_000),
                    price: Udec128::new(1),
                }],
                cancels: None,
            },
            Coins::one(dango::DENOM.clone(), 100_000_000).unwrap(),
        )
        .should_succeed();

    // Get timestamp after trade
    let timestamp_after_first_trade = suite.block.timestamp;

    // Query the volume for username user1, should be 100
    suite
        .query_wasm_smart(contracts.dex, dex::QueryVolumeByUserRequest {
            user: user1_addr_1.username.clone(),
            since: None,
        })
        .should_succeed_and_equal(Uint128::new(100));

    // Query the volume for username user2, should be 100
    suite
        .query_wasm_smart(contracts.dex, dex::QueryVolumeByUserRequest {
            user: user2_addr_1.username.clone(),
            since: None,
        })
        .should_succeed_and_equal(Uint128::new(100));

    // Query the volume for user1 address 1, should be 100
    suite
        .query_wasm_smart(contracts.dex, dex::QueryVolumeRequest {
            user: user1_addr_1.address(),
            since: None,
        })
        .should_succeed_and_equal(Uint128::new(100));

    // Query the volume for user2 address 1, should be 100
    suite
        .query_wasm_smart(contracts.dex, dex::QueryVolumeRequest {
            user: user2_addr_1.address(),
            since: None,
        })
        .should_succeed_and_equal(Uint128::new(100));

    // Query the volume for user1 address 2, should be zero
    suite
        .query_wasm_smart(contracts.dex, dex::QueryVolumeRequest {
            user: user1_addr_2.address(),
            since: None,
        })
        .should_succeed_and_equal(Uint128::ZERO);

    // Query the volume for user2 address 2, should be zero
    suite
        .query_wasm_smart(contracts.dex, dex::QueryVolumeRequest {
            user: user2_addr_2.address(),
            since: None,
        })
        .should_succeed_and_equal(Uint128::ZERO);

    // Submit a new order with user1 address 2
    suite
        .execute(
            &mut user1_addr_2,
            contracts.dex,
            &dex::ExecuteMsg::BatchUpdateOrders {
                creates: vec![CreateLimitOrderRequest {
                    base_denom: dango::DENOM.clone(),
                    quote_denom: usdc::DENOM.clone(),
                    direction: Direction::Bid,
                    amount: Uint128::new(100_000_000),
                    price: Udec128::new(1),
                }],
                cancels: None,
            },
            Coins::one(usdc::DENOM.clone(), 100_000_000).unwrap(),
        )
        .should_succeed();

    // Submit a new opposite matching order with user2 address 2
    suite
        .execute(
            &mut user2_addr_2,
            contracts.dex,
            &dex::ExecuteMsg::BatchUpdateOrders {
                creates: vec![CreateLimitOrderRequest {
                    base_denom: dango::DENOM.clone(),
                    quote_denom: usdc::DENOM.clone(),
                    direction: Direction::Ask,
                    amount: Uint128::new(100_000_000),
                    price: Udec128::new(1),
                }],
                cancels: None,
            },
            Coins::one(dango::DENOM.clone(), 100_000_000).unwrap(),
        )
        .should_succeed();

    // Query the volume for username user1, should be 200
    suite
        .query_wasm_smart(contracts.dex, dex::QueryVolumeByUserRequest {
            user: user1_addr_1.username.clone(),
            since: None,
        })
        .should_succeed_and_equal(Uint128::new(200));

    // Query the volume for username user2, should be 200
    suite
        .query_wasm_smart(contracts.dex, dex::QueryVolumeByUserRequest {
            user: user2_addr_1.username.clone(),
            since: None,
        })
        .should_succeed_and_equal(Uint128::new(200));

    // Query the volume for all addresses, should be 100
    suite
        .query_wasm_smart(contracts.dex, dex::QueryVolumeRequest {
            user: user1_addr_1.address(),
            since: None,
        })
        .should_succeed_and_equal(Uint128::new(100));

    suite
        .query_wasm_smart(contracts.dex, dex::QueryVolumeRequest {
            user: user1_addr_2.address(),
            since: None,
        })
        .should_succeed_and_equal(Uint128::new(100));

    suite
        .query_wasm_smart(contracts.dex, dex::QueryVolumeRequest {
            user: user2_addr_1.address(),
            since: None,
        })
        .should_succeed_and_equal(Uint128::new(100));

    suite
        .query_wasm_smart(contracts.dex, dex::QueryVolumeRequest {
            user: user2_addr_2.address(),
            since: None,
        })
        .should_succeed_and_equal(Uint128::new(100));

    // Query the volume for both usernames since timestamp after first trade, should be 100
    suite
        .query_wasm_smart(contracts.dex, dex::QueryVolumeByUserRequest {
            user: user1_addr_1.username.clone(),
            since: Some(timestamp_after_first_trade),
        })
        .should_succeed_and_equal(Uint128::new(100));

    suite
        .query_wasm_smart(contracts.dex, dex::QueryVolumeByUserRequest {
            user: user2_addr_1.username.clone(),
            since: Some(timestamp_after_first_trade),
        })
        .should_succeed_and_equal(Uint128::new(100));

    // Query the volume for both users address 1 since timestamp after first trade, should be zero
    suite
        .query_wasm_smart(contracts.dex, dex::QueryVolumeRequest {
            user: user1_addr_1.address(),
            since: Some(timestamp_after_first_trade),
        })
        .should_succeed_and_equal(Uint128::ZERO);

    suite
        .query_wasm_smart(contracts.dex, dex::QueryVolumeRequest {
            user: user2_addr_1.address(),
            since: Some(timestamp_after_first_trade),
        })
        .should_succeed_and_equal(Uint128::ZERO);

    // Query the volume for both users address 2 since timestamp after first trade, should be 100
    suite
        .query_wasm_smart(contracts.dex, dex::QueryVolumeRequest {
            user: user1_addr_2.address(),
            since: Some(timestamp_after_first_trade),
        })
        .should_succeed_and_equal(Uint128::new(100));

    suite
        .query_wasm_smart(contracts.dex, dex::QueryVolumeRequest {
            user: user2_addr_2.address(),
            since: Some(timestamp_after_first_trade),
        })
        .should_succeed_and_equal(Uint128::new(100));
}

#[test]
fn volume_tracking_works_with_multiple_orders_from_same_user() {
    let (mut suite, mut accounts, _, contracts, _) = setup_test_naive(Default::default());

    // Register oracle price source for USDC
    suite
        .execute(
            &mut accounts.owner,
            contracts.oracle,
            &oracle::ExecuteMsg::RegisterPriceSources(btree_map! {
                usdc::DENOM.clone() => PriceSource::Fixed {
                    humanized_price: Udec128::ONE,
                    precision: 6,
                    timestamp: 1730802926,
                },
            }),
            Coins::new(),
        )
        .should_succeed();

    // Register oracle price source for DANGO
    suite
        .execute(
            &mut accounts.owner,
            contracts.oracle,
            &oracle::ExecuteMsg::RegisterPriceSources(btree_map! {
                dango::DENOM.clone() => PriceSource::Fixed {
                    humanized_price: Udec128::ONE,
                    precision: 6,
                    timestamp: 1730802926,
                },
            }),
            Coins::new(),
        )
        .should_succeed();

    // Register oracle price source for BTC
    suite
        .execute(
            &mut accounts.owner,
            contracts.oracle,
            &oracle::ExecuteMsg::RegisterPriceSources(btree_map! {
                eth::DENOM.clone() => PriceSource::Fixed {
                    humanized_price: Udec128::from_str("85248.71").unwrap(),
                    precision: 8,
                    timestamp: 1730802926,
                },
            }),
            Coins::new(),
        )
        .should_succeed();

    // Submit two orders for DANGO/USDC and one for BTC/USDC with user1
    suite
        .execute(
            &mut accounts.user1,
            contracts.dex,
            &dex::ExecuteMsg::BatchUpdateOrders {
                creates: vec![
                    CreateLimitOrderRequest {
                        base_denom: dango::DENOM.clone(),
                        quote_denom: usdc::DENOM.clone(),
                        direction: Direction::Bid,
                        amount: Uint128::new(100_000_000),
                        price: Udec128::new(1),
                    },
                    CreateLimitOrderRequest {
                        base_denom: dango::DENOM.clone(),
                        quote_denom: usdc::DENOM.clone(),
                        direction: Direction::Bid,
                        amount: Uint128::new(100_000_000),
                        price: Udec128::from_str("1.01").unwrap(),
                    },
                    CreateLimitOrderRequest {
                        base_denom: eth::DENOM.clone(),
                        quote_denom: usdc::DENOM.clone(),
                        direction: Direction::Bid,
                        amount: Uint128::new(117304),
                        price: Udec128::from_str("852.485845").unwrap(),
                    },
                ],
                cancels: None,
            },
            Coins::one(usdc::DENOM.clone(), 301_000_000).unwrap(),
        )
        .should_succeed();

    // Submit matching orders with user2
    suite
        .execute(
            &mut accounts.user2,
            contracts.dex,
            &dex::ExecuteMsg::BatchUpdateOrders {
                creates: vec![
                    CreateLimitOrderRequest {
                        base_denom: dango::DENOM.clone(),
                        quote_denom: usdc::DENOM.clone(),
                        direction: Direction::Ask,
                        amount: Uint128::new(200_000_000),
                        price: Udec128::new(1),
                    },
                    CreateLimitOrderRequest {
                        base_denom: eth::DENOM.clone(),
                        quote_denom: usdc::DENOM.clone(),
                        direction: Direction::Ask,
                        amount: Uint128::new(117304),
                        price: Udec128::from_str("852.485845").unwrap(),
                    },
                ],
                cancels: None,
            },
            coins! {
                dango::DENOM.clone() => 200_000_000,
                eth::DENOM.clone() => 117304,
            },
        )
        .should_succeed();

    // Get timestamp after trade
    let timestamp_after_first_trade = suite.block.timestamp;

    // Query the volume for username user1, should be 300
    suite
        .query_wasm_smart(contracts.dex, dex::QueryVolumeByUserRequest {
            user: accounts.user1.username.clone(),
            since: None,
        })
        .should_succeed_and_equal(Uint128::new(300));

    // Query the volume for username user2, should be 300
    suite
        .query_wasm_smart(contracts.dex, dex::QueryVolumeByUserRequest {
            user: accounts.user2.username.clone(),
            since: None,
        })
        .should_succeed_and_equal(Uint128::new(300));

    // Query the volume for user1 address, should be 300
    suite
        .query_wasm_smart(contracts.dex, dex::QueryVolumeRequest {
            user: accounts.user1.address(),
            since: None,
        })
        .should_succeed_and_equal(Uint128::new(300));

    // Query the volume for user2 address, should be 300
    suite
        .query_wasm_smart(contracts.dex, dex::QueryVolumeRequest {
            user: accounts.user2.address(),
            since: None,
        })
        .should_succeed_and_equal(Uint128::new(300));

    // Query the volume for both usernames since timestamp after first trade, should be zero
    suite
        .query_wasm_smart(contracts.dex, dex::QueryVolumeByUserRequest {
            user: accounts.user1.username.clone(),
            since: Some(timestamp_after_first_trade),
        })
        .should_succeed_and_equal(Uint128::ZERO);
    suite
        .query_wasm_smart(contracts.dex, dex::QueryVolumeByUserRequest {
            user: accounts.user2.username.clone(),
            since: Some(timestamp_after_first_trade),
        })
        .should_succeed_and_equal(Uint128::ZERO);

    // Submit new orders with user1
    suite
        .execute(
            &mut accounts.user1,
            contracts.dex,
            &dex::ExecuteMsg::BatchUpdateOrders {
                creates: vec![
                    CreateLimitOrderRequest {
                        base_denom: dango::DENOM.clone(),
                        quote_denom: usdc::DENOM.clone(),
                        direction: Direction::Bid,
                        amount: Uint128::new(100_000_000),
                        price: Udec128::new(1),
                    },
                    CreateLimitOrderRequest {
                        base_denom: dango::DENOM.clone(),
                        quote_denom: usdc::DENOM.clone(),
                        direction: Direction::Bid,
                        amount: Uint128::new(100_000_000),
                        price: Udec128::from_str("1.01").unwrap(),
                    },
                    CreateLimitOrderRequest {
                        base_denom: eth::DENOM.clone(),
                        quote_denom: usdc::DENOM.clone(),
                        direction: Direction::Bid,
                        amount: Uint128::new(117304),
                        price: Udec128::from_str("852.485845").unwrap(),
                    },
                    CreateLimitOrderRequest {
                        base_denom: eth::DENOM.clone(),
                        quote_denom: usdc::DENOM.clone(),
                        direction: Direction::Bid,
                        amount: Uint128::new(117304),
                        price: Udec128::from_str("937.7344336").unwrap(),
                    },
                ],
                cancels: None,
            },
            coins! {
                usdc::DENOM.clone() => 411_000_000,
            },
        )
        .should_succeed();

    // Submit matching orders with user2
    suite
        .execute(
            &mut accounts.user2,
            contracts.dex,
            &dex::ExecuteMsg::BatchUpdateOrders {
                creates: vec![
                    CreateLimitOrderRequest {
                        base_denom: dango::DENOM.clone(),
                        quote_denom: usdc::DENOM.clone(),
                        direction: Direction::Ask,
                        amount: Uint128::new(300_000_000),
                        price: Udec128::new(1),
                    },
                    CreateLimitOrderRequest {
                        base_denom: eth::DENOM.clone(),
                        quote_denom: usdc::DENOM.clone(),
                        direction: Direction::Ask,
                        amount: Uint128::new(117304 * 2),
                        price: Udec128::from_str("85248.71")
                            .unwrap()
                            .checked_inv()
                            .unwrap(),
                    },
                ],
                cancels: None,
            },
            coins! {
                dango::DENOM.clone() => 300_000_000,
                eth::DENOM.clone() => 117304 * 2,
            },
        )
        .should_succeed();

    println!("post man four");

    // Get timestamp after second trade
    let timestamp_after_second_trade = suite.block.timestamp;

    // Query the volume for username user1, should be 700
    suite
        .query_wasm_smart(contracts.dex, dex::QueryVolumeByUserRequest {
            user: accounts.user1.username.clone(),
            since: None,
        })
        .should_succeed_and_equal(Uint128::new(700));

    // Query the volume for username user2, should be 700
    suite
        .query_wasm_smart(contracts.dex, dex::QueryVolumeByUserRequest {
            user: accounts.user2.username.clone(),
            since: None,
        })
        .should_succeed_and_equal(Uint128::new(700));

    // Query the volume for user1 address, should be 700
    suite
        .query_wasm_smart(contracts.dex, dex::QueryVolumeRequest {
            user: accounts.user1.address(),
            since: None,
        })
        .should_succeed_and_equal(Uint128::new(700));

    // Query the volume for user2 address, should be 700
    suite
        .query_wasm_smart(contracts.dex, dex::QueryVolumeRequest {
            user: accounts.user2.address(),
            since: None,
        })
        .should_succeed_and_equal(Uint128::new(700));

    // Query the volume for both usernames since timestamp after second trade, should be zero
    suite
        .query_wasm_smart(contracts.dex, dex::QueryVolumeByUserRequest {
            user: accounts.user1.username.clone(),
            since: Some(timestamp_after_second_trade),
        })
        .should_succeed_and_equal(Uint128::ZERO);
    suite
        .query_wasm_smart(contracts.dex, dex::QueryVolumeByUserRequest {
            user: accounts.user2.username.clone(),
            since: Some(timestamp_after_second_trade),
        })
        .should_succeed_and_equal(Uint128::ZERO);

    // Query the volume for both addresses since timestamp after the first trade, should be 400
    suite
        .query_wasm_smart(contracts.dex, dex::QueryVolumeRequest {
            user: accounts.user1.address(),
            since: Some(timestamp_after_first_trade),
        })
        .should_succeed_and_equal(Uint128::new(400));
    suite
        .query_wasm_smart(contracts.dex, dex::QueryVolumeRequest {
            user: accounts.user2.address(),
            since: Some(timestamp_after_first_trade),
        })
        .should_succeed_and_equal(Uint128::new(400));
}<|MERGE_RESOLUTION|>--- conflicted
+++ resolved
@@ -3,12 +3,8 @@
     dango_types::{
         account::single::Params,
         account_factory::AccountParams,
-<<<<<<< HEAD
         config::AppConfig,
-        constants::{ATOM_DENOM, BTC_DENOM, DANGO_DENOM, ETH_DENOM, USDC_DENOM, XRP_DENOM},
-=======
         constants::{atom, dango, eth, usdc, xrp},
->>>>>>> 6932d69a
         dex::{
             self, CreateLimitOrderRequest, CurveInvariant, Direction, OrderId, OrderIds,
             OrderResponse, PairId, PairParams, PairUpdate, QueryOrdersByPairRequest,
@@ -75,46 +71,17 @@
          6 => 10,
     },
     btree_map! {
-<<<<<<< HEAD
-        !1 => btree_map! {
-            DANGO_DENOM.clone() => BalanceChange::Increased(9), // Receives one less due to fee
-            USDC_DENOM.clone()  => BalanceChange::Decreased(200),
-        },
-        !2 => btree_map! {
-            DANGO_DENOM.clone() => BalanceChange::Increased(9), // Receives one less due to fee
-            USDC_DENOM.clone()  => BalanceChange::Decreased(200),
-        },
-        !3 => btree_map! {
-            DANGO_DENOM.clone() => BalanceChange::Unchanged,
-            USDC_DENOM.clone()  => BalanceChange::Decreased(100),
-        },
-        4 => btree_map! {
-            DANGO_DENOM.clone() => BalanceChange::Decreased(10),
-            USDC_DENOM.clone()  => BalanceChange::Increased(199), // Receives one less due to fee
-        },
-        5 => btree_map! {
-            DANGO_DENOM.clone() => BalanceChange::Decreased(10),
-            USDC_DENOM.clone()  => BalanceChange::Increased(199), // Receives one less due to fee
-        },
-        6 => btree_map! {
-            DANGO_DENOM.clone() => BalanceChange::Decreased(10),
-            USDC_DENOM.clone()  => BalanceChange::Unchanged,
-=======
-        !0 => btree_map! {
-            dango::DENOM.clone() => BalanceChange::Increased(9), // Receives one less due to fee
-            usdc::DENOM.clone()  => BalanceChange::Decreased(200),
-        },
         !1 => btree_map! {
             dango::DENOM.clone() => BalanceChange::Increased(9), // Receives one less due to fee
             usdc::DENOM.clone()  => BalanceChange::Decreased(200),
         },
         !2 => btree_map! {
+            dango::DENOM.clone() => BalanceChange::Increased(9), // Receives one less due to fee
+            usdc::DENOM.clone()  => BalanceChange::Decreased(200),
+        },
+        !3 => btree_map! {
             dango::DENOM.clone() => BalanceChange::Unchanged,
             usdc::DENOM.clone()  => BalanceChange::Decreased(100),
-        },
-        3 => btree_map! {
-            dango::DENOM.clone() => BalanceChange::Decreased(10),
-            usdc::DENOM.clone()  => BalanceChange::Increased(199), // Receives one less due to fee
         },
         4 => btree_map! {
             dango::DENOM.clone() => BalanceChange::Decreased(10),
@@ -122,8 +89,11 @@
         },
         5 => btree_map! {
             dango::DENOM.clone() => BalanceChange::Decreased(10),
+            usdc::DENOM.clone()  => BalanceChange::Increased(199), // Receives one less due to fee
+        },
+        6 => btree_map! {
+            dango::DENOM.clone() => BalanceChange::Decreased(10),
             usdc::DENOM.clone()  => BalanceChange::Unchanged,
->>>>>>> 6932d69a
         },
     };
     "example 1"
@@ -143,46 +113,17 @@
          6 => 10,
     },
     btree_map! {
-<<<<<<< HEAD
-        !1 => btree_map! {
-            DANGO_DENOM.clone() => BalanceChange::Increased(9), // Receives one less due to fee
-            USDC_DENOM.clone()  => BalanceChange::Decreased(175),
-        },
-        !2 => btree_map! {
-            DANGO_DENOM.clone() => BalanceChange::Increased(9), // Receives one less due to fee
-            USDC_DENOM.clone()  => BalanceChange::Decreased(175),
-        },
-        !3 => btree_map! {
-            DANGO_DENOM.clone() => BalanceChange::Unchanged,
-            USDC_DENOM.clone()  => BalanceChange::Decreased(100),
-        },
-        4 => btree_map! {
-            DANGO_DENOM.clone() => BalanceChange::Decreased(10),
-            USDC_DENOM.clone()  => BalanceChange::Increased(174), // Receives one less due to fee
-        },
-        5 => btree_map! {
-            DANGO_DENOM.clone() => BalanceChange::Decreased(10),
-            USDC_DENOM.clone()  => BalanceChange::Increased(174), // Receives one less due to fee
-        },
-        6 => btree_map! {
-            DANGO_DENOM.clone() => BalanceChange::Decreased(10),
-            USDC_DENOM.clone()  => BalanceChange::Unchanged,
-=======
-        !0 => btree_map! {
-            dango::DENOM.clone() => BalanceChange::Increased(9), // Receives one less due to fee
-            usdc::DENOM.clone()  => BalanceChange::Decreased(175),
-        },
         !1 => btree_map! {
             dango::DENOM.clone() => BalanceChange::Increased(9), // Receives one less due to fee
             usdc::DENOM.clone()  => BalanceChange::Decreased(175),
         },
         !2 => btree_map! {
+            dango::DENOM.clone() => BalanceChange::Increased(9), // Receives one less due to fee
+            usdc::DENOM.clone()  => BalanceChange::Decreased(175),
+        },
+        !3 => btree_map! {
             dango::DENOM.clone() => BalanceChange::Unchanged,
             usdc::DENOM.clone()  => BalanceChange::Decreased(100),
-        },
-        3 => btree_map! {
-            dango::DENOM.clone() => BalanceChange::Decreased(10),
-            usdc::DENOM.clone()  => BalanceChange::Increased(174), // Receives one less due to fee
         },
         4 => btree_map! {
             dango::DENOM.clone() => BalanceChange::Decreased(10),
@@ -190,8 +131,11 @@
         },
         5 => btree_map! {
             dango::DENOM.clone() => BalanceChange::Decreased(10),
+            usdc::DENOM.clone()  => BalanceChange::Increased(174), // Receives one less due to fee
+        },
+        6 => btree_map! {
+            dango::DENOM.clone() => BalanceChange::Decreased(10),
             usdc::DENOM.clone()  => BalanceChange::Unchanged,
->>>>>>> 6932d69a
         },
     };
     "example 2"
@@ -213,61 +157,33 @@
          6 => 10,
     },
     btree_map! {
-<<<<<<< HEAD
         !1 => btree_map! {
-            DANGO_DENOM.clone() => BalanceChange::Increased(9), // Receives one less due to fee
-            USDC_DENOM.clone()  => BalanceChange::Decreased(175),
-        },
-        !2 => btree_map! {
-            DANGO_DENOM.clone() => BalanceChange::Increased(4),   // half filled, receives one less due to fee
-            USDC_DENOM.clone()  => BalanceChange::Decreased(188), // -200 deposit, +12 refund
-        },
-        !3 => btree_map! {
-            DANGO_DENOM.clone() => BalanceChange::Unchanged,
-            USDC_DENOM.clone()  => BalanceChange::Decreased(100),
-        },
-=======
-        !0 => btree_map! {
             dango::DENOM.clone() => BalanceChange::Increased(9), // Receives one less due to fee
             usdc::DENOM.clone()  => BalanceChange::Decreased(175),
         },
-        !1 => btree_map! {
+        !2 => btree_map! {
             dango::DENOM.clone() => BalanceChange::Increased(4),   // half filled, receives one less due to fee
             usdc::DENOM.clone()  => BalanceChange::Decreased(188), // -200 deposit, +12 refund
         },
-        !2 => btree_map! {
+        !3 => btree_map! {
             dango::DENOM.clone() => BalanceChange::Unchanged,
             usdc::DENOM.clone()  => BalanceChange::Decreased(100),
         },
-        3 => btree_map! {
-            dango::DENOM.clone() => BalanceChange::Decreased(10),
-            usdc::DENOM.clone()  => BalanceChange::Increased(174), // Receives one less due to fee
-        },
->>>>>>> 6932d69a
         4 => btree_map! {
             dango::DENOM.clone() => BalanceChange::Decreased(10),
             usdc::DENOM.clone()  => BalanceChange::Increased(174), // Receives one less due to fee
         },
         5 => btree_map! {
-<<<<<<< HEAD
-            DANGO_DENOM.clone() => BalanceChange::Decreased(10),
-            USDC_DENOM.clone()  => BalanceChange::Increased(174),
+            dango::DENOM.clone() => BalanceChange::Decreased(10),
+            usdc::DENOM.clone()  => BalanceChange::Increased(174),
         },
         6 => btree_map! {
-            DANGO_DENOM.clone() => BalanceChange::Decreased(10),
-            USDC_DENOM.clone()  => BalanceChange::Unchanged,
-        },
-        !7 => btree_map! {
-            DANGO_DENOM.clone() => BalanceChange::Increased(4),
-            USDC_DENOM.clone()  => BalanceChange::Decreased(88), // -150 deposit, +62 refund
-=======
             dango::DENOM.clone() => BalanceChange::Decreased(10),
             usdc::DENOM.clone()  => BalanceChange::Unchanged,
         },
-        !6 => btree_map! {
-            dango::DENOM.clone() => BalanceChange::Increased(4),  // receives one less due to fee
+        !7 => btree_map! {
+            dango::DENOM.clone() => BalanceChange::Increased(4),
             usdc::DENOM.clone()  => BalanceChange::Decreased(88), // -150 deposit, +62 refund
->>>>>>> 6932d69a
         },
     };
     "example 3"
@@ -288,53 +204,29 @@
          6 => 10,
     },
     btree_map! {
-<<<<<<< HEAD
         !1 => btree_map! {
-            DANGO_DENOM.clone() => BalanceChange::Increased(19), // Receives one less due to fee
-            USDC_DENOM.clone()  => BalanceChange::Decreased(450), // -600 deposit, +150 refund
-        },
-        !2 => btree_map! {
-            DANGO_DENOM.clone() => BalanceChange::Unchanged,
-            USDC_DENOM.clone()  => BalanceChange::Decreased(200),
-        },
-        !3 => btree_map! {
-            DANGO_DENOM.clone() => BalanceChange::Unchanged,
-            USDC_DENOM.clone()  => BalanceChange::Decreased(100),
-        },
-=======
-        !0 => btree_map! {
             dango::DENOM.clone() => BalanceChange::Increased(19), // Receives one less due to fee
             usdc::DENOM.clone()  => BalanceChange::Decreased(450), // -600 deposit, +150 refund
         },
-        !1 => btree_map! {
+        !2 => btree_map! {
             dango::DENOM.clone() => BalanceChange::Unchanged,
             usdc::DENOM.clone()  => BalanceChange::Decreased(200),
         },
-        !2 => btree_map! {
+        !3 => btree_map! {
             dango::DENOM.clone() => BalanceChange::Unchanged,
             usdc::DENOM.clone()  => BalanceChange::Decreased(100),
         },
-        3 => btree_map! {
-            dango::DENOM.clone() => BalanceChange::Decreased(10),
-            usdc::DENOM.clone()  => BalanceChange::Increased(224), // Receives one less due to fee
-        },
->>>>>>> 6932d69a
         4 => btree_map! {
             dango::DENOM.clone() => BalanceChange::Decreased(10),
             usdc::DENOM.clone()  => BalanceChange::Increased(224), // Receives one less due to fee
         },
         5 => btree_map! {
-<<<<<<< HEAD
-            DANGO_DENOM.clone() => BalanceChange::Decreased(10),
-            USDC_DENOM.clone()  => BalanceChange::Increased(224),
+            dango::DENOM.clone() => BalanceChange::Decreased(10),
+            usdc::DENOM.clone()  => BalanceChange::Increased(224),
         },
         6 => btree_map! {
-            DANGO_DENOM.clone() => BalanceChange::Decreased(10),
-            USDC_DENOM.clone()  => BalanceChange::Unchanged,
-=======
             dango::DENOM.clone() => BalanceChange::Decreased(10),
             usdc::DENOM.clone()  => BalanceChange::Unchanged,
->>>>>>> 6932d69a
         },
     };
     "example 4"
@@ -355,46 +247,17 @@
          6 =>  5,
     },
     btree_map! {
-<<<<<<< HEAD
         !1 => btree_map! {
-            DANGO_DENOM.clone() => BalanceChange::Increased(24),
-            USDC_DENOM.clone()  => BalanceChange::Decreased(688), // -750 deposit, +62 refund
+            dango::DENOM.clone() => BalanceChange::Increased(24),
+            usdc::DENOM.clone()  => BalanceChange::Decreased(688), // -750 deposit, +62 refund
         },
         !2 => btree_map! {
-            DANGO_DENOM.clone() => BalanceChange::Unchanged,
-            USDC_DENOM.clone()  => BalanceChange::Decreased(200),
-        },
-        !3 => btree_map! {
-            DANGO_DENOM.clone() => BalanceChange::Unchanged,
-            USDC_DENOM.clone()  => BalanceChange::Decreased(100),
-        },
-        4 => btree_map! {
-            DANGO_DENOM.clone() => BalanceChange::Decreased(10),
-            USDC_DENOM.clone()  => BalanceChange::Increased(273), // Receives two less due to fee
-        },
-        5 => btree_map! {
-            DANGO_DENOM.clone() => BalanceChange::Decreased(10),
-            USDC_DENOM.clone()  => BalanceChange::Increased(273), // Receives two less due to fee
-        },
-        6 => btree_map! {
-            DANGO_DENOM.clone() => BalanceChange::Decreased(10),
-            USDC_DENOM.clone()  => BalanceChange::Increased(136), // refund: floor(5 * 27.5) = 137 minus 1 due to fee
-=======
-        !0 => btree_map! {
-            dango::DENOM.clone() => BalanceChange::Increased(24), // Receives one less due to fee
-            usdc::DENOM.clone()  => BalanceChange::Decreased(688), // -750 deposit, +62 refund
-        },
-        !1 => btree_map! {
             dango::DENOM.clone() => BalanceChange::Unchanged,
             usdc::DENOM.clone()  => BalanceChange::Decreased(200),
         },
-        !2 => btree_map! {
+        !3 => btree_map! {
             dango::DENOM.clone() => BalanceChange::Unchanged,
             usdc::DENOM.clone()  => BalanceChange::Decreased(100),
-        },
-        3 => btree_map! {
-            dango::DENOM.clone() => BalanceChange::Decreased(10),
-            usdc::DENOM.clone()  => BalanceChange::Increased(273), // Receives two less due to fee
         },
         4 => btree_map! {
             dango::DENOM.clone() => BalanceChange::Decreased(10),
@@ -402,8 +265,11 @@
         },
         5 => btree_map! {
             dango::DENOM.clone() => BalanceChange::Decreased(10),
-            usdc::DENOM.clone()  => BalanceChange::Increased(136), // refund: floor(5 * 27.5) = 137, minus 1 due to fee
->>>>>>> 6932d69a
+            usdc::DENOM.clone()  => BalanceChange::Increased(273), // Receives two less due to fee
+        },
+        6 => btree_map! {
+            dango::DENOM.clone() => BalanceChange::Decreased(10),
+            usdc::DENOM.clone()  => BalanceChange::Increased(136), // refund: floor(5 * 27.5) = 137 minus 1 due to fee
         },
     };
     "example 5"
@@ -564,15 +430,9 @@
         amount: Uint128::new(100),
         price: Udec128::new(1),
     }],
-<<<<<<< HEAD
     Some(OrderIds::Some(BTreeSet::from([!1]))),
-    coins! { USDC_DENOM.clone() => 100 },
-    btree_map! { USDC_DENOM.clone() => BalanceChange::Unchanged },
-=======
-    Some(OrderIds::Some(BTreeSet::from([!0]))),
     coins! { usdc::DENOM.clone() => 100 },
     btree_map! { usdc::DENOM.clone() => BalanceChange::Unchanged },
->>>>>>> 6932d69a
     btree_map! {};
     "one submission cancels one order"
 )]
@@ -593,15 +453,9 @@
             price: Udec128::new(1),
         },
     ],
-<<<<<<< HEAD
     Some(OrderIds::Some(BTreeSet::from([!1]))),
-    coins! { USDC_DENOM.clone() => 200 },
-    btree_map! { USDC_DENOM.clone() => BalanceChange::Decreased(100) },
-=======
-    Some(OrderIds::Some(BTreeSet::from([!0]))),
     coins! { usdc::DENOM.clone() => 200 },
     btree_map! { usdc::DENOM.clone() => BalanceChange::Decreased(100) },
->>>>>>> 6932d69a
     btree_map! {
         !2 => OrderResponse {
             user: Addr::mock(1), // Just a placeholder. User1 address is used in assertion.
@@ -632,15 +486,9 @@
             price: Udec128::new(1),
         },
     ],
-<<<<<<< HEAD
     Some(OrderIds::Some(BTreeSet::from([!1, !2]))),
-    coins! { USDC_DENOM.clone() => 200 },
-    btree_map! { USDC_DENOM.clone() => BalanceChange::Unchanged },
-=======
-    Some(OrderIds::Some(BTreeSet::from([!0, !1]))),
     coins! { usdc::DENOM.clone() => 200 },
     btree_map! { usdc::DENOM.clone() => BalanceChange::Unchanged },
->>>>>>> 6932d69a
     btree_map! {};
     "two submission cancels both orders"
 )]
@@ -684,13 +532,8 @@
             price: Udec128::new(1),
         },
     ],
-<<<<<<< HEAD
     Some(OrderIds::Some(BTreeSet::from([!1]))),
-    coins! { USDC_DENOM.clone() => 199 },
-=======
-    Some(OrderIds::Some(BTreeSet::from([!0]))),
     coins! { usdc::DENOM.clone() => 199 },
->>>>>>> 6932d69a
     btree_map! {},
     btree_map! {}
     => panics "insufficient funds for batch updating orders";
@@ -767,13 +610,8 @@
         amount: Uint128::new(100),
         price: Udec128::new(1),
     }],
-<<<<<<< HEAD
-    coins! { USDC_DENOM.clone() => 100 },
+    coins! { usdc::DENOM.clone() => 100 },
     Some(OrderIds::Some(BTreeSet::from([!1]))),
-=======
-    coins! { usdc::DENOM.clone() => 100 },
-    Some(OrderIds::Some(BTreeSet::from([!0]))),
->>>>>>> 6932d69a
     vec![CreateLimitOrderRequest {
         base_denom: dango::DENOM.clone(),
         quote_denom: usdc::DENOM.clone(),
@@ -804,13 +642,8 @@
         amount: Uint128::new(100),
         price: Udec128::new(1),
     }],
-<<<<<<< HEAD
-    coins! { USDC_DENOM.clone() => 100 },
+    coins! { usdc::DENOM.clone() => 100 },
     Some(OrderIds::Some(BTreeSet::from([!1]))),
-=======
-    coins! { usdc::DENOM.clone() => 100 },
-    Some(OrderIds::Some(BTreeSet::from([!0]))),
->>>>>>> 6932d69a
     vec![CreateLimitOrderRequest {
         base_denom: dango::DENOM.clone(),
         quote_denom: usdc::DENOM.clone(),
@@ -841,13 +674,8 @@
         amount: Uint128::new(100),
         price: Udec128::new(1),
     }],
-<<<<<<< HEAD
-    coins! { USDC_DENOM.clone() => 100 },
+    coins! { usdc::DENOM.clone() => 100 },
     Some(OrderIds::Some(BTreeSet::from([!1]))),
-=======
-    coins! { usdc::DENOM.clone() => 100 },
-    Some(OrderIds::Some(BTreeSet::from([!0]))),
->>>>>>> 6932d69a
     vec![CreateLimitOrderRequest {
         base_denom: dango::DENOM.clone(),
         quote_denom: usdc::DENOM.clone(),
@@ -878,13 +706,8 @@
         amount: Uint128::new(100),
         price: Udec128::new(1),
     }],
-<<<<<<< HEAD
-    coins! { USDC_DENOM.clone() => 100 },
+    coins! { usdc::DENOM.clone() => 100 },
     Some(OrderIds::Some(BTreeSet::from([!1]))),
-=======
-    coins! { usdc::DENOM.clone() => 100 },
-    Some(OrderIds::Some(BTreeSet::from([!0]))),
->>>>>>> 6932d69a
     vec![CreateLimitOrderRequest {
         base_denom: dango::DENOM.clone(),
         quote_denom: usdc::DENOM.clone(),
@@ -916,13 +739,8 @@
         amount: Uint128::new(100),
         price: Udec128::new(1),
     }],
-<<<<<<< HEAD
-    coins! { USDC_DENOM.clone() => 100 },
+    coins! { usdc::DENOM.clone() => 100 },
     Some(OrderIds::Some(BTreeSet::from([!1]))),
-=======
-    coins! { usdc::DENOM.clone() => 100 },
-    Some(OrderIds::Some(BTreeSet::from([!0]))),
->>>>>>> 6932d69a
     vec![CreateLimitOrderRequest {
         base_denom: dango::DENOM.clone(),
         quote_denom: usdc::DENOM.clone(),
@@ -1144,13 +962,8 @@
         ((eth::DENOM.clone(), usdc::DENOM.clone()), Direction::Bid, 20, 10), // !4
         ((eth::DENOM.clone(), usdc::DENOM.clone()), Direction::Ask, 25, 10), //  5
     ],
-<<<<<<< HEAD
-    (DANGO_DENOM.clone(), USDC_DENOM.clone()),
+    (dango::DENOM.clone(), usdc::DENOM.clone()),
     Some(3),
-=======
-    (dango::DENOM.clone(), usdc::DENOM.clone()),
-    Some(2),
->>>>>>> 6932d69a
     None,
     btree_map! {
         4 => (Direction::Ask, Udec128::new(50), Uint128::new(10)),
@@ -1166,13 +979,8 @@
         ((eth::DENOM.clone(), usdc::DENOM.clone()), Direction::Bid, 20, 10), // !4
         ((eth::DENOM.clone(), usdc::DENOM.clone()), Direction::Ask, 25, 10), //  5
     ],
-<<<<<<< HEAD
-    (DANGO_DENOM.clone(), USDC_DENOM.clone()),
+    (dango::DENOM.clone(), usdc::DENOM.clone()),
     Some(!2),
-=======
-    (dango::DENOM.clone(), usdc::DENOM.clone()),
-    Some(!1),
->>>>>>> 6932d69a
     Some(2),
     btree_map! {
         !1 => (Direction::Bid, Udec128::new(30), Uint128::new(10)),
@@ -1387,6 +1195,8 @@
                             lp_denom: pair_params.lp_denom.clone(),
                             swap_fee_rate: Bounded::new_unchecked(swap_fee),
                             curve_invariant: pair_params.curve_invariant.clone(),
+                            order_depth: pair_params.order_depth,
+                            order_spacing: pair_params.order_spacing,
                         },
                     }]),
                     Coins::new(),
@@ -1507,6 +1317,8 @@
                             lp_denom: pair_params.lp_denom.clone(),
                             swap_fee_rate: Bounded::new_unchecked(swap_fee),
                             curve_invariant: pair_params.curve_invariant.clone(),
+                            order_depth: pair_params.order_depth,
+                            order_spacing: pair_params.order_spacing,
                         },
                     }]),
                     Coins::new(),
@@ -2250,14 +2062,14 @@
     10,
     Udec128::new_percent(1),
     coins! {
-        ETH_DENOM.clone() => 10000000,
-        USDC_DENOM.clone() => 200 * 10000000,
+        eth::DENOM.clone() => 10000000,
+        usdc::DENOM.clone() => 200 * 10000000,
     },
     vec![
         vec![
             CreateLimitOrderRequest {
-                base_denom: ETH_DENOM.clone(),
-                quote_denom: USDC_DENOM.clone(),
+                base_denom: eth::DENOM.clone(),
+                quote_denom: usdc::DENOM.clone(),
                 direction: Direction::Bid,
                 amount: Uint128::from(49751),
                 price: Udec128::new_percent(20100),
@@ -2266,26 +2078,26 @@
     ],
     vec![
         coins! {
-            USDC_DENOM.clone() => 49751 * 201,
+            usdc::DENOM.clone() => 49751 * 201,
         },
     ],
     btree_map! {
         !1u64 => (Udec128::new_percent(20100), Uint128::from(49751), Direction::Bid),
     },
     btree_map! {
-        (ETH_DENOM.clone(), USDC_DENOM.clone()) => coins! {
-            ETH_DENOM.clone() => 10000000,
-            USDC_DENOM.clone() => 200 * 10000000,
+        (eth::DENOM.clone(), usdc::DENOM.clone()) => coins! {
+            eth::DENOM.clone() => 10000000,
+            usdc::DENOM.clone() => 200 * 10000000,
         }.try_into().unwrap(),
     },
     btree_map! {
-        ETH_DENOM.clone() => BalanceChange::Unchanged,
-        USDC_DENOM.clone() => BalanceChange::Increased(49751 * 201),
+        eth::DENOM.clone() => BalanceChange::Unchanged,
+        usdc::DENOM.clone() => BalanceChange::Increased(49751 * 201),
     },
     vec![
         btree_map! {
-            ETH_DENOM.clone() => BalanceChange::Unchanged,
-            USDC_DENOM.clone() => BalanceChange::Decreased(49751 * 201),
+            eth::DENOM.clone() => BalanceChange::Unchanged,
+            usdc::DENOM.clone() => BalanceChange::Decreased(49751 * 201),
         }
     ]
     ; "xyk pool balance 1:200 tick size 1 one percent fee no matching orders")]
@@ -2295,14 +2107,14 @@
     10,
     Udec128::ZERO,
     coins! {
-        ETH_DENOM.clone() => 10000000,
-        USDC_DENOM.clone() => 200 * 10000000,
+        eth::DENOM.clone() => 10000000,
+        usdc::DENOM.clone() => 200 * 10000000,
     },
     vec![
         vec![
             CreateLimitOrderRequest {
-                base_denom: ETH_DENOM.clone(),
-                quote_denom: USDC_DENOM.clone(),
+                base_denom: eth::DENOM.clone(),
+                quote_denom: usdc::DENOM.clone(),
                 direction: Direction::Bid,
                 amount: Uint128::from(49751),
                 price: Udec128::new_percent(20100),
@@ -2311,24 +2123,24 @@
     ],
     vec![
         coins! {
-            USDC_DENOM.clone() => 49751 * 201,
+            usdc::DENOM.clone() => 49751 * 201,
         },
     ],
     BTreeMap::new(),
     btree_map! {
-        (ETH_DENOM.clone(), USDC_DENOM.clone()) => coins! {
-            ETH_DENOM.clone() => 10000000 - 49751,
-            USDC_DENOM.clone() => 200 * 10000000 + 49751 * 201,
+        (eth::DENOM.clone(), usdc::DENOM.clone()) => coins! {
+            eth::DENOM.clone() => 10000000 - 49751,
+            usdc::DENOM.clone() => 200 * 10000000 + 49751 * 201,
         }.try_into().unwrap(),
     },
     btree_map! {
-        ETH_DENOM.clone() => BalanceChange::Decreased(49751),
-        USDC_DENOM.clone() => BalanceChange::Increased(49751 * 201),
+        eth::DENOM.clone() => BalanceChange::Decreased(49751),
+        usdc::DENOM.clone() => BalanceChange::Increased(49751 * 201),
     },
     vec![
         btree_map! {
-            ETH_DENOM.clone() => BalanceChange::Increased(49751),
-            USDC_DENOM.clone() => BalanceChange::Decreased(49751 * 201),
+            eth::DENOM.clone() => BalanceChange::Increased(49751),
+            usdc::DENOM.clone() => BalanceChange::Decreased(49751 * 201),
         }
     ]
     ; "xyk pool balance 1:200 tick size 1 no fee user bid order exactly matches passive order")]
@@ -2338,14 +2150,14 @@
     10,
     Udec128::new_percent(1),
     coins! {
-        ETH_DENOM.clone() => 10000000,
-        USDC_DENOM.clone() => 200 * 10000000,
+        eth::DENOM.clone() => 10000000,
+        usdc::DENOM.clone() => 200 * 10000000,
     },
     vec![
         vec![
             CreateLimitOrderRequest {
-                base_denom: ETH_DENOM.clone(),
-                quote_denom: USDC_DENOM.clone(),
+                base_denom: eth::DENOM.clone(),
+                quote_denom: usdc::DENOM.clone(),
                 direction: Direction::Bid,
                 amount: Uint128::from(47783),
                 price: Udec128::new_percent(20300),
@@ -2354,24 +2166,24 @@
     ],
     vec![
         coins! {
-            USDC_DENOM.clone() => 47783 * 203,
+            usdc::DENOM.clone() => 47783 * 203,
         },
     ],
     BTreeMap::new(),
     btree_map! {
-        (ETH_DENOM.clone(), USDC_DENOM.clone()) => coins! {
-            ETH_DENOM.clone() => 10000000 - 47783,
-            USDC_DENOM.clone() => 200 * 10000000 + 47783 * 203,
+        (eth::DENOM.clone(), usdc::DENOM.clone()) => coins! {
+            eth::DENOM.clone() => 10000000 - 47783,
+            usdc::DENOM.clone() => 200 * 10000000 + 47783 * 203,
         }.try_into().unwrap(),
     },
     btree_map! {
-        ETH_DENOM.clone() => BalanceChange::Decreased(47783),
-        USDC_DENOM.clone() => BalanceChange::Increased(47783 * 203),
+        eth::DENOM.clone() => BalanceChange::Decreased(47783),
+        usdc::DENOM.clone() => BalanceChange::Increased(47783 * 203),
     },
     vec![
         btree_map! {
-            ETH_DENOM.clone() => BalanceChange::Increased(47783),
-            USDC_DENOM.clone() => BalanceChange::Decreased(47783 * 203),
+            eth::DENOM.clone() => BalanceChange::Increased(47783),
+            usdc::DENOM.clone() => BalanceChange::Decreased(47783 * 203),
         }
     ]
     ; "xyk pool balance 1:200 tick size 1 one percent fee user bid order partially fills passive order")]
@@ -2381,14 +2193,14 @@
     10,
     Udec128::new_percent(1),
     coins! {
-        ETH_DENOM.clone() => 10000000,
-        USDC_DENOM.clone() => 200 * 10000000,
+        eth::DENOM.clone() => 10000000,
+        usdc::DENOM.clone() => 200 * 10000000,
     },
     vec![
         vec![
             CreateLimitOrderRequest {
-                base_denom: ETH_DENOM.clone(),
-                quote_denom: USDC_DENOM.clone(),
+                base_denom: eth::DENOM.clone(),
+                quote_denom: usdc::DENOM.clone(),
                 direction: Direction::Bid,
                 amount: Uint128::from(157784),
                 price: Udec128::new_percent(20300),
@@ -2397,26 +2209,26 @@
     ],
     vec![
         coins! {
-            USDC_DENOM.clone() => 157784 * 203,
+            usdc::DENOM.clone() => 157784 * 203,
         },
     ],
     btree_map! {
         !1u64 => (Udec128::new_percent(20300), Uint128::from(10000), Direction::Bid),
     },
     btree_map! {
-        (ETH_DENOM.clone(), USDC_DENOM.clone()) => coins! {
-            ETH_DENOM.clone() => 10000000 - 147784,
-            USDC_DENOM.clone() => 200 * 10000000 + 147784 * 203,
+        (eth::DENOM.clone(), usdc::DENOM.clone()) => coins! {
+            eth::DENOM.clone() => 10000000 - 147784,
+            usdc::DENOM.clone() => 200 * 10000000 + 147784 * 203,
         }.try_into().unwrap(),
     },
     btree_map! {
-        ETH_DENOM.clone() => BalanceChange::Decreased(147784),
-        USDC_DENOM.clone() => BalanceChange::Increased(157784 * 203),
+        eth::DENOM.clone() => BalanceChange::Decreased(147784),
+        usdc::DENOM.clone() => BalanceChange::Increased(157784 * 203),
     },
     vec![
         btree_map! {
-            ETH_DENOM.clone() => BalanceChange::Increased(147784),
-            USDC_DENOM.clone() => BalanceChange::Decreased(157784 * 203),
+            eth::DENOM.clone() => BalanceChange::Increased(147784),
+            usdc::DENOM.clone() => BalanceChange::Decreased(157784 * 203),
         }
     ]
     ; "xyk pool balance 1:200 tick size 1 one percent fee user bid order fully fills passive order with amount remaining after")]
@@ -2426,14 +2238,14 @@
     10,
     Udec128::ZERO,
     coins! {
-        ETH_DENOM.clone() => 10000000,
-        USDC_DENOM.clone() => 200 * 10000000,
+        eth::DENOM.clone() => 10000000,
+        usdc::DENOM.clone() => 200 * 10000000,
     },
     vec![
         vec![
             CreateLimitOrderRequest {
-                base_denom: ETH_DENOM.clone(),
-                quote_denom: USDC_DENOM.clone(),
+                base_denom: eth::DENOM.clone(),
+                quote_denom: usdc::DENOM.clone(),
                 direction: Direction::Ask,
                 amount: Uint128::from(50251),
                 price: Udec128::new_percent(19900),
@@ -2442,24 +2254,24 @@
     ],
     vec![
         coins! {
-            ETH_DENOM.clone() => 50251,
+            eth::DENOM.clone() => 50251,
         },
     ],
     BTreeMap::new(),
     btree_map! {
-        (ETH_DENOM.clone(), USDC_DENOM.clone()) => coins! {
-            ETH_DENOM.clone() => 10000000 + 50251,
-            USDC_DENOM.clone() => 200 * 10000000 - 50251 * 199,
+        (eth::DENOM.clone(), usdc::DENOM.clone()) => coins! {
+            eth::DENOM.clone() => 10000000 + 50251,
+            usdc::DENOM.clone() => 200 * 10000000 - 50251 * 199,
         }.try_into().unwrap(),
     },
     btree_map! {
-        ETH_DENOM.clone() => BalanceChange::Increased(50251),
-        USDC_DENOM.clone() => BalanceChange::Decreased(50251 * 199),
+        eth::DENOM.clone() => BalanceChange::Increased(50251),
+        usdc::DENOM.clone() => BalanceChange::Decreased(50251 * 199),
     },
     vec![
         btree_map! {
-            ETH_DENOM.clone() => BalanceChange::Decreased(50251),
-            USDC_DENOM.clone() => BalanceChange::Increased(50251 * 199),
+            eth::DENOM.clone() => BalanceChange::Decreased(50251),
+            usdc::DENOM.clone() => BalanceChange::Increased(50251 * 199),
         }
     ]
     ; "xyk pool balance 1:200 tick size 1 no fee user ask order exactly matches passive order")]
@@ -2469,14 +2281,14 @@
     10,
     Udec128::ZERO,
     coins! {
-        ETH_DENOM.clone() => 10000000,
-        USDC_DENOM.clone() => 200 * 10000000,
+        eth::DENOM.clone() => 10000000,
+        usdc::DENOM.clone() => 200 * 10000000,
     },
     vec![
         vec![
             CreateLimitOrderRequest {
-                base_denom: ETH_DENOM.clone(),
-                quote_denom: USDC_DENOM.clone(),
+                base_denom: eth::DENOM.clone(),
+                quote_denom: usdc::DENOM.clone(),
                 direction: Direction::Ask,
                 amount: Uint128::from(30000),
                 price: Udec128::new_percent(19900),
@@ -2485,24 +2297,24 @@
     ],
     vec![
         coins! {
-            ETH_DENOM.clone() => 30000,
+            eth::DENOM.clone() => 30000,
         },
     ],
     BTreeMap::new(),
     btree_map! {
-        (ETH_DENOM.clone(), USDC_DENOM.clone()) => coins! {
-            ETH_DENOM.clone() => 10000000 + 30000,
-            USDC_DENOM.clone() => 200 * 10000000 - 30000 * 199,
+        (eth::DENOM.clone(), usdc::DENOM.clone()) => coins! {
+            eth::DENOM.clone() => 10000000 + 30000,
+            usdc::DENOM.clone() => 200 * 10000000 - 30000 * 199,
         }.try_into().unwrap(),
     },
     btree_map! {
-        ETH_DENOM.clone() => BalanceChange::Increased(30000),
-        USDC_DENOM.clone() => BalanceChange::Decreased(30000 * 199),
+        eth::DENOM.clone() => BalanceChange::Increased(30000),
+        usdc::DENOM.clone() => BalanceChange::Decreased(30000 * 199),
     },
     vec![
         btree_map! {
-            ETH_DENOM.clone() => BalanceChange::Decreased(30000),
-            USDC_DENOM.clone() => BalanceChange::Increased(30000 * 199),
+            eth::DENOM.clone() => BalanceChange::Decreased(30000),
+            usdc::DENOM.clone() => BalanceChange::Increased(30000 * 199),
         }
     ]
     ; "xyk pool balance 1:200 tick size 1 no fee user ask order partially fills passive order")]
@@ -2512,14 +2324,14 @@
     10,
     Udec128::ZERO,
     coins! {
-        ETH_DENOM.clone() => 10000000,
-        USDC_DENOM.clone() => 200 * 10000000,
+        eth::DENOM.clone() => 10000000,
+        usdc::DENOM.clone() => 200 * 10000000,
     },
     vec![
         vec![
             CreateLimitOrderRequest {
-                base_denom: ETH_DENOM.clone(),
-                quote_denom: USDC_DENOM.clone(),
+                base_denom: eth::DENOM.clone(),
+                quote_denom: usdc::DENOM.clone(),
                 direction: Direction::Ask,
                 amount: Uint128::from(60251),
                 price: Udec128::new_percent(19900),
@@ -2528,26 +2340,26 @@
     ],
     vec![
         coins! {
-            ETH_DENOM.clone() => 60251,
+            eth::DENOM.clone() => 60251,
         },
     ],
     btree_map! {
         1u64 => (Udec128::new_percent(19900), Uint128::from(10000), Direction::Ask),
     },
     btree_map! {
-        (ETH_DENOM.clone(), USDC_DENOM.clone()) => coins! {
-            ETH_DENOM.clone() => 10000000 + 50251,
-            USDC_DENOM.clone() => 200 * 10000000 - 50251 * 199,
+        (eth::DENOM.clone(), usdc::DENOM.clone()) => coins! {
+            eth::DENOM.clone() => 10000000 + 50251,
+            usdc::DENOM.clone() => 200 * 10000000 - 50251 * 199,
         }.try_into().unwrap(),
     },
     btree_map! {
-        ETH_DENOM.clone() => BalanceChange::Increased(60251),
-        USDC_DENOM.clone() => BalanceChange::Decreased(50251 * 199),
+        eth::DENOM.clone() => BalanceChange::Increased(60251),
+        usdc::DENOM.clone() => BalanceChange::Decreased(50251 * 199),
     },
     vec![
         btree_map! {
-            ETH_DENOM.clone() => BalanceChange::Decreased(60251),
-            USDC_DENOM.clone() => BalanceChange::Increased(50251 * 199),
+            eth::DENOM.clone() => BalanceChange::Decreased(60251),
+            usdc::DENOM.clone() => BalanceChange::Increased(50251 * 199),
         }
     ]
     ; "xyk pool balance 1:200 tick size 1 no fee user ask order fully fills passive order with amount remaining after")]
@@ -2557,14 +2369,14 @@
     10,
     Udec128::new_percent(1),
     coins! {
-        ETH_DENOM.clone() => 10000000,
-        USDC_DENOM.clone() => 200 * 10000000,
+        eth::DENOM.clone() => 10000000,
+        usdc::DENOM.clone() => 200 * 10000000,
     },
     vec![
         vec![
             CreateLimitOrderRequest {
-                base_denom: ETH_DENOM.clone(),
-                quote_denom: USDC_DENOM.clone(),
+                base_denom: eth::DENOM.clone(),
+                quote_denom: usdc::DENOM.clone(),
                 direction: Direction::Ask,
                 amount: Uint128::from(162284),
                 price: Udec128::new_percent(19700),
@@ -2572,8 +2384,8 @@
         ],
         vec![
             CreateLimitOrderRequest {
-                base_denom: ETH_DENOM.clone(),
-                quote_denom: USDC_DENOM.clone(),
+                base_denom: eth::DENOM.clone(),
+                    quote_denom: usdc::DENOM.clone(),
                 direction: Direction::Bid,
                 amount: Uint128::from(157784),
                 price: Udec128::new_percent(20300),
@@ -2582,31 +2394,31 @@
     ],
     vec![
         coins! {
-            ETH_DENOM.clone() => 162284,
+            eth::DENOM.clone() => 162284,
         },
         coins! {
-            USDC_DENOM.clone() => 157784 * 203,
+            usdc::DENOM.clone() => 157784 * 203,
         },
     ],
     BTreeMap::new(),
     btree_map! {
-        (ETH_DENOM.clone(), USDC_DENOM.clone()) => coins! {
-            ETH_DENOM.clone() => 10000000 + 4500, // only the remaining amount of the ask order traded against the passive pool
-            USDC_DENOM.clone() => 200 * 10000000 - 4500 * 197,
+        (eth::DENOM.clone(), usdc::DENOM.clone()) => coins! {
+            eth::DENOM.clone() => 10000000 + 4500, // only the remaining amount of the ask order traded against the passive pool
+            usdc::DENOM.clone() => 200 * 10000000 - 4500 * 197,
         }.try_into().unwrap(),
     },
     btree_map! {
-        ETH_DENOM.clone() => BalanceChange::Increased(162284 - 157784),
-        USDC_DENOM.clone() => BalanceChange::Decreased(4500 * 197),
+        eth::DENOM.clone() => BalanceChange::Increased(162284 - 157784),
+        usdc::DENOM.clone() => BalanceChange::Decreased(4500 * 197),
     },
     vec![
         btree_map! {
-            ETH_DENOM.clone() => BalanceChange::Decreased(162284),
-            USDC_DENOM.clone() => BalanceChange::Increased(162284 * 197),
+            eth::DENOM.clone() => BalanceChange::Decreased(162284),
+            usdc::DENOM.clone() => BalanceChange::Increased(162284 * 197),
         },
         btree_map! {
-            ETH_DENOM.clone() => BalanceChange::Increased(157784),
-            USDC_DENOM.clone() => BalanceChange::Decreased(157784 * 197),
+            eth::DENOM.clone() => BalanceChange::Increased(157784),
+            usdc::DENOM.clone() => BalanceChange::Decreased(157784 * 197),
         }
     ]
     ; "xyk pool balance 1:200 tick size 1 one percent fee three users with multiple orders")]
@@ -2623,7 +2435,7 @@
     expected_dex_balance_changes: BTreeMap<Denom, BalanceChange>,
     expected_user_balance_changes: Vec<BTreeMap<Denom, BalanceChange>>,
 ) {
-    let (mut suite, mut accounts, _, contracts) = setup_test_naive();
+    let (mut suite, mut accounts, _, contracts, _) = setup_test_naive(Default::default());
 
     // Set maker and taker fee rates to 0 for simplicity
     let mut app_config: AppConfig = suite.query_app_config().unwrap();
@@ -2640,8 +2452,8 @@
     // Update pair params
     suite
         .query_wasm_smart(contracts.dex, dex::QueryPairRequest {
-            base_denom: ETH_DENOM.clone(),
-            quote_denom: USDC_DENOM.clone(),
+            base_denom: eth::DENOM.clone(),
+            quote_denom: usdc::DENOM.clone(),
         })
         .should_succeed_and(|pair_params: &PairParams| {
             // Provide liquidity with owner account
@@ -2650,8 +2462,8 @@
                     &mut accounts.owner,
                     contracts.dex,
                     &dex::ExecuteMsg::BatchUpdatePairs(vec![PairUpdate {
-                        base_denom: ETH_DENOM.clone(),
-                        quote_denom: USDC_DENOM.clone(),
+                        base_denom: eth::DENOM.clone(),
+                        quote_denom: usdc::DENOM.clone(),
                         params: PairParams {
                             lp_denom: pair_params.lp_denom.clone(),
                             curve_invariant,
@@ -2672,7 +2484,7 @@
             &mut accounts.owner,
             contracts.oracle,
             &oracle::ExecuteMsg::RegisterPriceSources(btree_map! {
-                USDC_DENOM.clone() => PriceSource::Fixed {
+                usdc::DENOM.clone() => PriceSource::Fixed {
                     humanized_price: Udec128::ONE,
                     precision: 6,
                     timestamp: 1730802926,
@@ -2688,7 +2500,7 @@
             &mut accounts.owner,
             contracts.oracle,
             &oracle::ExecuteMsg::RegisterPriceSources(btree_map! {
-                ETH_DENOM.clone() => PriceSource::Fixed {
+                eth::DENOM.clone() => PriceSource::Fixed {
                     humanized_price: Udec128::new_percent(2000),
                     precision: 6,
                     timestamp: 1730802926,
@@ -2704,18 +2516,16 @@
             &mut accounts.owner,
             contracts.dex,
             &dex::ExecuteMsg::ProvideLiquidity {
-                base_denom: ETH_DENOM.clone(),
-                quote_denom: USDC_DENOM.clone(),
+                base_denom: eth::DENOM.clone(),
+                quote_denom: usdc::DENOM.clone(),
             },
             pool_liquidity.clone(),
         )
         .should_succeed();
 
     // Record dex and user balances
-    suite.balances().record(contracts.dex.address());
-    suite
-        .balances()
-        .record_many(accounts.users().map(|user| user.address()));
+    suite.balances().record(&contracts.dex.address());
+    suite.balances().record_many(accounts.users());
 
     // Create txs for all the orders from all users.
     let txs = accounts
@@ -2748,18 +2558,18 @@
             outcome.should_succeed();
         });
 
-    // Assert that dex balances have changed as expected
-    suite
-        .balances()
-        .should_change(contracts.dex.address(), expected_dex_balance_changes);
-
     // Assert that user balances have changed as expected
     for (user, expected_user_balance_change) in accounts.users().zip(expected_user_balance_changes)
     {
         suite
             .balances()
-            .should_change(user.address(), expected_user_balance_change);
+            .should_change(&user.address(), expected_user_balance_change);
     }
+
+    // Assert that dex balances have changed as expected
+    suite
+        .balances()
+        .should_change(&contracts.dex.address(), expected_dex_balance_changes);
 
     // Assert that reserves have changed as expected
     for ((base_denom, quote_denom), expected_reserve) in expected_reserves_after_clearing {
@@ -3366,8 +3176,6 @@
         )
         .should_succeed();
 
-    println!("post man four");
-
     // Get timestamp after second trade
     let timestamp_after_second_trade = suite.block.timestamp;
 
