--- conflicted
+++ resolved
@@ -1,10 +1,6 @@
 use {
     dango_dex::{MAX_VOLUME_AGE, MINIMUM_LIQUIDITY, VOLUMES, VOLUMES_BY_USER},
-<<<<<<< HEAD
     dango_genesis::{Contracts, DexOption, GatewayOption, GenesisOption},
-=======
-    dango_genesis::{Contracts, DexOption, GenesisOption},
->>>>>>> 08576abb
     dango_oracle::{PRICE_SOURCES, PYTH_PRICES},
     dango_testing::{
         BridgeOp, Preset, TestAccount, TestOption, TestSuite, setup_test_naive,
@@ -3171,7 +3167,8 @@
                         }),
                         bucket_sizes: BTreeSet::new(), /* TODO: determine appropriate price buckets based on expected dango token price */
                         swap_fee_rate: Bounded::new_unchecked(Udec128::new_bps(30)),
-                        min_order_size: Uint128::ZERO, /* TODO: for mainnet, a minimum of $10 is sensible */
+                        min_order_size_base: Uint128::ZERO,
+                        min_order_size_quote: Uint128::ZERO, /* TODO: for mainnet, a minimum of $10 is sensible */
                     },
                 }],
             },
@@ -3682,7 +3679,8 @@
                             }),
                             bucket_sizes: BTreeSet::new(), /* TODO: determine appropriate price buckets based on expected dango token price */
                             swap_fee_rate: Bounded::new_unchecked(Udec128::new_bps(30)),
-                            min_order_size: Uint128::ZERO, /* TODO: for mainnet, a minimum of $10 is sensible */
+                            min_order_size_base: Uint128::ZERO,
+                            min_order_size_quote: Uint128::ZERO, /* TODO: for mainnet, a minimum of $10 is sensible */
                         },
                     },
                     PairUpdate {
@@ -3705,7 +3703,8 @@
                                 eth_usdc::ONE_HUNDRED,
                             },
                             swap_fee_rate: Bounded::new_unchecked(Udec128::new_bps(30)),
-                            min_order_size: Uint128::ZERO,
+                            min_order_size_base: Uint128::ZERO,
+                            min_order_size_quote: Uint128::ZERO,
                         },
                     },
                 ],
