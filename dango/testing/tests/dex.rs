use {
    dango_testing::setup_test_naive,
    dango_types::{
        account::single::Params,
        account_factory::AccountParams,
        constants::{ATOM_DENOM, BTC_DENOM, DANGO_DENOM, ETH_DENOM, USDC_DENOM, XRP_DENOM},
        dex::{
            self, CreateLimitOrderRequest, CurveInvariant, Direction, OrderId, OrderIds,
            OrderResponse, PairId, PairParams, PairUpdate, QueryOrdersByPairRequest,
            QueryOrdersRequest, QueryReserveRequest,
        },
        oracle::{self, PriceSource},
    },
    grug::{
        Addr, Addressable, BalanceChange, Bounded, Coin, CoinPair, Coins, Denom, Fraction, Inner,
        IsZero, MaxLength, Message, MultiplyFraction, NonEmpty, NonZero, NumberConst, QuerierExt,
        ResultExt, Signer, StdResult, Udec128, Uint128, UniqueVec, btree_map, coins,
    },
    std::{
        collections::{BTreeMap, BTreeSet},
        str::FromStr,
    },
    test_case::test_case,
};

#[test]
fn cannot_submit_orders_in_non_existing_pairs() {
    let (mut suite, mut accounts, _, contracts) = setup_test_naive();

    suite
        .execute(
            &mut accounts.user1,
            contracts.dex,
            &dex::ExecuteMsg::BatchUpdateOrders {
                creates: vec![CreateLimitOrderRequest {
                    base_denom: ATOM_DENOM.clone(),
                    quote_denom: USDC_DENOM.clone(),
                    direction: Direction::Bid,
                    amount: Uint128::new(100),
                    price: Udec128::new(1),
                }],
                cancels: None,
            },
            Coins::one(USDC_DENOM.clone(), 1).unwrap(),
        )
        .should_fail_with_error(format!(
            "pair not found with base `{}` and quote `{}`",
            ATOM_DENOM.clone(),
            USDC_DENOM.clone()
        ));
}

// Test cases from:
// https://motokodefi.substack.com/p/uniform-price-call-auctions-a-better
//
// --------------------------------- example 1 ---------------------------------
#[test_case(
    vec![
        (Direction::Bid, 30, 10), // order_id = !0
        (Direction::Bid, 20, 10), // !1
        (Direction::Bid, 10, 10), // !2
        (Direction::Ask, 10, 10), // 3
        (Direction::Ask, 20, 10), // 4
        (Direction::Ask, 30, 10), // 5
    ],
    btree_map! {
        !2 => 10,
         5 => 10,
    },
    btree_map! {
        !0 => btree_map! {
            DANGO_DENOM.clone() => BalanceChange::Increased(9), // Receives one less due to fee
            USDC_DENOM.clone()  => BalanceChange::Decreased(200),
        },
        !1 => btree_map! {
            DANGO_DENOM.clone() => BalanceChange::Increased(9), // Receives one less due to fee
            USDC_DENOM.clone()  => BalanceChange::Decreased(200),
        },
        !2 => btree_map! {
            DANGO_DENOM.clone() => BalanceChange::Unchanged,
            USDC_DENOM.clone()  => BalanceChange::Decreased(100),
        },
        3 => btree_map! {
            DANGO_DENOM.clone() => BalanceChange::Decreased(10),
            USDC_DENOM.clone()  => BalanceChange::Increased(199), // Receives one less due to fee
        },
        4 => btree_map! {
            DANGO_DENOM.clone() => BalanceChange::Decreased(10),
            USDC_DENOM.clone()  => BalanceChange::Increased(199), // Receives one less due to fee
        },
        5 => btree_map! {
            DANGO_DENOM.clone() => BalanceChange::Decreased(10),
            USDC_DENOM.clone()  => BalanceChange::Unchanged,
        },
    };
    "example 1"
)]
// --------------------------------- example 2 ---------------------------------
#[test_case(
    vec![
        (Direction::Bid, 30, 10), // !0
        (Direction::Bid, 20, 10), // !1
        (Direction::Bid, 10, 10), // !2
        (Direction::Ask,  5, 10), //  3
        (Direction::Ask, 15, 10), //  4
        (Direction::Ask, 25, 10), //  5
    ],
    btree_map! {
        !2 => 10,
         5 => 10,
    },
    btree_map! {
        !0 => btree_map! {
            DANGO_DENOM.clone() => BalanceChange::Increased(9), // Receives one less due to fee
            USDC_DENOM.clone()  => BalanceChange::Decreased(175),
        },
        !1 => btree_map! {
            DANGO_DENOM.clone() => BalanceChange::Increased(9), // Receives one less due to fee
            USDC_DENOM.clone()  => BalanceChange::Decreased(175),
        },
        !2 => btree_map! {
            DANGO_DENOM.clone() => BalanceChange::Unchanged,
            USDC_DENOM.clone()  => BalanceChange::Decreased(100),
        },
        3 => btree_map! {
            DANGO_DENOM.clone() => BalanceChange::Decreased(10),
            USDC_DENOM.clone()  => BalanceChange::Increased(174), // Receives one less due to fee
        },
        4 => btree_map! {
            DANGO_DENOM.clone() => BalanceChange::Decreased(10),
            USDC_DENOM.clone()  => BalanceChange::Increased(174), // Receives one less due to fee
        },
        5 => btree_map! {
            DANGO_DENOM.clone() => BalanceChange::Decreased(10),
            USDC_DENOM.clone()  => BalanceChange::Unchanged,
        },
    };
    "example 2"
)]
// --------------------------------- example 3 ---------------------------------
#[test_case(
    vec![
        (Direction::Bid, 30, 10), // !0 - filled
        (Direction::Bid, 20, 10), // !1 - 50% filled
        (Direction::Bid, 10, 10), // !2 - unfilled
        (Direction::Ask,  5, 10), //  3 - filled
        (Direction::Ask, 15, 10), //  4 - filled
        (Direction::Ask, 25, 10), //  5 - unfilled
        (Direction::Bid, 30,  5), // !6 - filled
    ],
    btree_map! {
        !1 =>  5,
        !2 => 10,
         5 => 10,
    },
    btree_map! {
        !0 => btree_map! {
            DANGO_DENOM.clone() => BalanceChange::Increased(9), // Receives one less due to fee
            USDC_DENOM.clone()  => BalanceChange::Decreased(175),
        },
        !1 => btree_map! {
            DANGO_DENOM.clone() => BalanceChange::Increased(4),   // half filled, receives one less due to fee
            USDC_DENOM.clone()  => BalanceChange::Decreased(188), // -200 deposit, +12 refund
        },
        !2 => btree_map! {
            DANGO_DENOM.clone() => BalanceChange::Unchanged,
            USDC_DENOM.clone()  => BalanceChange::Decreased(100),
        },
        3 => btree_map! {
            DANGO_DENOM.clone() => BalanceChange::Decreased(10),
            USDC_DENOM.clone()  => BalanceChange::Increased(174), // Receives one less due to fee
        },
        4 => btree_map! {
            DANGO_DENOM.clone() => BalanceChange::Decreased(10),
            USDC_DENOM.clone()  => BalanceChange::Increased(174), // Receives one less due to fee
        },
        5 => btree_map! {
            DANGO_DENOM.clone() => BalanceChange::Decreased(10),
            USDC_DENOM.clone()  => BalanceChange::Unchanged,
        },
        !6 => btree_map! {
            DANGO_DENOM.clone() => BalanceChange::Increased(4),  // receives one less due to fee
            USDC_DENOM.clone()  => BalanceChange::Decreased(88), // -150 deposit, +62 refund
        },
    };
    "example 3"
)]
// --------------------------------- example 4 ---------------------------------
#[test_case(
    vec![
        (Direction::Bid, 30, 20), // !0 - filled
        (Direction::Bid, 20, 10), // !1 - unfilled
        (Direction::Bid, 10, 10), // !2 - unfilled
        (Direction::Ask,  5, 10), //  3 - filled
        (Direction::Ask, 15, 10), //  4 - filled
        (Direction::Ask, 25, 10), //  5 - unfilled
    ],
    btree_map! {
        !1 => 10,
        !2 => 10,
         5 => 10,
    },
    btree_map! {
        !0 => btree_map! {
            DANGO_DENOM.clone() => BalanceChange::Increased(19), // Receives one less due to fee
            USDC_DENOM.clone()  => BalanceChange::Decreased(450), // -600 deposit, +150 refund
        },
        !1 => btree_map! {
            DANGO_DENOM.clone() => BalanceChange::Unchanged,
            USDC_DENOM.clone()  => BalanceChange::Decreased(200),
        },
        !2 => btree_map! {
            DANGO_DENOM.clone() => BalanceChange::Unchanged,
            USDC_DENOM.clone()  => BalanceChange::Decreased(100),
        },
        3 => btree_map! {
            DANGO_DENOM.clone() => BalanceChange::Decreased(10),
            USDC_DENOM.clone()  => BalanceChange::Increased(224), // Receives one less due to fee
        },
        4 => btree_map! {
            DANGO_DENOM.clone() => BalanceChange::Decreased(10),
            USDC_DENOM.clone()  => BalanceChange::Increased(224), // Receives one less due to fee
        },
        5 => btree_map! {
            DANGO_DENOM.clone() => BalanceChange::Decreased(10),
            USDC_DENOM.clone()  => BalanceChange::Unchanged,
        },
    };
    "example 4"
)]
// --------------------------------- example 5 ---------------------------------
#[test_case(
    vec![
        (Direction::Bid, 30, 25), // !0 - filled
        (Direction::Bid, 20, 10), // !1 - unfilled
        (Direction::Bid, 10, 10), // !2 - unfilled
        (Direction::Ask,  5, 10), //  3 - filled
        (Direction::Ask, 15, 10), //  4 - filled
        (Direction::Ask, 25, 10), //  5 - 50% filled
    ],
    btree_map! {
        !1 => 10,
        !2 => 10,
         5 =>  5,
    },
    btree_map! {
        !0 => btree_map! {
            DANGO_DENOM.clone() => BalanceChange::Increased(24), // Receives one less due to fee
            USDC_DENOM.clone()  => BalanceChange::Decreased(688), // -750 deposit, +62 refund
        },
        !1 => btree_map! {
            DANGO_DENOM.clone() => BalanceChange::Unchanged,
            USDC_DENOM.clone()  => BalanceChange::Decreased(200),
        },
        !2 => btree_map! {
            DANGO_DENOM.clone() => BalanceChange::Unchanged,
            USDC_DENOM.clone()  => BalanceChange::Decreased(100),
        },
        3 => btree_map! {
            DANGO_DENOM.clone() => BalanceChange::Decreased(10),
            USDC_DENOM.clone()  => BalanceChange::Increased(273), // Receives two less due to fee
        },
        4 => btree_map! {
            DANGO_DENOM.clone() => BalanceChange::Decreased(10),
            USDC_DENOM.clone()  => BalanceChange::Increased(273), // Receives two less due to fee
        },
        5 => btree_map! {
            DANGO_DENOM.clone() => BalanceChange::Decreased(10),
            USDC_DENOM.clone()  => BalanceChange::Increased(136), // refund: floor(5 * 27.5) = 137, minus 1 due to fee
        },
    };
    "example 5"
)]
fn dex_works(
    // A list of orders to submit: direction, price, amount.
    orders_to_submit: Vec<(Direction, u128, u128)>,
    // Orders that should remain not fully filled: order_id => remaining amount.
    remaining_orders: BTreeMap<OrderId, u128>,
    // Changes that should happen to the users' balances: order_id => denom => change.
    balance_changes: BTreeMap<OrderId, BTreeMap<Denom, BalanceChange>>,
) {
    let (mut suite, mut accounts, _, contracts) = setup_test_naive();

    // Register oracle price source for USDC and DANGO. Needed for volume tracking in cron_execute
    suite
        .execute(
            &mut accounts.owner,
            contracts.oracle,
            &oracle::ExecuteMsg::RegisterPriceSources(btree_map! {
                USDC_DENOM.clone() => PriceSource::Fixed {
                    humanized_price: Udec128::ONE,
                    precision: 6,
                    timestamp: 1730802926,
                },
            }),
            Coins::new(),
        )
        .should_succeed();
    suite
        .execute(
            &mut accounts.owner,
            contracts.oracle,
            &oracle::ExecuteMsg::RegisterPriceSources(btree_map! {
                DANGO_DENOM.clone() => PriceSource::Fixed {
                    humanized_price: Udec128::ONE,
                    precision: 6,
                    timestamp: 1730802926,
                },
            }),
            Coins::new(),
        )
        .should_succeed();

    // Find which accounts will submit the orders, so we can track their balances.
    let users_by_order_id = orders_to_submit
        .iter()
        .zip(accounts.users())
        .enumerate()
        .map(|(order_id, ((direction, ..), signer))| {
            let order_id = order_id as OrderId;
            match direction {
                Direction::Bid => (!order_id, signer.address()),
                Direction::Ask => (order_id, signer.address()),
            }
        })
        .collect::<BTreeMap<_, _>>();

    // Track the users' balances.
    suite
        .balances()
        .record_many(users_by_order_id.values().copied());

    // Submit the orders in a single block.
    let txs = orders_to_submit
        .into_iter()
        .zip(accounts.users_mut())
        .map(|((direction, price, amount), signer)| {
            let price = Udec128::new(price);
            let amount = Uint128::new(amount);

            let funds = match direction {
                Direction::Bid => {
                    let quote_amount = amount.checked_mul_dec_ceil(price).unwrap();
                    Coins::one(USDC_DENOM.clone(), quote_amount).unwrap()
                },
                Direction::Ask => Coins::one(DANGO_DENOM.clone(), amount).unwrap(),
            };

            let msg = Message::execute(
                contracts.dex,
                &dex::ExecuteMsg::BatchUpdateOrders {
                    creates: vec![CreateLimitOrderRequest {
                        base_denom: DANGO_DENOM.clone(),
                        quote_denom: USDC_DENOM.clone(),
                        direction,
                        amount,
                        price,
                    }],
                    cancels: None,
                },
                funds,
            )?;

            signer.sign_transaction(NonEmpty::new_unchecked(vec![msg]), &suite.chain_id, 100_000)
        })
        .collect::<StdResult<Vec<_>>>()
        .unwrap();

    // Make a block with the order submissions. Ensure all transactions were
    // successful.
    suite
        .make_block(txs)
        .block_outcome
        .tx_outcomes
        .into_iter()
        .for_each(|outcome| {
            outcome.should_succeed();
        });

    // Check the users' balances should have changed correctly.
    for (order_id, changes) in balance_changes {
        suite
            .balances()
            .should_change(users_by_order_id[&order_id], changes);
    }

    // Check the remaining unfilled orders.
    let orders = suite
        .query_wasm_smart(contracts.dex, QueryOrdersRequest {
            start_after: None,
            limit: None,
        })
        .unwrap()
        .into_iter()
        .map(|(order_id, order)| (order_id, order.remaining.into_inner()))
        .collect::<BTreeMap<_, _>>();
    assert_eq!(orders, remaining_orders);
}

#[test_case(
    vec![CreateLimitOrderRequest {
        base_denom: DANGO_DENOM.clone(),
        quote_denom: USDC_DENOM.clone(),
        direction: Direction::Bid,
        amount: Uint128::new(100),
        price: Udec128::new(1),
    }],
    None,
    coins! { USDC_DENOM.clone() => 100 },
    btree_map! { USDC_DENOM.clone() => BalanceChange::Decreased(100) },
    btree_map! {
        !0 => OrderResponse {
            user: Addr::mock(1), // Just a placeholder. User1 address is used in assertion.
            base_denom: DANGO_DENOM.clone(),
            quote_denom: USDC_DENOM.clone(),
            direction: Direction::Bid,
            price: Udec128::new(1),
            amount: Uint128::new(100),
            remaining: Uint128::new(100),
        },
    };
    "one submission no cancellations"
)]
#[test_case(
    vec![CreateLimitOrderRequest {
        base_denom: DANGO_DENOM.clone(),
        quote_denom: USDC_DENOM.clone(),
        direction: Direction::Bid,
        amount: Uint128::new(100),
        price: Udec128::new(1),
    }],
    Some(OrderIds::Some(BTreeSet::from([!0]))),
    coins! { USDC_DENOM.clone() => 100 },
    btree_map! { USDC_DENOM.clone() => BalanceChange::Unchanged },
    btree_map! {};
    "one submission cancels one order"
)]
#[test_case(
    vec![
        CreateLimitOrderRequest {
            base_denom: DANGO_DENOM.clone(),
            quote_denom: USDC_DENOM.clone(),
            direction: Direction::Bid,
            amount: Uint128::new(100),
            price: Udec128::new(1),
        },
        CreateLimitOrderRequest {
            base_denom: DANGO_DENOM.clone(),
            quote_denom: USDC_DENOM.clone(),
            direction: Direction::Bid,
            amount: Uint128::new(100),
            price: Udec128::new(1),
        },
    ],
    Some(OrderIds::Some(BTreeSet::from([!0]))),
    coins! { USDC_DENOM.clone() => 200 },
    btree_map! { USDC_DENOM.clone() => BalanceChange::Decreased(100) },
    btree_map! {
        !1 => OrderResponse {
            user: Addr::mock(1), // Just a placeholder. User1 address is used in assertion.
            base_denom: DANGO_DENOM.clone(),
            quote_denom: USDC_DENOM.clone(),
            direction: Direction::Bid,
            price: Udec128::new(1),
            amount: Uint128::new(100),
            remaining: Uint128::new(100),
        },
    };
    "two submission cancels one order"
)]
#[test_case(
    vec![
        CreateLimitOrderRequest {
            base_denom: DANGO_DENOM.clone(),
            quote_denom: USDC_DENOM.clone(),
            direction: Direction::Bid,
            amount: Uint128::new(100),
            price: Udec128::new(1),
        },
        CreateLimitOrderRequest {
            base_denom: DANGO_DENOM.clone(),
            quote_denom: USDC_DENOM.clone(),
            direction: Direction::Bid,
            amount: Uint128::new(100),
            price: Udec128::new(1),
        },
    ],
    Some(OrderIds::Some(BTreeSet::from([!0, !1]))),
    coins! { USDC_DENOM.clone() => 200 },
    btree_map! { USDC_DENOM.clone() => BalanceChange::Unchanged },
    btree_map! {};
    "two submission cancels both orders"
)]
#[test_case(
    vec![
        CreateLimitOrderRequest {
            base_denom: DANGO_DENOM.clone(),
            quote_denom: USDC_DENOM.clone(),
            direction: Direction::Bid,
            amount: Uint128::new(100),
            price: Udec128::new(1),
        },
        CreateLimitOrderRequest {
            base_denom: DANGO_DENOM.clone(),
            quote_denom: USDC_DENOM.clone(),
            direction: Direction::Bid,
            amount: Uint128::new(100),
            price: Udec128::new(1),
        },
    ],
    Some(OrderIds::All),
    coins! { USDC_DENOM.clone() => 200 },
    btree_map! { USDC_DENOM.clone() => BalanceChange::Unchanged },
    btree_map! {};
    "two submission cancel all"
)]
#[test_case(
    vec![
        CreateLimitOrderRequest {
            base_denom: DANGO_DENOM.clone(),
            quote_denom: USDC_DENOM.clone(),
            direction: Direction::Bid,
            amount: Uint128::new(100),
            price: Udec128::new(1),
        },
        CreateLimitOrderRequest {
            base_denom: DANGO_DENOM.clone(),
            quote_denom: USDC_DENOM.clone(),
            direction: Direction::Bid,
            amount: Uint128::new(100),
            price: Udec128::new(1),
        },
    ],
    Some(OrderIds::Some(BTreeSet::from([!0]))),
    coins! { USDC_DENOM.clone() => 199 },
    btree_map! {},
    btree_map! {}
    => panics "insufficient funds for batch updating orders";
    "two submission insufficient funds"
)]
fn submit_and_cancel_orders(
    submissions: Vec<CreateLimitOrderRequest>,
    cancellations: Option<OrderIds>,
    funds: Coins,
    expected_balance_changes: BTreeMap<Denom, BalanceChange>,
    expected_orders_after: BTreeMap<OrderId, OrderResponse>,
) {
    let (mut suite, mut accounts, _, contracts) = setup_test_naive();

    // Record the user's balance.
    suite.balances().record(accounts.user1.address());

    // Add order to the order book.
    suite
        .execute(
            &mut accounts.user1,
            contracts.dex,
            &dex::ExecuteMsg::BatchUpdateOrders {
                creates: submissions,
                cancels: None,
            },
            funds,
        )
        .should_succeed();

    // Cancel the order.
    suite
        .execute(
            &mut accounts.user1,
            contracts.dex,
            &dex::ExecuteMsg::BatchUpdateOrders {
                creates: vec![],
                cancels: cancellations,
            },
            coins! { DANGO_DENOM.clone() => 1 },
        )
        .should_succeed();

    // Check that the user balance has not changed.
    suite
        .balances()
        .should_change(accounts.user1.address(), expected_balance_changes);

    // Check that order does not exist.
    suite
        .query_wasm_smart(contracts.dex, QueryOrdersRequest {
            start_after: None,
            limit: None,
        })
        .should_succeed_and(|orders| {
            assert_eq!(orders.len(), expected_orders_after.len());
            expected_orders_after
                .iter()
                .all(|(order_id, expected_order)| {
                    let actual_order = orders.get(order_id).unwrap();
                    actual_order.user == accounts.user1.address()
                        && actual_order.base_denom == expected_order.base_denom
                        && actual_order.quote_denom == expected_order.quote_denom
                        && actual_order.direction == expected_order.direction
                })
        });
}

#[test_case(
    vec![CreateLimitOrderRequest {
        base_denom: DANGO_DENOM.clone(),
        quote_denom: USDC_DENOM.clone(),
        direction: Direction::Bid,
        amount: Uint128::new(100),
        price: Udec128::new(1),
    }],
    coins! { USDC_DENOM.clone() => 100 },
    Some(OrderIds::Some(BTreeSet::from([!0]))),
    vec![CreateLimitOrderRequest {
        base_denom: DANGO_DENOM.clone(),
        quote_denom: USDC_DENOM.clone(),
        direction: Direction::Bid,
        amount: Uint128::new(100),
        price: Udec128::new(1),
    }],
    Coins::new(),
    btree_map! { USDC_DENOM.clone() => BalanceChange::Unchanged },
    btree_map! {
        !1 => OrderResponse {
            user: Addr::mock(1), // Just a placeholder. User1 address is used in assertion.
            base_denom: DANGO_DENOM.clone(),
            quote_denom: USDC_DENOM.clone(),
            direction: Direction::Bid,
            price: Udec128::new(1),
            amount: Uint128::new(100),
            remaining: Uint128::new(100),
        },
    };
    "submit one order then cancel it and submit it again"
)]
#[test_case(
    vec![CreateLimitOrderRequest {
        base_denom: DANGO_DENOM.clone(),
        quote_denom: USDC_DENOM.clone(),
        direction: Direction::Bid,
        amount: Uint128::new(100),
        price: Udec128::new(1),
    }],
    coins! { USDC_DENOM.clone() => 100 },
    Some(OrderIds::Some(BTreeSet::from([!0]))),
    vec![CreateLimitOrderRequest {
        base_denom: DANGO_DENOM.clone(),
        quote_denom: USDC_DENOM.clone(),
        direction: Direction::Bid,
        amount: Uint128::new(50),
        price: Udec128::new(1),
    }],
    Coins::new(),
    btree_map! { USDC_DENOM.clone() => BalanceChange::Increased(50) },
    btree_map! {
        !1 => OrderResponse {
            user: Addr::mock(1), // Just a placeholder. User1 address is used in assertion.
            base_denom: DANGO_DENOM.clone(),
            quote_denom: USDC_DENOM.clone(),
            direction: Direction::Bid,
            price: Udec128::new(1),
            amount: Uint128::new(50),
            remaining: Uint128::new(50),
        },
    };
    "submit one order then cancel it and place a new order using half of the funds"
)]
#[test_case(
    vec![CreateLimitOrderRequest {
        base_denom: DANGO_DENOM.clone(),
        quote_denom: USDC_DENOM.clone(),
        direction: Direction::Bid,
        amount: Uint128::new(100),
        price: Udec128::new(1),
    }],
    coins! { USDC_DENOM.clone() => 100 },
    Some(OrderIds::Some(BTreeSet::from([!0]))),
    vec![CreateLimitOrderRequest {
        base_denom: DANGO_DENOM.clone(),
        quote_denom: USDC_DENOM.clone(),
        direction: Direction::Bid,
        amount: Uint128::new(200),
        price: Udec128::new(1),
    }],
    coins! { USDC_DENOM.clone() => 100 },
    btree_map! { USDC_DENOM.clone() => BalanceChange::Decreased(100) },
    btree_map! {
        !1 => OrderResponse {
            user: Addr::mock(1), // Just a placeholder. User1 address is used in assertion.
            base_denom: DANGO_DENOM.clone(),
            quote_denom: USDC_DENOM.clone(),
            direction: Direction::Bid,
            price: Udec128::new(1),
            amount: Uint128::new(200),
            remaining: Uint128::new(200),
        },
    };
    "submit one order then cancel it and place a new order using more funds"
)]
#[test_case(
    vec![CreateLimitOrderRequest {
        base_denom: DANGO_DENOM.clone(),
        quote_denom: USDC_DENOM.clone(),
        direction: Direction::Bid,
        amount: Uint128::new(100),
        price: Udec128::new(1),
    }],
    coins! { USDC_DENOM.clone() => 100 },
    Some(OrderIds::Some(BTreeSet::from([!0]))),
    vec![CreateLimitOrderRequest {
        base_denom: DANGO_DENOM.clone(),
        quote_denom: USDC_DENOM.clone(),
        direction: Direction::Bid,
        amount: Uint128::new(200),
        price: Udec128::new(1),
    }],
    Coins::new(),
    btree_map! { USDC_DENOM.clone() => BalanceChange::Decreased(100) },
    btree_map! {
        !1 => OrderResponse {
            user: Addr::mock(1), // Just a placeholder. User1 address is used in assertion.
            base_denom: DANGO_DENOM.clone(),
            quote_denom: USDC_DENOM.clone(),
            direction: Direction::Bid,
            price: Udec128::new(1),
            amount: Uint128::new(200),
            remaining: Uint128::new(200),
        },
    }
    => panics "insufficient funds";
    "submit one order then cancel it and place a new order with insufficient funds"
)]
#[test_case(
    vec![CreateLimitOrderRequest {
        base_denom: DANGO_DENOM.clone(),
        quote_denom: USDC_DENOM.clone(),
        direction: Direction::Bid,
        amount: Uint128::new(100),
        price: Udec128::new(1),
    }],
    coins! { USDC_DENOM.clone() => 100 },
    Some(OrderIds::Some(BTreeSet::from([!0]))),
    vec![CreateLimitOrderRequest {
        base_denom: DANGO_DENOM.clone(),
        quote_denom: USDC_DENOM.clone(),
        direction: Direction::Bid,
        amount: Uint128::new(150),
        price: Udec128::new(1),
    }],
    coins! { USDC_DENOM.clone() => 100 },
    btree_map! { USDC_DENOM.clone() => BalanceChange::Decreased(50) },
    btree_map! {
        !1 => OrderResponse {
            user: Addr::mock(1), // Just a placeholder. User1 address is used in assertion.
            base_denom: DANGO_DENOM.clone(),
            quote_denom: USDC_DENOM.clone(),
            direction: Direction::Bid,
            price: Udec128::new(1),
            amount: Uint128::new(150),
            remaining: Uint128::new(150),
        },
    };
    "submit one order then cancel it and place a new order excess funds are returned"
)]
fn submit_orders_then_cancel_and_submit_in_same_message(
    initial_orders: Vec<CreateLimitOrderRequest>,
    initial_funds: Coins,
    cancellations: Option<OrderIds>,
    new_orders: Vec<CreateLimitOrderRequest>,
    second_funds: Coins,
    expected_balance_changes: BTreeMap<Denom, BalanceChange>,
    expected_orders_after: BTreeMap<OrderId, OrderResponse>,
) {
    let (mut suite, mut accounts, _, contracts) = setup_test_naive();

    // Submit the initial orders
    suite
        .execute(
            &mut accounts.user1,
            contracts.dex,
            &dex::ExecuteMsg::BatchUpdateOrders {
                creates: initial_orders,
                cancels: None,
            },
            initial_funds,
        )
        .should_succeed();

    // Record the user's balance
    suite.balances().record(accounts.user1.address());

    // Cancel the initial orders
    suite
        .execute(
            &mut accounts.user1,
            contracts.dex,
            &dex::ExecuteMsg::BatchUpdateOrders {
                creates: new_orders,
                cancels: cancellations,
            },
            second_funds,
        )
        .should_succeed();

    // Check that the user balance has changed
    suite
        .balances()
        .should_change(accounts.user1.address(), expected_balance_changes);

    // Check that the orders are as expected
    suite
        .query_wasm_smart(contracts.dex, QueryOrdersRequest {
            start_after: None,
            limit: None,
        })
        .should_succeed_and(|orders| {
            assert_eq!(orders.len(), expected_orders_after.len());
            expected_orders_after
                .iter()
                .all(|(order_id, expected_order)| {
                    let actual_order = orders.get(order_id).unwrap();
                    actual_order.user == accounts.user1.address()
                        && actual_order.base_denom == expected_order.base_denom
                        && actual_order.quote_denom == expected_order.quote_denom
                        && actual_order.direction == expected_order.direction
                })
        });
}

#[test]
fn submit_and_cancel_order_in_same_block() {
    let (mut suite, mut accounts, _, contracts) = setup_test_naive();

    // Record the user's balance
    suite.balances().record(accounts.user1.address());

    // Build and sign a transaction with two messages: submit an order and cancel the order
    let submit_order_msg = Message::execute(
        contracts.dex,
        &dex::ExecuteMsg::BatchUpdateOrders {
            creates: vec![CreateLimitOrderRequest {
                base_denom: DANGO_DENOM.clone(),
                quote_denom: USDC_DENOM.clone(),
                direction: Direction::Bid,
                amount: Uint128::new(100),
                price: Udec128::new(1),
            }],
            cancels: None,
        },
        coins! { USDC_DENOM.clone() => 100 },
    )
    .unwrap();

    let cancel_order_msg = Message::execute(
        contracts.dex,
        &dex::ExecuteMsg::BatchUpdateOrders {
            creates: vec![],
            cancels: Some(dex::OrderIds::Some(BTreeSet::from([!0]))),
        },
        Coins::new(),
    )
    .unwrap();

    // Create a transaction with both messages
    let tx = accounts
        .user1
        .sign_transaction(
            NonEmpty::new_unchecked(vec![submit_order_msg, cancel_order_msg]),
            &suite.chain_id,
            100_000,
        )
        .unwrap();

    // Execute the transaction in a block
    suite
        .make_block(vec![tx])
        .block_outcome
        .tx_outcomes
        .into_iter()
        .for_each(|outcome| {
            outcome.should_succeed();
        });

    // Check that the user balance has changed only by the gas fees
    suite
        .balances()
        .should_change(accounts.user1.address(), btree_map! {
            DANGO_DENOM.clone() => BalanceChange::Unchanged
        });

    // Check that order does not exist
    suite
        .query_wasm_smart(contracts.dex, QueryOrdersRequest {
            start_after: None,
            limit: None,
        })
        .should_succeed_and(BTreeMap::is_empty);
}

#[test_case(
    vec![
        ((DANGO_DENOM.clone(), USDC_DENOM.clone()), Direction::Bid, 30, 10), // !0
        ((DANGO_DENOM.clone(), USDC_DENOM.clone()), Direction::Bid, 10, 10), // !1
        ((DANGO_DENOM.clone(), USDC_DENOM.clone()), Direction::Ask, 40, 10), //  2
        ((DANGO_DENOM.clone(), USDC_DENOM.clone()), Direction::Ask, 50, 10), //  3
        ((ETH_DENOM.clone(), USDC_DENOM.clone()), Direction::Bid, 20, 10), // !4
        ((ETH_DENOM.clone(), USDC_DENOM.clone()), Direction::Ask, 25, 10), //  5
    ],
    (DANGO_DENOM.clone(), USDC_DENOM.clone()),
    None,
    None,
    btree_map! {
        !0 => (Direction::Bid, Udec128::new(30), Uint128::new(10)),
        !1 => (Direction::Bid, Udec128::new(10), Uint128::new(10)),
        2 => (Direction::Ask, Udec128::new(40), Uint128::new(10)),
        3 => (Direction::Ask, Udec128::new(50), Uint128::new(10)),
    };
    "dango/usdc no pagination"
)]
#[test_case(
    vec![
        ((DANGO_DENOM.clone(), USDC_DENOM.clone()), Direction::Bid, 30, 10), // !0
        ((DANGO_DENOM.clone(), USDC_DENOM.clone()), Direction::Bid, 10, 10), // !1
        ((DANGO_DENOM.clone(), USDC_DENOM.clone()), Direction::Ask, 40, 10), //  2
        ((DANGO_DENOM.clone(), USDC_DENOM.clone()), Direction::Ask, 50, 10), //  3
        ((ETH_DENOM.clone(), USDC_DENOM.clone()), Direction::Bid, 20, 10), // !4
        ((ETH_DENOM.clone(), USDC_DENOM.clone()), Direction::Ask, 25, 10), //  5
    ],
    (ETH_DENOM.clone(), USDC_DENOM.clone()),
    None,
    None,
    btree_map! {
        !4 => (Direction::Bid, Udec128::new(20), Uint128::new(10)),
        5 => (Direction::Ask, Udec128::new(25), Uint128::new(10)),
    };
    "eth/usdc no pagination"
)]
#[test_case(
    vec![
        ((DANGO_DENOM.clone(), USDC_DENOM.clone()), Direction::Bid, 30, 10), // !0
        ((DANGO_DENOM.clone(), USDC_DENOM.clone()), Direction::Bid, 10, 10), // !1
        ((DANGO_DENOM.clone(), USDC_DENOM.clone()), Direction::Ask, 40, 10), //  2
        ((DANGO_DENOM.clone(), USDC_DENOM.clone()), Direction::Ask, 50, 10), //  3
        ((ETH_DENOM.clone(), USDC_DENOM.clone()), Direction::Bid, 20, 10), // !4
        ((ETH_DENOM.clone(), USDC_DENOM.clone()), Direction::Ask, 25, 10), //  5
    ],
    (DANGO_DENOM.clone(), USDC_DENOM.clone()),
    None,
    Some(3),
    btree_map! {
        !0 => (Direction::Bid, Udec128::new(30), Uint128::new(10)),
        !1 => (Direction::Bid, Udec128::new(10), Uint128::new(10)),
        2 => (Direction::Ask, Udec128::new(40), Uint128::new(10)),
    };
    "dango/usdc with limit no start after"
)]
#[test_case(
    vec![
        ((DANGO_DENOM.clone(), USDC_DENOM.clone()), Direction::Bid, 30, 10), // !0
        ((DANGO_DENOM.clone(), USDC_DENOM.clone()), Direction::Bid, 10, 10), // !1
        ((DANGO_DENOM.clone(), USDC_DENOM.clone()), Direction::Ask, 40, 10), //  2
        ((DANGO_DENOM.clone(), USDC_DENOM.clone()), Direction::Ask, 50, 10), //  3
        ((ETH_DENOM.clone(), USDC_DENOM.clone()), Direction::Bid, 20, 10), // !4
        ((ETH_DENOM.clone(), USDC_DENOM.clone()), Direction::Ask, 25, 10), //  5
    ],
    (DANGO_DENOM.clone(), USDC_DENOM.clone()),
    Some(2),
    None,
    btree_map! {
        3 => (Direction::Ask, Udec128::new(50), Uint128::new(10)),
    };
    "dango/usdc with start after"
)]
#[test_case(
    vec![
        ((DANGO_DENOM.clone(), USDC_DENOM.clone()), Direction::Bid, 30, 10), // !0
        ((DANGO_DENOM.clone(), USDC_DENOM.clone()), Direction::Bid, 10, 10), // !1
        ((DANGO_DENOM.clone(), USDC_DENOM.clone()), Direction::Ask, 40, 10), //  2
        ((DANGO_DENOM.clone(), USDC_DENOM.clone()), Direction::Ask, 50, 10), //  3
        ((ETH_DENOM.clone(), USDC_DENOM.clone()), Direction::Bid, 20, 10), // !4
        ((ETH_DENOM.clone(), USDC_DENOM.clone()), Direction::Ask, 25, 10), //  5
    ],
    (DANGO_DENOM.clone(), USDC_DENOM.clone()),
    Some(!1),
    Some(2),
    btree_map! {
        !0 => (Direction::Bid, Udec128::new(30), Uint128::new(10)),
        2 => (Direction::Ask, Udec128::new(40), Uint128::new(10)),
    };
    "dango/usdc with start after and limit"
)]
fn query_orders_by_pair(
    orders_to_submit: Vec<((Denom, Denom), Direction, u128, u128)>,
    (base_denom, quote_denom): (Denom, Denom),
    start_after: Option<OrderId>,
    limit: Option<u32>,
    expected_orders: BTreeMap<OrderId, (Direction, Udec128, Uint128)>,
) {
    let (mut suite, mut accounts, _, contracts) = setup_test_naive();

    // Submit the orders in a single block.
    let txs = orders_to_submit
        .into_iter()
        .map(|((base_denom, quote_denom), direction, price, amount)| {
            let price = Udec128::new(price);
            let amount = Uint128::new(amount);

            let funds = match direction {
                Direction::Bid => {
                    let quote_amount = amount.checked_mul_dec_ceil(price).unwrap();
                    Coins::one(quote_denom.clone(), quote_amount).unwrap()
                },
                Direction::Ask => Coins::one(base_denom.clone(), amount).unwrap(),
            };

            let msg = Message::execute(
                contracts.dex,
                &dex::ExecuteMsg::BatchUpdateOrders {
                    creates: vec![CreateLimitOrderRequest {
                        base_denom,
                        quote_denom,
                        direction,
                        amount,
                        price,
                    }],
                    cancels: None,
                },
                funds,
            )?;

            accounts.user1.sign_transaction(
                NonEmpty::new_unchecked(vec![msg]),
                &suite.chain_id,
                100_000,
            )
        })
        .collect::<StdResult<Vec<_>>>()
        .unwrap();

    // Make a block with the order submissions. Ensure all transactions were
    // successful.
    suite
        .make_block(txs)
        .block_outcome
        .tx_outcomes
        .into_iter()
        .for_each(|outcome| {
            outcome.should_succeed();
        });

    suite
        .query_wasm_smart(contracts.dex, QueryOrdersByPairRequest {
            base_denom,
            quote_denom,
            start_after,
            limit,
        })
        .should_succeed_and(|orders| {
            assert_eq!(orders.len(), expected_orders.len());
            expected_orders
                .iter()
                .all(|(order_id, (direction, price, amount))| {
                    let queried_order = orders.get(order_id).unwrap();
                    queried_order.direction == *direction
                        && queried_order.price == *price
                        && queried_order.amount == *amount
                        && queried_order.remaining == *amount
                        && queried_order.user == accounts.user1.address()
                })
        });
}

#[test]
fn only_owner_can_create_passive_pool() {
    let (mut suite, mut accounts, _, contracts) = setup_test_naive();

    let lp_denom = Denom::try_from("dex/pool/xrp/usdc").unwrap();

    // Attempt to create pair as non-owner. Should fail.
    suite
        .execute(
            &mut accounts.user1,
            contracts.dex,
            &dex::ExecuteMsg::BatchUpdatePairs(vec![PairUpdate {
                base_denom: XRP_DENOM.clone(),
                quote_denom: USDC_DENOM.clone(),
                params: PairParams {
                    lp_denom: lp_denom.clone(),
                    curve_invariant: CurveInvariant::Xyk,
                    swap_fee_rate: Bounded::new_unchecked(Udec128::ZERO),
                },
            }]),
            Coins::new(),
        )
        .should_fail_with_error("only the owner can update a trading pair parameters");

    // Attempt to create pair as owner. Should succeed.
    suite
        .execute(
            &mut accounts.owner,
            contracts.dex,
            &dex::ExecuteMsg::BatchUpdatePairs(vec![PairUpdate {
                base_denom: XRP_DENOM.clone(),
                quote_denom: USDC_DENOM.clone(),
                params: PairParams {
                    lp_denom: lp_denom.clone(),
                    curve_invariant: CurveInvariant::Xyk,
                    swap_fee_rate: Bounded::new_unchecked(Udec128::ZERO),
                },
            }]),
            Coins::new(),
        )
        .should_succeed();
}

#[test_case(
    coins! {
        DANGO_DENOM.clone() => 100,
        USDC_DENOM.clone() => 100,
    },
    Uint128::new(100);
    "provision at pool ratio"
)]
#[test_case(
    coins! {
        DANGO_DENOM.clone() => 50,
        USDC_DENOM.clone() => 50,
    },
    Uint128::new(50);
    "provision at half pool balance same ratio"
)]
#[test_case(
    coins! {
        DANGO_DENOM.clone() => 100,
        USDC_DENOM.clone() => 50,
    },
    Uint128::new(73);
    "provision at different ratio"
)]
fn provide_liquidity(provision: Coins, expected_lp_balance: Uint128) {
    let (mut suite, mut accounts, _, contracts) = setup_test_naive();

    let lp_denom = Denom::try_from("dex/pool/dango/usdc").unwrap();

    // Owner first provides some initial liquidity.
    let initial_reserves = coins! {
        DANGO_DENOM.clone() => 100,
        USDC_DENOM.clone()  => 100,
    };

    suite
        .execute(
            &mut accounts.owner,
            contracts.dex,
            &dex::ExecuteMsg::ProvideLiquidity {
                base_denom: DANGO_DENOM.clone(),
                quote_denom: USDC_DENOM.clone(),
            },
            initial_reserves.clone(),
        )
        .should_succeed();

    // Record the users initial balances.
    suite
        .balances()
        .record_many(accounts.users().map(|user| user.address()));

    // Execute all the provisions.
    let mut expected_pool_balances = initial_reserves.clone();

    // record the dex balance
    suite.balances().record(contracts.dex.address());

    // Execute provide liquidity
    suite
        .execute(
            &mut accounts.user1,
            contracts.dex,
            &dex::ExecuteMsg::ProvideLiquidity {
                base_denom: DANGO_DENOM.clone(),
                quote_denom: USDC_DENOM.clone(),
            },
            provision.clone(),
        )
        .should_succeed();

    // Ensure that the dex balance has increased by the expected amount.
    suite.balances().should_change(
        contracts.dex.address(),
        balance_changes_from_coins(provision.clone(), Coins::new()),
    );

    // Ensure user's balance has decreased by the expected amount and that
    // LP tokens have been minted.
    suite.balances().should_change(
        accounts.user1.address(),
        balance_changes_from_coins(
            coins! { lp_denom.clone() => expected_lp_balance },
            provision.clone(),
        ),
    );

    // Check that the reserves in pool object were updated correctly.
    suite
        .query_wasm_smart(contracts.dex, dex::QueryReserveRequest {
            base_denom: DANGO_DENOM.clone(),
            quote_denom: USDC_DENOM.clone(),
        })
        .should_succeed_and_equal(
            expected_pool_balances
                .insert_many(provision)
                .unwrap()
                .take_pair((DANGO_DENOM.clone(), USDC_DENOM.clone()))
                .unwrap(),
        );
}

#[test_case(
    Uint128::new(100),
    coins! {
        DANGO_DENOM.clone() => 100,
        USDC_DENOM.clone()  => 100,
    };
    "withdrawa all"
)]
#[test_case(
    Uint128::new(50),
    coins! {
        DANGO_DENOM.clone() => 50,
        USDC_DENOM.clone()  => 50,
    };
    "withdraw half"
)]
fn withdraw_liquidity(lp_burn_amount: Uint128, expected_funds_returned: Coins) {
    let (mut suite, mut accounts, _, contracts) = setup_test_naive();

    let lp_denom = Denom::try_from("dex/pool/dango/usdc").unwrap();

    // Owner first provides some initial liquidity.
    let initial_reserves = coins! {
        DANGO_DENOM.clone() => 100,
        USDC_DENOM.clone()  => 100,
    };

    suite
        .execute(
            &mut accounts.owner,
            contracts.dex,
            &dex::ExecuteMsg::ProvideLiquidity {
                base_denom: DANGO_DENOM.clone(),
                quote_denom: USDC_DENOM.clone(),
            },
            initial_reserves.clone(),
        )
        .should_succeed();

    // User provides some liquidity.
    let provided_funds = coins! {
        DANGO_DENOM.clone() => 100,
        USDC_DENOM.clone() => 100,
    };

    suite
        .execute(
            &mut accounts.user1,
            contracts.dex,
            &dex::ExecuteMsg::ProvideLiquidity {
                base_denom: DANGO_DENOM.clone(),
                quote_denom: USDC_DENOM.clone(),
            },
            provided_funds.clone(),
        )
        .should_succeed();

    // record user and dex balances
    suite
        .balances()
        .record_many(vec![accounts.user1.address(), contracts.dex.address()]);

    // withdraw liquidity
    suite
        .execute(
            &mut accounts.user1,
            contracts.dex,
            &dex::ExecuteMsg::WithdrawLiquidity {
                base_denom: DANGO_DENOM.clone(),
                quote_denom: USDC_DENOM.clone(),
            },
            coins! { lp_denom.clone() => lp_burn_amount },
        )
        .should_succeed();

    // Assert that the user's balances have changed as expected.
    suite.balances().should_change(
        accounts.user1.address(),
        balance_changes_from_coins(
            expected_funds_returned.clone(),
            coins! { lp_denom.clone() => lp_burn_amount },
        ),
    );

    // Assert that the dex balance has decreased by the expected amount.
    suite.balances().should_change(
        contracts.dex.address(),
        balance_changes_from_coins(Coins::new(), expected_funds_returned.clone()),
    );

    // Assert pool reserves are updated correctly
    suite
        .query_wasm_smart(contracts.dex, dango_types::dex::QueryReserveRequest {
            base_denom: DANGO_DENOM.clone(),
            quote_denom: USDC_DENOM.clone(),
        })
        .should_succeed_and_equal({
            initial_reserves
                .clone()
                .insert_many(provided_funds)
                .unwrap()
                .deduct_many(expected_funds_returned)
                .unwrap()
                .take_pair((DANGO_DENOM.clone(), USDC_DENOM.clone()))
                .unwrap()
        });
}

#[test_case(
    btree_map! {
        (DANGO_DENOM.clone(), USDC_DENOM.clone()) => coins! {
            DANGO_DENOM.clone() => 1000000,
            USDC_DENOM.clone() => 1000000,
        },
    },
    vec![PairId {
        base_denom: DANGO_DENOM.clone(),
        quote_denom: USDC_DENOM.clone(),
    }],
    coins! {
        DANGO_DENOM.clone() => 1000000,
    },
    BTreeMap::new(),
    None,
    coins! {
        USDC_DENOM.clone() => 500000,
    },
    btree_map! {
        (DANGO_DENOM.clone(), USDC_DENOM.clone()) => coins! {
            DANGO_DENOM.clone() => 2000000,
            USDC_DENOM.clone() => 500000,
        },
    };
    "1:1 pool no swap fee one step route input 100% of pool liquidity"
)]
#[test_case(
    btree_map! {
        (DANGO_DENOM.clone(), USDC_DENOM.clone()) => coins! {
            DANGO_DENOM.clone() => 1000000,
            USDC_DENOM.clone() => 1000000,
        },
    },
    vec![PairId {
        base_denom: DANGO_DENOM.clone(),
        quote_denom: USDC_DENOM.clone(),
    }],
    coins! {
        DANGO_DENOM.clone() => 500000,
    },
    BTreeMap::new(),
    None,
    coins! {
        USDC_DENOM.clone() => 333333,
    },
    btree_map! {
        (DANGO_DENOM.clone(), USDC_DENOM.clone()) => coins! {
            DANGO_DENOM.clone() => 1500000,
            USDC_DENOM.clone() => 666667,
        },
    };
    "1:1 pool no swap fee one step route input 50% of pool liquidity"
)]
#[test_case(
    btree_map! {
        (DANGO_DENOM.clone(), USDC_DENOM.clone()) => coins! {
            DANGO_DENOM.clone() => 1000000,
            USDC_DENOM.clone() => 1000000,
        },
    },
    vec![PairId {
        base_denom: DANGO_DENOM.clone(),
        quote_denom: USDC_DENOM.clone(),
    }],
    coins! {
        DANGO_DENOM.clone() => 333333,
    },
    BTreeMap::new(),
    None,
    coins! {
        USDC_DENOM.clone() => 249999,
    },
    btree_map! {
        (DANGO_DENOM.clone(), USDC_DENOM.clone()) => coins! {
            DANGO_DENOM.clone() => 1333333,
            USDC_DENOM.clone() => 1000000 - 249999,
        },
    };
    "1:1 pool no swap fee one step route input 33% of pool liquidity"
)]
#[test_case(
    btree_map! {
        (DANGO_DENOM.clone(), USDC_DENOM.clone()) => coins! {
            DANGO_DENOM.clone() => 1000000,
            USDC_DENOM.clone() => 1000000,
        },
        (BTC_DENOM.clone(), USDC_DENOM.clone()) => coins! {
            BTC_DENOM.clone() => 1000000,
            USDC_DENOM.clone() => 1000000,
        },
    },
    vec![
        PairId {
            base_denom: DANGO_DENOM.clone(),
            quote_denom: USDC_DENOM.clone(),
        },
        PairId {
            base_denom: BTC_DENOM.clone(),
            quote_denom: USDC_DENOM.clone(),
        }
    ],
    coins! {
        DANGO_DENOM.clone() => 500000,
    },
    BTreeMap::new(),
    None,
    coins! {
        BTC_DENOM.clone() => 249999,
    },
    btree_map! {
        (DANGO_DENOM.clone(), USDC_DENOM.clone()) => coins! {
            DANGO_DENOM.clone() => 1000000 + 500000,
            USDC_DENOM.clone() => 1000000 - 333333,
        },
        (BTC_DENOM.clone(), USDC_DENOM.clone()) => coins! {
            BTC_DENOM.clone() => 1000000 - 249999,
            USDC_DENOM.clone() => 1000000 + 333333,
        },
    };
    "1:1 pools no swap fee input 100% of pool liquidity two step route"
)]
#[test_case(
    btree_map! {
        (DANGO_DENOM.clone(), USDC_DENOM.clone()) => coins! {
            DANGO_DENOM.clone() => 1000000,
            USDC_DENOM.clone() => 1000000,
        },
    },
    vec![PairId {
        base_denom: DANGO_DENOM.clone(),
        quote_denom: USDC_DENOM.clone(),
    }],
    coins! {
        DANGO_DENOM.clone() => 1000000,
    },
    BTreeMap::new(),
    Some(500000u128.into()),
    coins! {
        USDC_DENOM.clone() => 500000,
    },
    btree_map! {
        (DANGO_DENOM.clone(), USDC_DENOM.clone()) => coins! {
            DANGO_DENOM.clone() => 2000000,
            USDC_DENOM.clone() => 500000,
        },
    };
    "1:1 pool no swap fee one step route input 100% of pool liquidity output is not less than minimum output"
)]
#[test_case(
    btree_map! {
        (DANGO_DENOM.clone(), USDC_DENOM.clone()) => coins! {
            DANGO_DENOM.clone() => 1000000,
            USDC_DENOM.clone() => 1000000,
        },
    },
    vec![PairId {
        base_denom: DANGO_DENOM.clone(),
        quote_denom: USDC_DENOM.clone(),
    }],
    coins! {
        DANGO_DENOM.clone() => 1000000,
    },
    BTreeMap::new(),
    Some(499999u128.into()),
    coins! {
        USDC_DENOM.clone() => 500000,
    },
    btree_map! {
        (DANGO_DENOM.clone(), USDC_DENOM.clone()) => coins! {
            DANGO_DENOM.clone() => 2000000,
            USDC_DENOM.clone() => 500000,
        },
    };
    "1:1 pool no swap fee one step route input 100% of pool liquidity output is less than minimum output"
)]
#[test_case(
    btree_map! {
        (DANGO_DENOM.clone(), USDC_DENOM.clone()) => coins! {
            DANGO_DENOM.clone() => 1000000,
            USDC_DENOM.clone() => 1000000,
        },
    },
    vec![PairId {
        base_denom: DANGO_DENOM.clone(),
        quote_denom: USDC_DENOM.clone(),
    }],
    coins! {
        DANGO_DENOM.clone() => 1000000,
    },
    btree_map! {
        (DANGO_DENOM.clone(), USDC_DENOM.clone()) => Udec128::new_bps(1),
    },
    None,
    coins! {
        USDC_DENOM.clone() => 499950,
    },
    btree_map! {
        (DANGO_DENOM.clone(), USDC_DENOM.clone()) => coins! {
            DANGO_DENOM.clone() => 2000000,
            USDC_DENOM.clone() => 1000000 - 499950,
        },
    };
    "1:1 pool 0.01% swap fee one step route input 100% of pool liquidity"
)]
fn swap_exact_amount_in(
    pool_reserves: BTreeMap<(Denom, Denom), Coins>,
    route: Vec<PairId>,
    swap_funds: Coins,
    swap_fee_rates: BTreeMap<(Denom, Denom), Udec128>,
    minimum_output: Option<Uint128>,
    expected_out: Coins,
    expected_pool_reserves_after: BTreeMap<(Denom, Denom), Coins>,
) {
    let (mut suite, mut accounts, _, contracts) = setup_test_naive();

    for ((base_denom, quote_denom), swap_fee_rate) in swap_fee_rates {
        if swap_fee_rate.is_zero() {
            continue;
        }

        suite
            .query_wasm_smart(contracts.dex, dex::QueryPairRequest {
                base_denom: base_denom.clone(),
                quote_denom: quote_denom.clone(),
            })
            .should_succeed_and(|pair_params: &PairParams| {
                // Update pair params
                suite
                    .execute(
                        &mut accounts.owner,
                        contracts.dex,
                        &dex::ExecuteMsg::BatchUpdatePairs(vec![PairUpdate {
                            base_denom: base_denom.clone(),
                            quote_denom: quote_denom.clone(),
                            params: PairParams {
                                lp_denom: pair_params.lp_denom.clone(),
                                swap_fee_rate: Bounded::new_unchecked(swap_fee_rate),
                                curve_invariant: pair_params.curve_invariant.clone(),
                            },
                        }]),
                        Coins::new(),
                    )
                    .should_succeed();
                true
            });
    }

    // Provide liquidity with owner account
    for ((base_denom, quote_denom), reserve) in pool_reserves {
        suite
            .execute(
                &mut accounts.owner,
                contracts.dex,
                &dex::ExecuteMsg::ProvideLiquidity {
                    base_denom: base_denom.clone(),
                    quote_denom: quote_denom.clone(),
                },
                reserve.clone(),
            )
            .should_succeed();
    }

    // Record user and dex balances
    suite
        .balances()
        .record_many(vec![accounts.user1.address(), contracts.dex.address()]);

    // User swaps
    suite
        .execute(
            &mut accounts.user1,
            contracts.dex,
            &dex::ExecuteMsg::SwapExactAmountIn {
                route: MaxLength::new_unchecked(UniqueVec::try_from(route).unwrap()),
                minimum_output,
            },
            swap_funds.clone(),
        )
        .should_succeed();

    // Assert that the user's balances have changed as expected.
    suite.balances().should_change(
        accounts.user1.address(),
        balance_changes_from_coins(expected_out.clone(), swap_funds.clone()),
    );

    // Assert that the dex balance has changed by the expected amount.
    suite.balances().should_change(
        contracts.dex.address(),
        balance_changes_from_coins(swap_funds.clone(), expected_out.clone()),
    );

    // Query pools and assert that the reserves are updated correctly
    for ((base_denom, quote_denom), expected_reserve) in expected_pool_reserves_after {
        suite
            .query_wasm_smart(contracts.dex, QueryReserveRequest {
                base_denom: base_denom.clone(),
                quote_denom: quote_denom.clone(),
            })
            .should_succeed_and(|reserve: &CoinPair| {
                reserve.clone() == CoinPair::try_from(expected_reserve).unwrap()
            });
    }
}

#[test_case(
    btree_map! {
        (DANGO_DENOM.clone(), USDC_DENOM.clone()) => coins! {
            DANGO_DENOM.clone() => 1000000,
            USDC_DENOM.clone() => 1000000,
        },
    },
    vec![PairId {
        base_denom: DANGO_DENOM.clone(),
        quote_denom: USDC_DENOM.clone(),
    }],
    Coin::new(USDC_DENOM.clone(), 500000).unwrap(),
    coins! {
        DANGO_DENOM.clone() => 1000000,
    },
    BTreeMap::new(),
    Coin::new(DANGO_DENOM.clone(), 1000000).unwrap(),
    btree_map! {
        (DANGO_DENOM.clone(), USDC_DENOM.clone()) => coins! {
            DANGO_DENOM.clone() => 2000000,
            USDC_DENOM.clone() => 500000,
        },
    };
    "1:1 pool no swap fee one step route output 50% of pool liquidity"
)]
#[test_case(
    btree_map! {
        (DANGO_DENOM.clone(), USDC_DENOM.clone()) => coins! {
            DANGO_DENOM.clone() => 1000000,
            USDC_DENOM.clone() => 1000000,
        },
    },
    vec![PairId {
        base_denom: DANGO_DENOM.clone(),
        quote_denom: USDC_DENOM.clone(),
    }],
    Coin::new(USDC_DENOM.clone(), 333333).unwrap(),
    coins! {
        DANGO_DENOM.clone() => 499999,
    },
    BTreeMap::new(),
    Coin::new(DANGO_DENOM.clone(), 499999).unwrap(),
    btree_map! {
        (DANGO_DENOM.clone(), USDC_DENOM.clone()) => coins! {
            DANGO_DENOM.clone() => 1000000 + 499999,
            USDC_DENOM.clone() => 1000000 - 333333,
        },
    };
    "1:1 pool no swap fee one step route output 33% of pool liquidity"
)]
#[test_case(
    btree_map! {
        (DANGO_DENOM.clone(), USDC_DENOM.clone()) => coins! {
            DANGO_DENOM.clone() => 1000000,
            USDC_DENOM.clone() => 1000000,
        },
    },
    vec![PairId {
        base_denom: DANGO_DENOM.clone(),
        quote_denom: USDC_DENOM.clone(),
    }],
    Coin::new(USDC_DENOM.clone(), 250000).unwrap(),
    coins! {
        DANGO_DENOM.clone() => 333333,
    },
    BTreeMap::new(),
    Coin::new(DANGO_DENOM.clone(), 333333).unwrap(),
    btree_map! {
        (DANGO_DENOM.clone(), USDC_DENOM.clone()) => coins! {
            DANGO_DENOM.clone() => 1000000 + 333333,
            USDC_DENOM.clone() => 1000000 - 250000,
        },
    };
    "1:1 pool no swap fee one step route output 25% of pool liquidity"
)]
#[test_case(
    btree_map! {
        (DANGO_DENOM.clone(), USDC_DENOM.clone()) => coins! {
            DANGO_DENOM.clone() => 1000000,
            USDC_DENOM.clone() => 1000000,
        },
    },
    vec![PairId {
        base_denom: DANGO_DENOM.clone(),
        quote_denom: USDC_DENOM.clone(),
    }],
    Coin::new(USDC_DENOM.clone(), 1000000).unwrap(),
    coins! {
        DANGO_DENOM.clone() => 1000000,
    },
    BTreeMap::new(),
    Coin::new(DANGO_DENOM.clone(), 1000000).unwrap(),
    btree_map! {
        (DANGO_DENOM.clone(), USDC_DENOM.clone()) => coins! {
            DANGO_DENOM.clone() => 2000000,
            USDC_DENOM.clone() => 500000,
        },
    }
    => panics "insufficient liquidity" ;
    "1:1 pool no swap fee one step route output 100% of pool liquidity"
)]
#[test_case(
    btree_map! {
        (DANGO_DENOM.clone(), USDC_DENOM.clone()) => coins! {
            DANGO_DENOM.clone() => 1000000,
            USDC_DENOM.clone() => 1000000,
        },
    },
    vec![PairId {
        base_denom: DANGO_DENOM.clone(),
        quote_denom: USDC_DENOM.clone(),
    }],
    Coin::new(USDC_DENOM.clone(), 500000).unwrap(),
    coins! {
        DANGO_DENOM.clone() => 999999,
    },
    BTreeMap::new(),
    Coin::new(DANGO_DENOM.clone(), 1000000).unwrap(),
    btree_map! {
        (DANGO_DENOM.clone(), USDC_DENOM.clone()) => coins! {
            DANGO_DENOM.clone() => 2000000,
            USDC_DENOM.clone() => 500000,
        },
    }
    => panics "insufficient input for swap" ;
    "1:1 pool no swap fee one step route output 50% of pool liquidity insufficient funds"
)]
#[test_case(
    btree_map! {
        (DANGO_DENOM.clone(), USDC_DENOM.clone()) => coins! {
            DANGO_DENOM.clone() => 1000000,
            USDC_DENOM.clone() => 1000000,
        },
    },
    vec![PairId {
        base_denom: DANGO_DENOM.clone(),
        quote_denom: USDC_DENOM.clone(),
    }],
    Coin::new(USDC_DENOM.clone(), 500000).unwrap(),
    coins! {
        DANGO_DENOM.clone() => 1100000,
    },
    BTreeMap::new(),
    Coin::new(DANGO_DENOM.clone(), 1000000).unwrap(),
    btree_map! {
        (DANGO_DENOM.clone(), USDC_DENOM.clone()) => coins! {
            DANGO_DENOM.clone() => 2000000,
            USDC_DENOM.clone() => 500000,
        },
    };
    "1:1 pool no swap fee one step route output 50% of pool liquidity excessive funds returned"
)]
#[test_case(
    btree_map! {
        (DANGO_DENOM.clone(), USDC_DENOM.clone()) => coins! {
            DANGO_DENOM.clone() => 1000000,
            USDC_DENOM.clone() => 1000000,
        },
        (BTC_DENOM.clone(), USDC_DENOM.clone()) => coins! {
            BTC_DENOM.clone() => 1000000,
            USDC_DENOM.clone() => 1000000,
        },
    },
    vec![
        PairId {
            base_denom: DANGO_DENOM.clone(),
            quote_denom: USDC_DENOM.clone(),
        },
        PairId {
            base_denom: BTC_DENOM.clone(),
            quote_denom: USDC_DENOM.clone(),
        },
    ],
    Coin::new(BTC_DENOM.clone(), 250000).unwrap(),
    coins! {
        DANGO_DENOM.clone() => 1000000,
    },
    BTreeMap::new(),
    Coin::new(DANGO_DENOM.clone(), 499999).unwrap(),
    btree_map! {
        (DANGO_DENOM.clone(), USDC_DENOM.clone()) => coins! {
            DANGO_DENOM.clone() => 1000000 + 499999,
            USDC_DENOM.clone() => 1000000 - 333333,
        },
        (BTC_DENOM.clone(), USDC_DENOM.clone()) => coins! {
            BTC_DENOM.clone() => 1000000 - 250000,
            USDC_DENOM.clone() => 1000000 + 333333,
        },
    };
    "1:1 pool no swap fee two step route output 25% of pool liquidity"
)]
#[test_case(
    btree_map! {
        (DANGO_DENOM.clone(), USDC_DENOM.clone()) => coins! {
            DANGO_DENOM.clone() => 1000000,
            USDC_DENOM.clone() => 1000000,
        },
    },
    vec![PairId {
        base_denom: DANGO_DENOM.clone(),
        quote_denom: USDC_DENOM.clone(),
    }],
    Coin::new(USDC_DENOM.clone(), 499950).unwrap(),
    coins! {
        DANGO_DENOM.clone() => 1000000,
    },
    btree_map! {
        (DANGO_DENOM.clone(), USDC_DENOM.clone()) => Udec128::new_bps(1),
    },
    Coin::new(DANGO_DENOM.clone(), 1000000).unwrap(),
    btree_map! {
        (DANGO_DENOM.clone(), USDC_DENOM.clone()) => coins! {
            DANGO_DENOM.clone() => 2000000,
            USDC_DENOM.clone() => 1000000 - 499950,
        },
    };
    "1:1 pool 0.01% swap fee one step route output 49.995% of pool liquidity"
)]
fn swap_exact_amount_out(
    pool_reserves: BTreeMap<(Denom, Denom), Coins>,
    route: Vec<PairId>,
    exact_out: Coin,
    swap_funds: Coins,
    swap_fee_rates: BTreeMap<(Denom, Denom), Udec128>,
    expected_in: Coin,
    expected_pool_reserves_after: BTreeMap<(Denom, Denom), Coins>,
) {
    let (mut suite, mut accounts, _, contracts) = setup_test_naive();

    // Update the pairs with the new swap fee rates.
    for ((base_denom, quote_denom), swap_fee_rate) in swap_fee_rates {
        if swap_fee_rate.is_zero() {
            continue;
        }

        let mut params = suite
            .query_wasm_smart(contracts.dex, dex::QueryPairRequest {
                base_denom: base_denom.clone(),
                quote_denom: quote_denom.clone(),
            })
            .should_succeed();

        if params.swap_fee_rate.into_inner() != swap_fee_rate {
            params.swap_fee_rate = Bounded::new_unchecked(swap_fee_rate);

            suite
                .execute(
                    &mut accounts.owner,
                    contracts.dex,
                    &dex::ExecuteMsg::BatchUpdatePairs(vec![PairUpdate {
                        base_denom: base_denom.clone(),
                        quote_denom: quote_denom.clone(),
                        params,
                    }]),
                    Coins::new(),
                )
                .should_succeed();
        }
    }

    // Provide liquidity with owner account
    for ((base_denom, quote_denom), reserve) in pool_reserves {
        suite
            .execute(
                &mut accounts.owner,
                contracts.dex,
                &dex::ExecuteMsg::ProvideLiquidity {
                    base_denom: base_denom.clone(),
                    quote_denom: quote_denom.clone(),
                },
                reserve.clone(),
            )
            .should_succeed();
    }

    // Record user and dex balances
    suite
        .balances()
        .record_many(vec![accounts.user1.address(), contracts.dex.address()]);

    // User swaps
    suite
        .execute(
            &mut accounts.user1,
            contracts.dex,
            &dex::ExecuteMsg::SwapExactAmountOut {
                route: MaxLength::new_unchecked(UniqueVec::try_from(route).unwrap()),
                output: NonZero::new(exact_out.clone()).unwrap(),
            },
            swap_funds.clone(),
        )
        .should_succeed();

    // Assert that the user's balances have changed as expected.
    let expected_out_coins: Coins = vec![exact_out].try_into().unwrap();
    let expected_in_coins: Coins = vec![expected_in].try_into().unwrap();
    suite.balances().should_change(
        accounts.user1.address(),
        balance_changes_from_coins(expected_out_coins.clone(), expected_in_coins.clone()),
    );

    // Assert that the dex balance has changed by the expected amount.
    suite.balances().should_change(
        contracts.dex.address(),
        balance_changes_from_coins(expected_in_coins.clone(), expected_out_coins.clone()),
    );

    // Query pools and assert that the reserves are updated correctly
    for ((base_denom, quote_denom), expected_reserve) in expected_pool_reserves_after {
        suite
            .query_wasm_smart(contracts.dex, QueryReserveRequest {
                base_denom: base_denom.clone(),
                quote_denom: quote_denom.clone(),
            })
            .should_succeed_and(|reserve: &CoinPair| {
                reserve.clone() == CoinPair::try_from(expected_reserve).unwrap()
            });
    }
}

fn balance_changes_from_coins(
    increases: Coins,
    decreases: Coins,
) -> BTreeMap<Denom, BalanceChange> {
    increases
        .into_iter()
        .map(|Coin { denom, amount }| {
            (denom.clone(), BalanceChange::Increased(amount.into_inner()))
        })
        .chain(decreases.into_iter().map(|Coin { denom, amount }| {
            (denom.clone(), BalanceChange::Decreased(amount.into_inner()))
        }))
        .collect()
}

#[test]
fn volume_tracking_works() {
    let (mut suite, mut accounts, _, contracts) = setup_test_naive();

    // Register oracle price source for USDC
    suite
        .execute(
            &mut accounts.owner,
            contracts.oracle,
            &oracle::ExecuteMsg::RegisterPriceSources(btree_map! {
                USDC_DENOM.clone() => PriceSource::Fixed {
                    humanized_price: Udec128::ONE,
                    precision: 6,
                    timestamp: 1730802926,
                },
            }),
            Coins::new(),
        )
        .should_succeed();

    // Register oracle price source for DANGO
    suite
        .execute(
            &mut accounts.owner,
            contracts.oracle,
            &oracle::ExecuteMsg::RegisterPriceSources(btree_map! {
                DANGO_DENOM.clone() => PriceSource::Fixed {
                    humanized_price: Udec128::ONE,
                    precision: 6,
                    timestamp: 1730802926,
                },
            }),
            Coins::new(),
        )
        .should_succeed();

<<<<<<< HEAD
    // let user1 = &accounts.user1.username;
=======
>>>>>>> 6a5a7998
    let mut user1_addr_1 = accounts.user1;
    let mut user1_addr_2 = user1_addr_1
        .register_new_account(
            &mut suite,
            contracts.account_factory,
            AccountParams::Spot(Params::new(user1_addr_1.username.clone())),
            Coins::one(USDC_DENOM.clone(), 100_000_000).unwrap(),
        )
        .unwrap();
<<<<<<< HEAD
=======

>>>>>>> 6a5a7998
    let mut user2_addr_1 = accounts.user2;
    let mut user2_addr_2 = user2_addr_1
        .register_new_account(
            &mut suite,
            contracts.account_factory,
            AccountParams::Spot(Params::new(user2_addr_1.username.clone())),
            Coins::one(DANGO_DENOM.clone(), 100_000_000).unwrap(),
        )
        .unwrap();
<<<<<<< HEAD
=======

>>>>>>> 6a5a7998
    // Query volumes before, should be 0
    suite
        .query_wasm_smart(contracts.dex, dex::QueryVolumeByUserRequest {
            user: user1_addr_1.username.clone(),
            since: None,
        })
        .should_succeed_and_equal(Uint128::ZERO);
<<<<<<< HEAD
=======

>>>>>>> 6a5a7998
    suite
        .query_wasm_smart(contracts.dex, dex::QueryVolumeRequest {
            user: user1_addr_1.address(),
            since: None,
        })
        .should_succeed_and_equal(Uint128::ZERO);
<<<<<<< HEAD
=======

>>>>>>> 6a5a7998
    suite
        .query_wasm_smart(contracts.dex, dex::QueryVolumeRequest {
            user: user1_addr_2.address(),
            since: None,
        })
        .should_succeed_and_equal(Uint128::ZERO);
<<<<<<< HEAD
=======

>>>>>>> 6a5a7998
    suite
        .query_wasm_smart(contracts.dex, dex::QueryVolumeByUserRequest {
            user: user1_addr_1.username.clone(),
            since: None,
        })
        .should_succeed_and_equal(Uint128::ZERO);
<<<<<<< HEAD
=======

>>>>>>> 6a5a7998
    suite
        .query_wasm_smart(contracts.dex, dex::QueryVolumeRequest {
            user: user2_addr_1.address(),
            since: None,
        })
        .should_succeed_and_equal(Uint128::ZERO);
<<<<<<< HEAD
=======

>>>>>>> 6a5a7998
    suite
        .query_wasm_smart(contracts.dex, dex::QueryVolumeRequest {
            user: user2_addr_2.address(),
            since: None,
        })
        .should_succeed_and_equal(Uint128::ZERO);

    // Submit a new order with user1 address 1
    suite
        .execute(
            &mut user1_addr_1,
            contracts.dex,
            &dex::ExecuteMsg::BatchUpdateOrders {
                creates: vec![CreateLimitOrderRequest {
                    base_denom: DANGO_DENOM.clone(),
                    quote_denom: USDC_DENOM.clone(),
                    direction: Direction::Bid,
                    amount: Uint128::new(100_000_000),
                    price: Udec128::new(1),
                }],
                cancels: None,
            },
            Coins::one(USDC_DENOM.clone(), 100_000_000).unwrap(),
        )
        .should_succeed();

    // User2 submit an opposite matching order with address 1
    suite
        .execute(
            &mut user2_addr_1,
            contracts.dex,
            &dex::ExecuteMsg::BatchUpdateOrders {
                creates: vec![CreateLimitOrderRequest {
                    base_denom: DANGO_DENOM.clone(),
                    quote_denom: USDC_DENOM.clone(),
                    direction: Direction::Ask,
                    amount: Uint128::new(100_000_000),
                    price: Udec128::new(1),
                }],
                cancels: None,
            },
            Coins::one(DANGO_DENOM.clone(), 100_000_000).unwrap(),
        )
        .should_succeed();

    // Get timestamp after trade
    let timestamp_after_first_trade = suite.block.timestamp;

    // Query the volume for username user1, should be 100
    suite
        .query_wasm_smart(contracts.dex, dex::QueryVolumeByUserRequest {
            user: user1_addr_1.username.clone(),
            since: None,
        })
        .should_succeed_and_equal(Uint128::new(100));

    // Query the volume for username user2, should be 100
    suite
        .query_wasm_smart(contracts.dex, dex::QueryVolumeByUserRequest {
            user: user2_addr_1.username.clone(),
            since: None,
        })
        .should_succeed_and_equal(Uint128::new(100));

    // Query the volume for user1 address 1, should be 100
    suite
        .query_wasm_smart(contracts.dex, dex::QueryVolumeRequest {
            user: user1_addr_1.address(),
            since: None,
        })
        .should_succeed_and_equal(Uint128::new(100));

    // Query the volume for user2 address 1, should be 100
    suite
        .query_wasm_smart(contracts.dex, dex::QueryVolumeRequest {
            user: user2_addr_1.address(),
            since: None,
        })
        .should_succeed_and_equal(Uint128::new(100));

    // Query the volume for user1 address 2, should be zero
    suite
        .query_wasm_smart(contracts.dex, dex::QueryVolumeRequest {
            user: user1_addr_2.address(),
            since: None,
        })
        .should_succeed_and_equal(Uint128::ZERO);

    // Query the volume for user2 address 2, should be zero
    suite
        .query_wasm_smart(contracts.dex, dex::QueryVolumeRequest {
            user: user2_addr_2.address(),
            since: None,
        })
        .should_succeed_and_equal(Uint128::ZERO);

    // Submit a new order with user1 address 2
    suite
        .execute(
            &mut user1_addr_2,
            contracts.dex,
            &dex::ExecuteMsg::BatchUpdateOrders {
                creates: vec![CreateLimitOrderRequest {
                    base_denom: DANGO_DENOM.clone(),
                    quote_denom: USDC_DENOM.clone(),
                    direction: Direction::Bid,
                    amount: Uint128::new(100_000_000),
                    price: Udec128::new(1),
                }],
                cancels: None,
            },
            Coins::one(USDC_DENOM.clone(), 100_000_000).unwrap(),
        )
        .should_succeed();

    // Submit a new opposite matching order with user2 address 2
    suite
        .execute(
            &mut user2_addr_2,
            contracts.dex,
            &dex::ExecuteMsg::BatchUpdateOrders {
                creates: vec![CreateLimitOrderRequest {
                    base_denom: DANGO_DENOM.clone(),
                    quote_denom: USDC_DENOM.clone(),
                    direction: Direction::Ask,
                    amount: Uint128::new(100_000_000),
                    price: Udec128::new(1),
                }],
                cancels: None,
            },
            Coins::one(DANGO_DENOM.clone(), 100_000_000).unwrap(),
        )
        .should_succeed();

    // Query the volume for username user1, should be 200
    suite
        .query_wasm_smart(contracts.dex, dex::QueryVolumeByUserRequest {
            user: user1_addr_1.username.clone(),
            since: None,
        })
        .should_succeed_and_equal(Uint128::new(200));

    // Query the volume for username user2, should be 200
    suite
        .query_wasm_smart(contracts.dex, dex::QueryVolumeByUserRequest {
            user: user2_addr_1.username.clone(),
            since: None,
        })
        .should_succeed_and_equal(Uint128::new(200));

    // Query the volume for all addresses, should be 100
    suite
        .query_wasm_smart(contracts.dex, dex::QueryVolumeRequest {
            user: user1_addr_1.address(),
            since: None,
        })
        .should_succeed_and_equal(Uint128::new(100));
<<<<<<< HEAD
=======

>>>>>>> 6a5a7998
    suite
        .query_wasm_smart(contracts.dex, dex::QueryVolumeRequest {
            user: user1_addr_2.address(),
            since: None,
        })
        .should_succeed_and_equal(Uint128::new(100));
<<<<<<< HEAD
=======

>>>>>>> 6a5a7998
    suite
        .query_wasm_smart(contracts.dex, dex::QueryVolumeRequest {
            user: user2_addr_1.address(),
            since: None,
        })
        .should_succeed_and_equal(Uint128::new(100));
<<<<<<< HEAD
=======

>>>>>>> 6a5a7998
    suite
        .query_wasm_smart(contracts.dex, dex::QueryVolumeRequest {
            user: user2_addr_2.address(),
            since: None,
        })
        .should_succeed_and_equal(Uint128::new(100));

    // Query the volume for both usernames since timestamp after first trade, should be 100
    suite
        .query_wasm_smart(contracts.dex, dex::QueryVolumeByUserRequest {
            user: user1_addr_1.username.clone(),
            since: Some(timestamp_after_first_trade),
        })
        .should_succeed_and_equal(Uint128::new(100));
<<<<<<< HEAD
=======

>>>>>>> 6a5a7998
    suite
        .query_wasm_smart(contracts.dex, dex::QueryVolumeByUserRequest {
            user: user2_addr_1.username.clone(),
            since: Some(timestamp_after_first_trade),
        })
        .should_succeed_and_equal(Uint128::new(100));

    // Query the volume for both users address 1 since timestamp after first trade, should be zero
    suite
        .query_wasm_smart(contracts.dex, dex::QueryVolumeRequest {
            user: user1_addr_1.address(),
            since: Some(timestamp_after_first_trade),
        })
        .should_succeed_and_equal(Uint128::ZERO);
<<<<<<< HEAD
=======

>>>>>>> 6a5a7998
    suite
        .query_wasm_smart(contracts.dex, dex::QueryVolumeRequest {
            user: user2_addr_1.address(),
            since: Some(timestamp_after_first_trade),
        })
        .should_succeed_and_equal(Uint128::ZERO);

    // Query the volume for both users address 2 since timestamp after first trade, should be 100
    suite
        .query_wasm_smart(contracts.dex, dex::QueryVolumeRequest {
            user: user1_addr_2.address(),
            since: Some(timestamp_after_first_trade),
        })
        .should_succeed_and_equal(Uint128::new(100));
<<<<<<< HEAD
=======

>>>>>>> 6a5a7998
    suite
        .query_wasm_smart(contracts.dex, dex::QueryVolumeRequest {
            user: user2_addr_2.address(),
            since: Some(timestamp_after_first_trade),
        })
        .should_succeed_and_equal(Uint128::new(100));
<<<<<<< HEAD
=======
}

#[test]
fn volume_tracking_works_with_multiple_orders_from_same_user() {
    let (mut suite, mut accounts, _, contracts) = setup_test_naive();

    // Register oracle price source for USDC
    suite
        .execute(
            &mut accounts.owner,
            contracts.oracle,
            &oracle::ExecuteMsg::RegisterPriceSources(btree_map! {
                USDC_DENOM.clone() => PriceSource::Fixed {
                    humanized_price: Udec128::ONE,
                    precision: 6,
                    timestamp: 1730802926,
                },
            }),
            Coins::new(),
        )
        .should_succeed();

    // Register oracle price source for DANGO
    suite
        .execute(
            &mut accounts.owner,
            contracts.oracle,
            &oracle::ExecuteMsg::RegisterPriceSources(btree_map! {
                DANGO_DENOM.clone() => PriceSource::Fixed {
                    humanized_price: Udec128::ONE,
                    precision: 6,
                    timestamp: 1730802926,
                },
            }),
            Coins::new(),
        )
        .should_succeed();

    // Register oracle price source for BTC
    suite
        .execute(
            &mut accounts.owner,
            contracts.oracle,
            &oracle::ExecuteMsg::RegisterPriceSources(btree_map! {
                BTC_DENOM.clone() => PriceSource::Fixed {
                    humanized_price: Udec128::from_str("85248.71").unwrap(),
                    precision: 8,
                    timestamp: 1730802926,
                },
            }),
            Coins::new(),
        )
        .should_succeed();

    // Submit two orders for DANGO/USDC and one for BTC/USDC with user1
    suite
        .execute(
            &mut accounts.user1,
            contracts.dex,
            &dex::ExecuteMsg::BatchUpdateOrders {
                creates: vec![
                    CreateLimitOrderRequest {
                        base_denom: DANGO_DENOM.clone(),
                        quote_denom: USDC_DENOM.clone(),
                        direction: Direction::Bid,
                        amount: Uint128::new(100_000_000),
                        price: Udec128::new(1),
                    },
                    CreateLimitOrderRequest {
                        base_denom: DANGO_DENOM.clone(),
                        quote_denom: USDC_DENOM.clone(),
                        direction: Direction::Bid,
                        amount: Uint128::new(100_000_000),
                        price: Udec128::from_str("1.01").unwrap(),
                    },
                    CreateLimitOrderRequest {
                        base_denom: BTC_DENOM.clone(),
                        quote_denom: USDC_DENOM.clone(),
                        direction: Direction::Bid,
                        amount: Uint128::new(117304),
                        price: Udec128::from_str("852.485845").unwrap(),
                    },
                ],
                cancels: None,
            },
            Coins::one(USDC_DENOM.clone(), 301_000_000).unwrap(),
        )
        .should_succeed();

    // Submit matching orders with user2
    suite
        .execute(
            &mut accounts.user2,
            contracts.dex,
            &dex::ExecuteMsg::BatchUpdateOrders {
                creates: vec![
                    CreateLimitOrderRequest {
                        base_denom: DANGO_DENOM.clone(),
                        quote_denom: USDC_DENOM.clone(),
                        direction: Direction::Ask,
                        amount: Uint128::new(200_000_000),
                        price: Udec128::new(1),
                    },
                    CreateLimitOrderRequest {
                        base_denom: BTC_DENOM.clone(),
                        quote_denom: USDC_DENOM.clone(),
                        direction: Direction::Ask,
                        amount: Uint128::new(117304),
                        price: Udec128::from_str("852.485845").unwrap(),
                    },
                ],
                cancels: None,
            },
            coins! {
                DANGO_DENOM.clone() => 200_000_000,
                BTC_DENOM.clone() => 117304,
            },
        )
        .should_succeed();

    // Get timestamp after trade
    let timestamp_after_first_trade = suite.block.timestamp;

    // Query the volume for username user1, should be 300
    suite
        .query_wasm_smart(contracts.dex, dex::QueryVolumeByUserRequest {
            user: accounts.user1.username.clone(),
            since: None,
        })
        .should_succeed_and_equal(Uint128::new(300));

    // Query the volume for username user2, should be 300
    suite
        .query_wasm_smart(contracts.dex, dex::QueryVolumeByUserRequest {
            user: accounts.user2.username.clone(),
            since: None,
        })
        .should_succeed_and_equal(Uint128::new(300));

    // Query the volume for user1 address, should be 300
    suite
        .query_wasm_smart(contracts.dex, dex::QueryVolumeRequest {
            user: accounts.user1.address(),
            since: None,
        })
        .should_succeed_and_equal(Uint128::new(300));

    // Query the volume for user2 address, should be 300
    suite
        .query_wasm_smart(contracts.dex, dex::QueryVolumeRequest {
            user: accounts.user2.address(),
            since: None,
        })
        .should_succeed_and_equal(Uint128::new(300));

    // Query the volume for both usernames since timestamp after first trade, should be zero
    suite
        .query_wasm_smart(contracts.dex, dex::QueryVolumeByUserRequest {
            user: accounts.user1.username.clone(),
            since: Some(timestamp_after_first_trade),
        })
        .should_succeed_and_equal(Uint128::ZERO);
    suite
        .query_wasm_smart(contracts.dex, dex::QueryVolumeByUserRequest {
            user: accounts.user2.username.clone(),
            since: Some(timestamp_after_first_trade),
        })
        .should_succeed_and_equal(Uint128::ZERO);

    // Submit new orders with user1
    suite
        .execute(
            &mut accounts.user1,
            contracts.dex,
            &dex::ExecuteMsg::BatchUpdateOrders {
                creates: vec![
                    CreateLimitOrderRequest {
                        base_denom: DANGO_DENOM.clone(),
                        quote_denom: USDC_DENOM.clone(),
                        direction: Direction::Bid,
                        amount: Uint128::new(100_000_000),
                        price: Udec128::new(1),
                    },
                    CreateLimitOrderRequest {
                        base_denom: DANGO_DENOM.clone(),
                        quote_denom: USDC_DENOM.clone(),
                        direction: Direction::Bid,
                        amount: Uint128::new(100_000_000),
                        price: Udec128::from_str("1.01").unwrap(),
                    },
                    CreateLimitOrderRequest {
                        base_denom: BTC_DENOM.clone(),
                        quote_denom: USDC_DENOM.clone(),
                        direction: Direction::Bid,
                        amount: Uint128::new(117304),
                        price: Udec128::from_str("852.485845").unwrap(),
                    },
                    CreateLimitOrderRequest {
                        base_denom: BTC_DENOM.clone(),
                        quote_denom: USDC_DENOM.clone(),
                        direction: Direction::Bid,
                        amount: Uint128::new(117304),
                        price: Udec128::from_str("937.7344336").unwrap(),
                    },
                ],
                cancels: None,
            },
            coins! {
                USDC_DENOM.clone() => 411_000_000,
            },
        )
        .should_succeed();

    // Submit matching orders with user2
    suite
        .execute(
            &mut accounts.user2,
            contracts.dex,
            &dex::ExecuteMsg::BatchUpdateOrders {
                creates: vec![
                    CreateLimitOrderRequest {
                        base_denom: DANGO_DENOM.clone(),
                        quote_denom: USDC_DENOM.clone(),
                        direction: Direction::Ask,
                        amount: Uint128::new(300_000_000),
                        price: Udec128::new(1),
                    },
                    CreateLimitOrderRequest {
                        base_denom: BTC_DENOM.clone(),
                        quote_denom: USDC_DENOM.clone(),
                        direction: Direction::Ask,
                        amount: Uint128::new(117304 * 2),
                        price: Udec128::from_str("85248.71")
                            .unwrap()
                            .checked_inv()
                            .unwrap(),
                    },
                ],
                cancels: None,
            },
            coins! {
                DANGO_DENOM.clone() => 300_000_000,
                BTC_DENOM.clone() => 117304 * 2,
            },
        )
        .should_succeed();

    // Get timestamp after second trade
    let timestamp_after_second_trade = suite.block.timestamp;

    // Query the volume for username user1, should be 700
    suite
        .query_wasm_smart(contracts.dex, dex::QueryVolumeByUserRequest {
            user: accounts.user1.username.clone(),
            since: None,
        })
        .should_succeed_and_equal(Uint128::new(700));

    // Query the volume for username user2, should be 700
    suite
        .query_wasm_smart(contracts.dex, dex::QueryVolumeByUserRequest {
            user: accounts.user2.username.clone(),
            since: None,
        })
        .should_succeed_and_equal(Uint128::new(700));

    // Query the volume for user1 address, should be 700
    suite
        .query_wasm_smart(contracts.dex, dex::QueryVolumeRequest {
            user: accounts.user1.address(),
            since: None,
        })
        .should_succeed_and_equal(Uint128::new(700));

    // Query the volume for user2 address, should be 700
    suite
        .query_wasm_smart(contracts.dex, dex::QueryVolumeRequest {
            user: accounts.user2.address(),
            since: None,
        })
        .should_succeed_and_equal(Uint128::new(700));

    // Query the volume for both usernames since timestamp after second trade, should be zero
    suite
        .query_wasm_smart(contracts.dex, dex::QueryVolumeByUserRequest {
            user: accounts.user1.username.clone(),
            since: Some(timestamp_after_second_trade),
        })
        .should_succeed_and_equal(Uint128::ZERO);
    suite
        .query_wasm_smart(contracts.dex, dex::QueryVolumeByUserRequest {
            user: accounts.user2.username.clone(),
            since: Some(timestamp_after_second_trade),
        })
        .should_succeed_and_equal(Uint128::ZERO);

    // Query the volume for both addresses since timestamp after the first trade, should be 400
    suite
        .query_wasm_smart(contracts.dex, dex::QueryVolumeRequest {
            user: accounts.user1.address(),
            since: Some(timestamp_after_first_trade),
        })
        .should_succeed_and_equal(Uint128::new(400));
    suite
        .query_wasm_smart(contracts.dex, dex::QueryVolumeRequest {
            user: accounts.user2.address(),
            since: Some(timestamp_after_first_trade),
        })
        .should_succeed_and_equal(Uint128::new(400));
>>>>>>> 6a5a7998
}<|MERGE_RESOLUTION|>--- conflicted
+++ resolved
@@ -2000,10 +2000,6 @@
         )
         .should_succeed();
 
-<<<<<<< HEAD
-    // let user1 = &accounts.user1.username;
-=======
->>>>>>> 6a5a7998
     let mut user1_addr_1 = accounts.user1;
     let mut user1_addr_2 = user1_addr_1
         .register_new_account(
@@ -2013,10 +2009,7 @@
             Coins::one(USDC_DENOM.clone(), 100_000_000).unwrap(),
         )
         .unwrap();
-<<<<<<< HEAD
-=======
-
->>>>>>> 6a5a7998
+
     let mut user2_addr_1 = accounts.user2;
     let mut user2_addr_2 = user2_addr_1
         .register_new_account(
@@ -2026,10 +2019,7 @@
             Coins::one(DANGO_DENOM.clone(), 100_000_000).unwrap(),
         )
         .unwrap();
-<<<<<<< HEAD
-=======
-
->>>>>>> 6a5a7998
+
     // Query volumes before, should be 0
     suite
         .query_wasm_smart(contracts.dex, dex::QueryVolumeByUserRequest {
@@ -2037,50 +2027,35 @@
             since: None,
         })
         .should_succeed_and_equal(Uint128::ZERO);
-<<<<<<< HEAD
-=======
-
->>>>>>> 6a5a7998
+
     suite
         .query_wasm_smart(contracts.dex, dex::QueryVolumeRequest {
             user: user1_addr_1.address(),
             since: None,
         })
         .should_succeed_and_equal(Uint128::ZERO);
-<<<<<<< HEAD
-=======
-
->>>>>>> 6a5a7998
+
     suite
         .query_wasm_smart(contracts.dex, dex::QueryVolumeRequest {
             user: user1_addr_2.address(),
             since: None,
         })
         .should_succeed_and_equal(Uint128::ZERO);
-<<<<<<< HEAD
-=======
-
->>>>>>> 6a5a7998
+
     suite
         .query_wasm_smart(contracts.dex, dex::QueryVolumeByUserRequest {
             user: user1_addr_1.username.clone(),
             since: None,
         })
         .should_succeed_and_equal(Uint128::ZERO);
-<<<<<<< HEAD
-=======
-
->>>>>>> 6a5a7998
+
     suite
         .query_wasm_smart(contracts.dex, dex::QueryVolumeRequest {
             user: user2_addr_1.address(),
             since: None,
         })
         .should_succeed_and_equal(Uint128::ZERO);
-<<<<<<< HEAD
-=======
-
->>>>>>> 6a5a7998
+
     suite
         .query_wasm_smart(contracts.dex, dex::QueryVolumeRequest {
             user: user2_addr_2.address(),
@@ -2238,30 +2213,21 @@
             since: None,
         })
         .should_succeed_and_equal(Uint128::new(100));
-<<<<<<< HEAD
-=======
-
->>>>>>> 6a5a7998
+
     suite
         .query_wasm_smart(contracts.dex, dex::QueryVolumeRequest {
             user: user1_addr_2.address(),
             since: None,
         })
         .should_succeed_and_equal(Uint128::new(100));
-<<<<<<< HEAD
-=======
-
->>>>>>> 6a5a7998
+
     suite
         .query_wasm_smart(contracts.dex, dex::QueryVolumeRequest {
             user: user2_addr_1.address(),
             since: None,
         })
         .should_succeed_and_equal(Uint128::new(100));
-<<<<<<< HEAD
-=======
-
->>>>>>> 6a5a7998
+
     suite
         .query_wasm_smart(contracts.dex, dex::QueryVolumeRequest {
             user: user2_addr_2.address(),
@@ -2276,10 +2242,7 @@
             since: Some(timestamp_after_first_trade),
         })
         .should_succeed_and_equal(Uint128::new(100));
-<<<<<<< HEAD
-=======
-
->>>>>>> 6a5a7998
+
     suite
         .query_wasm_smart(contracts.dex, dex::QueryVolumeByUserRequest {
             user: user2_addr_1.username.clone(),
@@ -2294,10 +2257,7 @@
             since: Some(timestamp_after_first_trade),
         })
         .should_succeed_and_equal(Uint128::ZERO);
-<<<<<<< HEAD
-=======
-
->>>>>>> 6a5a7998
+
     suite
         .query_wasm_smart(contracts.dex, dex::QueryVolumeRequest {
             user: user2_addr_1.address(),
@@ -2312,18 +2272,13 @@
             since: Some(timestamp_after_first_trade),
         })
         .should_succeed_and_equal(Uint128::new(100));
-<<<<<<< HEAD
-=======
-
->>>>>>> 6a5a7998
+
     suite
         .query_wasm_smart(contracts.dex, dex::QueryVolumeRequest {
             user: user2_addr_2.address(),
             since: Some(timestamp_after_first_trade),
         })
         .should_succeed_and_equal(Uint128::new(100));
-<<<<<<< HEAD
-=======
 }
 
 #[test]
@@ -2633,5 +2588,4 @@
             since: Some(timestamp_after_first_trade),
         })
         .should_succeed_and_equal(Uint128::new(400));
->>>>>>> 6a5a7998
 }