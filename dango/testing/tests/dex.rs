--- conflicted
+++ resolved
@@ -5359,7 +5359,6 @@
         });
 }
 
-<<<<<<< HEAD
 #[test_case(
     CreateLimitOrderRequest {
         base_denom: eth::DENOM.clone(),
@@ -5487,22 +5486,12 @@
     suite.balances().record_many(accounts.users());
 
     // Create a limit order with a small amount and price
-=======
-#[test]
-fn cron_execute_gracefully_handles_oracle_price_failure() {
-    let (mut suite, mut accounts, _, contracts, _) = setup_test_naive(Default::default());
-
-    suite.balances().record_many(accounts.users());
-
-    // Submit a limit order
->>>>>>> 80a9e5ea
     suite
         .execute(
             &mut accounts.user1,
             contracts.dex,
             &dex::ExecuteMsg::BatchUpdateOrders {
                 creates_market: vec![],
-<<<<<<< HEAD
                 creates_limit: vec![limit_order],
                 cancels: None,
             },
@@ -5510,8 +5499,43 @@
         )
         .should_succeed();
 
-    // Create a market order with a small amount and price
-=======
+    // Create a market order with a small amount and price,
+    suite
+        .execute(
+            &mut accounts.user2,
+            contracts.dex,
+            &dex::ExecuteMsg::BatchUpdateOrders {
+                creates_market: vec![market_order],
+                creates_limit: vec![],
+                cancels: None,
+            },
+            market_funds,
+        )
+        .should_succeed();
+
+    // No matching could take place so both users should have unchanged balances
+    // since before the market order was created.
+    suite
+        .balances()
+        .should_change(&accounts.user1, expected_balance_changes_limit_order_user);
+    suite
+        .balances()
+        .should_change(&accounts.user2, expected_balance_changes_market_order_user);
+}
+
+#[test]
+fn cron_execute_gracefully_handles_oracle_price_failure() {
+    let (mut suite, mut accounts, _, contracts, _) = setup_test_naive(Default::default());
+
+    suite.balances().record_many(accounts.users());
+
+    // Submit a limit order
+    suite
+        .execute(
+            &mut accounts.user1,
+            contracts.dex,
+            &dex::ExecuteMsg::BatchUpdateOrders {
+                creates_market: vec![],
                 creates_limit: vec![CreateLimitOrderRequest {
                     base_denom: dango::DENOM.clone(),
                     quote_denom: usdc::DENOM.clone(),
@@ -5528,30 +5552,11 @@
         .should_succeed();
 
     // Submit another limit from user2
->>>>>>> 80a9e5ea
     suite
         .execute(
             &mut accounts.user2,
             contracts.dex,
             &dex::ExecuteMsg::BatchUpdateOrders {
-<<<<<<< HEAD
-                creates_market: vec![market_order],
-                creates_limit: vec![],
-                cancels: None,
-            },
-            market_funds,
-        )
-        .should_succeed();
-
-    // No matching could take place so both users should have unchanged balances
-    // since before the market order was created.
-    suite
-        .balances()
-        .should_change(&accounts.user1, expected_balance_changes_limit_order_user);
-    suite
-        .balances()
-        .should_change(&accounts.user2, expected_balance_changes_market_order_user);
-=======
                 creates_market: vec![],
                 creates_limit: vec![CreateLimitOrderRequest {
                     base_denom: dango::DENOM.clone(),
@@ -5589,5 +5594,4 @@
         dango::DENOM.clone() => BalanceChange::Increased(996000),
         usdc::DENOM.clone() => BalanceChange::Decreased(1000000),
     });
->>>>>>> 80a9e5ea
 }