use {
    dango_dex::{MAX_VOLUME_AGE, MINIMUM_LIQUIDITY, VOLUMES, VOLUMES_BY_USER},
    dango_genesis::{Contracts, DexOption, GenesisOption},
    dango_oracle::{PRICE_SOURCES, PYTH_PRICES},
    dango_testing::{
        BridgeOp, Preset, TestAccount, TestOption, TestSuite, setup_test_naive,
        setup_test_naive_with_custom_genesis,
    },
    dango_types::{
        account::single::Params,
        account_factory::AccountParams,
        config::AppConfig,
        constants::{atom, dango, eth, usdc, xrp},
        dex::{
            self, AvellanedaStoikovParams, CancelOrderRequest, CreateOrderRequest, Direction,
            Geometric, OrderId, OrderResponse, PairId, PairParams, PairUpdate, PassiveLiquidity,
            Price, QueryLiquidityDepthRequest, QueryOrdersByPairRequest, QueryOrdersRequest,
            QueryReserveRequest, QueryRestingOrderBookStateRequest, RestingOrderBookState, Xyk,
        },
        gateway::Remote,
        oracle::{self, PrecisionlessPrice, PriceSource},
    },
    grug::{
<<<<<<< HEAD
        Addr, Addressable, BalanceChange, Bounded, Coin, CoinPair, Coins, Dec, Denom, Duration,
        Fraction, Inner, MaxLength, Message, MultiplyFraction, NonEmpty, NonZero, Number,
        NumberConst, Order, QuerierExt, ResultExt, Signer, StdError, StdResult, Timestamp, Udec128,
        Udec128_6, Uint128, UniqueVec, btree_map, btree_set, coin_pair, coins,
=======
        Addr, Addressable, BalanceChange, Bounded, Coin, CoinPair, Coins, Denom, Fraction, Inner,
        LengthBounded, Message, MultiplyFraction, NonEmpty, NonZero, Number, NumberConst, Order,
        QuerierExt, ResultExt, Signer, StdError, StdResult, Timestamp, Udec128, Udec128_6, Uint128,
        UniqueVec, btree_map, btree_set, coin_pair, coins,
>>>>>>> 7e0e122c
    },
    grug_app::NaiveProposalPreparer,
    hyperlane_types::constants::ethereum,
    pyth_types::constants::USDC_USD_ID,
    std::{
        collections::{BTreeMap, BTreeSet},
        str::FromStr,
    },
    test_case::test_case,
};

/// Ensure order amounts can't be zero.
///
/// Typically this should fail during `CheckTx`, because the tx would fail to
/// deserialize. However, let's just assume an attacker somehow circumvents that
/// (which would require him to collude with a validator), then the contract
/// would still reject the order.
#[test]
fn cannot_submit_order_with_zero_amount() {
    let (mut suite, mut accounts, _, contracts, _) = setup_test_naive(Default::default());

    // Attempt to submit a limit order with zero amount.
    suite
        .execute(
            &mut accounts.user1,
            contracts.dex,
            &dex::ExecuteMsg::BatchUpdateOrders {
                creates: vec![CreateOrderRequest::new_limit(
                    dango::DENOM.clone(),
                    usdc::DENOM.clone(),
                    Direction::Bid,
                    NonZero::new_unchecked(Price::new(1)),
                    NonZero::new_unchecked(Uint128::ZERO), // incorrect!
                )],
                cancels: None,
            },
            Coins::one(usdc::DENOM.clone(), 1).unwrap(),
        )
        .should_fail_with_error(StdError::zero_value::<Uint128>());

    // Attempt to submit a market order with zero amount.
    suite
        .execute(
            &mut accounts.user1,
            contracts.dex,
            &dex::ExecuteMsg::BatchUpdateOrders {
                creates: vec![CreateOrderRequest::new_market(
                    dango::DENOM.clone(),
                    usdc::DENOM.clone(),
                    Direction::Bid,
                    Bounded::new_unchecked(Udec128::ZERO),
                    NonZero::new_unchecked(Uint128::ZERO), // incorrect!
                )],
                cancels: None,
            },
            Coins::one(usdc::DENOM.clone(), 1).unwrap(),
        )
        .should_fail_with_error(StdError::zero_value::<Uint128>());
}

#[test]
fn cannot_submit_orders_in_non_existing_pairs() {
    let (mut suite, mut accounts, _, contracts, _) = setup_test_naive(Default::default());

    suite
        .execute(
            &mut accounts.user1,
            contracts.dex,
            &dex::ExecuteMsg::BatchUpdateOrders {
                creates: vec![CreateOrderRequest::new_limit(
                    atom::DENOM.clone(),
                    usdc::DENOM.clone(),
                    Direction::Bid,
                    NonZero::new_unchecked(Price::new(1)),
                    NonZero::new_unchecked(Uint128::new(100)),
                )],
                cancels: None,
            },
            Coins::one(usdc::DENOM.clone(), 1).unwrap(),
        )
        .should_fail_with_error(format!(
            "pair not found with base `{}` and quote `{}`",
            atom::DENOM.clone(),
            usdc::DENOM.clone()
        ));
}

// Test cases from:
// https://motokodefi.substack.com/p/uniform-price-call-auctions-a-better
//
// --------------------------------- example 1 ---------------------------------
#[test_case(
    vec![
        (Direction::Bid, 30, 10), // order_id = !0
        (Direction::Bid, 20, 10), // !1
        (Direction::Bid, 10, 10), // !2
        (Direction::Ask, 10, 10), // 3
        (Direction::Ask, 20, 10), // 4
        (Direction::Ask, 30, 10), // 5
    ],
    btree_map! {
        OrderId::new(!3) => 10,
        OrderId::new(6)  => 10,
    },
    btree_map! {
        OrderId::new(!1) => btree_map! {
            dango::DENOM.clone() => BalanceChange::Increased(9), // Receives one less due to fee
            usdc::DENOM.clone()  => BalanceChange::Decreased(200),
        },
        OrderId::new(!2) => btree_map! {
            dango::DENOM.clone() => BalanceChange::Increased(9), // Receives one less due to fee
            usdc::DENOM.clone()  => BalanceChange::Decreased(200),
        },
        OrderId::new(!3) => btree_map! {
            dango::DENOM.clone() => BalanceChange::Unchanged,
            usdc::DENOM.clone()  => BalanceChange::Decreased(100),
        },
        OrderId::new(4) => btree_map! {
            dango::DENOM.clone() => BalanceChange::Decreased(10),
            usdc::DENOM.clone()  => BalanceChange::Increased(199), // Receives one less due to fee
        },
        OrderId::new(5) => btree_map! {
            dango::DENOM.clone() => BalanceChange::Decreased(10),
            usdc::DENOM.clone()  => BalanceChange::Increased(199), // Receives one less due to fee
        },
        OrderId::new(6) => btree_map! {
            dango::DENOM.clone() => BalanceChange::Decreased(10),
            usdc::DENOM.clone()  => BalanceChange::Unchanged,
        },
    };
    "example 1"
)]
// --------------------------------- example 2 ---------------------------------
#[test_case(
    vec![
        (Direction::Bid, 30, 10), // !0
        (Direction::Bid, 20, 10), // !1
        (Direction::Bid, 10, 10), // !2
        (Direction::Ask,  5, 10), //  3
        (Direction::Ask, 15, 10), //  4
        (Direction::Ask, 25, 10), //  5
    ],
    btree_map! {
        OrderId::new(!3) => 10,
        OrderId::new(6)  => 10,
    },
    btree_map! {
        OrderId::new(!1) => btree_map! {
            dango::DENOM.clone() => BalanceChange::Increased(9), // Receives one less due to fee
            usdc::DENOM.clone()  => BalanceChange::Decreased(175),
        },
        OrderId::new(!2) => btree_map! {
            dango::DENOM.clone() => BalanceChange::Increased(9), // Receives one less due to fee
            usdc::DENOM.clone()  => BalanceChange::Decreased(175),
        },
        OrderId::new(!3) => btree_map! {
            dango::DENOM.clone() => BalanceChange::Unchanged,
            usdc::DENOM.clone()  => BalanceChange::Decreased(100),
        },
        OrderId::new(4) => btree_map! {
            dango::DENOM.clone() => BalanceChange::Decreased(10),
            usdc::DENOM.clone()  => BalanceChange::Increased(174), // Receives one less due to fee
        },
        OrderId::new(5) => btree_map! {
            dango::DENOM.clone() => BalanceChange::Decreased(10),
            usdc::DENOM.clone()  => BalanceChange::Increased(174), // Receives one less due to fee
        },
        OrderId::new(6) => btree_map! {
            dango::DENOM.clone() => BalanceChange::Decreased(10),
            usdc::DENOM.clone()  => BalanceChange::Unchanged,
        },
    };
    "example 2"
)]
// --------------------------------- example 3 ---------------------------------
#[test_case(
    vec![
        (Direction::Bid, 30, 10), // !0 - filled
        (Direction::Bid, 20, 10), // !1 - 50% filled
        (Direction::Bid, 10, 10), // !2 - unfilled
        (Direction::Ask,  5, 10), //  3 - filled
        (Direction::Ask, 15, 10), //  4 - filled
        (Direction::Ask, 25, 10), //  5 - unfilled
        (Direction::Bid, 30,  5), // !6 - filled
    ],
    btree_map! {
        OrderId::new(!2) =>  5,
        OrderId::new(!3) => 10,
        OrderId::new(6)  => 10,
    },
    btree_map! {
        OrderId::new(!1) => btree_map! {
            dango::DENOM.clone() => BalanceChange::Increased(9), // Receives one less due to fee
            usdc::DENOM.clone()  => BalanceChange::Decreased(175),
        },
        OrderId::new(!2) => btree_map! {
            dango::DENOM.clone() => BalanceChange::Increased(4),   // half filled, receives one less due to fee
            usdc::DENOM.clone()  => BalanceChange::Decreased(188), // -200 deposit, +12 refund
        },
        OrderId::new(!3) => btree_map! {
            dango::DENOM.clone() => BalanceChange::Unchanged,
            usdc::DENOM.clone()  => BalanceChange::Decreased(100),
        },
        OrderId::new(4) => btree_map! {
            dango::DENOM.clone() => BalanceChange::Decreased(10),
            usdc::DENOM.clone()  => BalanceChange::Increased(174), // Receives one less due to fee
        },
        OrderId::new(5) => btree_map! {
            dango::DENOM.clone() => BalanceChange::Decreased(10),
            usdc::DENOM.clone()  => BalanceChange::Increased(174),
        },
        OrderId::new(6) => btree_map! {
            dango::DENOM.clone() => BalanceChange::Decreased(10),
            usdc::DENOM.clone()  => BalanceChange::Unchanged,
        },
        OrderId::new(!7) => btree_map! {
            dango::DENOM.clone() => BalanceChange::Increased(4),
            usdc::DENOM.clone()  => BalanceChange::Decreased(88), // -150 deposit, +62 refund
        },
    };
    "example 3"
)]
// --------------------------------- example 4 ---------------------------------
#[test_case(
    vec![
        (Direction::Bid, 30, 20), // !0 - filled
        (Direction::Bid, 20, 10), // !1 - unfilled
        (Direction::Bid, 10, 10), // !2 - unfilled
        (Direction::Ask,  5, 10), //  3 - filled
        (Direction::Ask, 15, 10), //  4 - filled
        (Direction::Ask, 25, 10), //  5 - unfilled
    ],
    btree_map! {
        OrderId::new(!2) => 10,
        OrderId::new(!3) => 10,
        OrderId::new(6)  => 10,
    },
    btree_map! {
        OrderId::new(!1) => btree_map! {
            dango::DENOM.clone() => BalanceChange::Increased(19), // Receives one less due to fee
            usdc::DENOM.clone()  => BalanceChange::Decreased(450), // -600 deposit, +150 refund
        },
        OrderId::new(!2) => btree_map! {
            dango::DENOM.clone() => BalanceChange::Unchanged,
            usdc::DENOM.clone()  => BalanceChange::Decreased(200),
        },
        OrderId::new(!3) => btree_map! {
            dango::DENOM.clone() => BalanceChange::Unchanged,
            usdc::DENOM.clone()  => BalanceChange::Decreased(100),
        },
        OrderId::new(4) => btree_map! {
            dango::DENOM.clone() => BalanceChange::Decreased(10),
            usdc::DENOM.clone()  => BalanceChange::Increased(224), // Receives one less due to fee
        },
        OrderId::new(5) => btree_map! {
            dango::DENOM.clone() => BalanceChange::Decreased(10),
            usdc::DENOM.clone()  => BalanceChange::Increased(224),
        },
        OrderId::new(6) => btree_map! {
            dango::DENOM.clone() => BalanceChange::Decreased(10),
            usdc::DENOM.clone()  => BalanceChange::Unchanged,
        },
    };
    "example 4"
)]
// --------------------------------- example 5 ---------------------------------
#[test_case(
    vec![
        (Direction::Bid, 30, 25), // !0 - filled
        (Direction::Bid, 20, 10), // !1 - unfilled
        (Direction::Bid, 10, 10), // !2 - unfilled
        (Direction::Ask,  5, 10), //  3 - filled
        (Direction::Ask, 15, 10), //  4 - filled
        (Direction::Ask, 25, 10), //  5 - 50% filled
    ],
    btree_map! {
        OrderId::new(!2) => 10,
        OrderId::new(!3) => 10,
        OrderId::new(6)  =>  5,
    },
    btree_map! {
        OrderId::new(!1) => btree_map! {
            dango::DENOM.clone() => BalanceChange::Increased(24),
            usdc::DENOM.clone()  => BalanceChange::Decreased(688), // -750 deposit, +62 refund
        },
        OrderId::new(!2) => btree_map! {
            dango::DENOM.clone() => BalanceChange::Unchanged,
            usdc::DENOM.clone()  => BalanceChange::Decreased(200),
        },
        OrderId::new(!3) => btree_map! {
            dango::DENOM.clone() => BalanceChange::Unchanged,
            usdc::DENOM.clone()  => BalanceChange::Decreased(100),
        },
        OrderId::new(4) => btree_map! {
            dango::DENOM.clone() => BalanceChange::Decreased(10),
            usdc::DENOM.clone()  => BalanceChange::Increased(273), // Receives two less due to fee
        },
        OrderId::new(5) => btree_map! {
            dango::DENOM.clone() => BalanceChange::Decreased(10),
            usdc::DENOM.clone()  => BalanceChange::Increased(273), // Receives two less due to fee
        },
        OrderId::new(6) => btree_map! {
            dango::DENOM.clone() => BalanceChange::Decreased(10),
            usdc::DENOM.clone()  => BalanceChange::Increased(136), // refund: floor(5 * 27.5) = 137 minus 1 due to fee
        },
    };
    "example 5"
)]
fn dex_works(
    // A list of orders to submit: direction, price, amount.
    orders_to_submit: Vec<(Direction, u128, u128)>,
    // Orders that should remain not fully filled: order_id => remaining amount.
    remaining_orders: BTreeMap<OrderId, u128>,
    // Changes that should happen to the users' balances: order_id => denom => change.
    balance_changes: BTreeMap<OrderId, BTreeMap<Denom, BalanceChange>>,
) {
    let (mut suite, mut accounts, _, contracts, _) = setup_test_naive(Default::default());

    // Register oracle price source for USDC and DANGO. Needed for volume tracking in cron_execute
    suite
        .execute(
            &mut accounts.owner,
            contracts.oracle,
            &oracle::ExecuteMsg::RegisterPriceSources(btree_map! {
                usdc::DENOM.clone() => PriceSource::Fixed {
                    humanized_price: Udec128::ONE,
                    precision: 6,
                    timestamp: Timestamp::from_seconds(1730802926),
                },
            }),
            Coins::new(),
        )
        .should_succeed();
    suite
        .execute(
            &mut accounts.owner,
            contracts.oracle,
            &oracle::ExecuteMsg::RegisterPriceSources(btree_map! {
                dango::DENOM.clone() => PriceSource::Fixed {
                    humanized_price: Udec128::ONE,
                    precision: 6,
                    timestamp: Timestamp::from_seconds(1730802926),
                },
            }),
            Coins::new(),
        )
        .should_succeed();

    // Find which accounts will submit the orders, so we can track their balances.
    let users_by_order_id = orders_to_submit
        .iter()
        .zip(accounts.users())
        .enumerate()
        .map(|(order_id, ((direction, ..), signer))| {
            let order_id = OrderId::new((order_id + 1) as u64);
            match direction {
                Direction::Bid => (!order_id, signer.address()),
                Direction::Ask => (order_id, signer.address()),
            }
        })
        .collect::<BTreeMap<_, _>>();

    // Track the users' balances.
    suite.balances().record_many(users_by_order_id.values());

    // Submit the orders in a single block.
    let txs = orders_to_submit
        .into_iter()
        .zip(accounts.users_mut())
        .map(|((direction, price, amount_base), signer)| {
            let price = Price::new(price);
            let amount_base = Uint128::new(amount_base);

            let (amount, funds) = match direction {
                Direction::Bid => {
                    let amount_quote = amount_base.checked_mul_dec_ceil(price).unwrap();
                    let funds = Coins::one(usdc::DENOM.clone(), amount_quote).unwrap();
                    (amount_quote, funds)
                },
                Direction::Ask => {
                    let funds = Coins::one(dango::DENOM.clone(), amount_base).unwrap();
                    (amount_base, funds)
                },
            };

            let msg = Message::execute(
                contracts.dex,
                &dex::ExecuteMsg::BatchUpdateOrders {
                    creates: vec![CreateOrderRequest::new_limit(
                        dango::DENOM.clone(),
                        usdc::DENOM.clone(),
                        direction,
                        NonZero::new_unchecked(price),
                        NonZero::new_unchecked(amount),
                    )],
                    cancels: None,
                },
                funds,
            )?;

            signer.sign_transaction(NonEmpty::new_unchecked(vec![msg]), &suite.chain_id, 100_000)
        })
        .collect::<StdResult<Vec<_>>>()
        .unwrap();

    // Make a block with the order submissions. Ensure all transactions were
    // successful.
    suite
        .make_block(txs)
        .block_outcome
        .tx_outcomes
        .into_iter()
        .for_each(|outcome| {
            outcome.should_succeed();
        });

    // Check the users' balances should have changed correctly.
    for (order_id, changes) in balance_changes {
        suite
            .balances()
            .should_change(&users_by_order_id[&order_id], changes);
    }

    // Check the remaining unfilled orders.
    let orders = suite
        .query_wasm_smart(contracts.dex, QueryOrdersRequest {
            start_after: None,
            limit: None,
        })
        .unwrap()
        .into_iter()
        .map(|(order_id, order)| (order_id, order.remaining.into_int().into_inner()))
        .collect::<BTreeMap<_, _>>();
    assert_eq!(orders, remaining_orders);
}

#[test_case(
    vec![CreateOrderRequest::new_limit(
        dango::DENOM.clone(),
        usdc::DENOM.clone(),
        Direction::Bid,
        NonZero::new_unchecked(Price::new(1)),
        NonZero::new_unchecked(Uint128::new(100)),
    )],
    None,
    coins! { usdc::DENOM.clone() => 100 },
    btree_map! { usdc::DENOM.clone() => BalanceChange::Decreased(100) },
    btree_map! {
        OrderId::new(!1) => OrderResponse {
            user: Addr::mock(1), // Just a placeholder. User1 address is used in assertion.
            base_denom: dango::DENOM.clone(),
            quote_denom: usdc::DENOM.clone(),
            direction: Direction::Bid,
            price: Price::new(1),
            amount: Uint128::new(100),
            remaining: Udec128_6::new(100),
        },
    };
    "one submission no cancellations"
)]
#[test_case(
    vec![CreateOrderRequest::new_limit(
        dango::DENOM.clone(),
        usdc::DENOM.clone(),
        Direction::Bid,
        NonZero::new_unchecked(Price::new(1)),
        NonZero::new_unchecked(Uint128::new(100)),
    )],
    Some(CancelOrderRequest::Some(BTreeSet::from([OrderId::new(!1)]))),
    coins! { usdc::DENOM.clone() => 100 },
    btree_map! { usdc::DENOM.clone() => BalanceChange::Unchanged },
    btree_map! {};
    "one submission cancels one order"
)]
#[test_case(
    vec![
        CreateOrderRequest::new_limit(
            dango::DENOM.clone(),
            usdc::DENOM.clone(),
            Direction::Bid,
            NonZero::new_unchecked(Price::new(1)),
            NonZero::new_unchecked(Uint128::new(100)),
        ),
        CreateOrderRequest::new_limit(
            dango::DENOM.clone(),
            usdc::DENOM.clone(),
            Direction::Bid,
            NonZero::new_unchecked(Price::new(1)),
            NonZero::new_unchecked(Uint128::new(100)),
        ),
    ],
    Some(CancelOrderRequest::Some(BTreeSet::from([OrderId::new(!1)]))),
    coins! { usdc::DENOM.clone() => 200 },
    btree_map! { usdc::DENOM.clone() => BalanceChange::Decreased(100) },
    btree_map! {
        OrderId::new(!2) => OrderResponse {
            user: Addr::mock(1), // Just a placeholder. User1 address is used in assertion.
            base_denom: dango::DENOM.clone(),
            quote_denom: usdc::DENOM.clone(),
            direction: Direction::Bid,
            price: Price::new(1),
            amount: Uint128::new(100),
            remaining: Udec128_6::new(100),
        },
    };
    "two submission cancels one order"
)]
#[test_case(
    vec![
        CreateOrderRequest::new_limit(
            dango::DENOM.clone(),
            usdc::DENOM.clone(),
            Direction::Bid,
            NonZero::new_unchecked(Price::new(1)),
            NonZero::new_unchecked(Uint128::new(100)),
        ),
        CreateOrderRequest::new_limit(
            dango::DENOM.clone(),
            usdc::DENOM.clone(),
            Direction::Bid,
            NonZero::new_unchecked(Price::new(1)),
            NonZero::new_unchecked(Uint128::new(100)),
        ),
    ],
    Some(CancelOrderRequest::Some(BTreeSet::from([OrderId::new(!1), OrderId::new(!2)]))),
    coins! { usdc::DENOM.clone() => 200 },
    btree_map! { usdc::DENOM.clone() => BalanceChange::Unchanged },
    btree_map! {};
    "two submission cancels both orders"
)]
#[test_case(
    vec![
        CreateOrderRequest::new_limit(
            dango::DENOM.clone(),
            usdc::DENOM.clone(),
            Direction::Bid,
            NonZero::new_unchecked(Price::new(1)),
            NonZero::new_unchecked(Uint128::new(100)),
        ),
        CreateOrderRequest::new_limit(
            dango::DENOM.clone(),
            usdc::DENOM.clone(),
            Direction::Bid,
            NonZero::new_unchecked(Price::new(1)),
            NonZero::new_unchecked(Uint128::new(100)),
        ),
    ],
    Some(CancelOrderRequest::All),
    coins! { usdc::DENOM.clone() => 200 },
    btree_map! { usdc::DENOM.clone() => BalanceChange::Unchanged },
    btree_map! {};
    "two submission cancel all"
)]
#[test_case(
    vec![
        CreateOrderRequest::new_limit(
            dango::DENOM.clone(),
            usdc::DENOM.clone(),
            Direction::Bid,
            NonZero::new_unchecked(Price::new(1)),
            NonZero::new_unchecked(Uint128::new(100)),
        ),
        CreateOrderRequest::new_limit(
            dango::DENOM.clone(),
            usdc::DENOM.clone(),
            Direction::Bid,
            NonZero::new_unchecked(Price::new(1)),
            NonZero::new_unchecked(Uint128::new(100)),
        ),
    ],
    Some(CancelOrderRequest::Some(BTreeSet::from([OrderId::new(!1)]))),
    coins! { usdc::DENOM.clone() => 199 },
    btree_map! {},
    btree_map! {}
    => panics "insufficient funds for batch updating orders";
    "two submission insufficient funds"
)]
fn submit_and_cancel_orders(
    creates: Vec<CreateOrderRequest>,
    cancels: Option<CancelOrderRequest>,
    funds: Coins,
    expected_balance_changes: BTreeMap<Denom, BalanceChange>,
    expected_orders_after: BTreeMap<OrderId, OrderResponse>,
) {
    let (mut suite, mut accounts, _, contracts, _) = setup_test_naive(Default::default());

    // Record the user's balance.
    suite.balances().record(&accounts.user1);

    // Add order to the order book.
    suite
        .execute(
            &mut accounts.user1,
            contracts.dex,
            &dex::ExecuteMsg::BatchUpdateOrders {
                creates,
                cancels: None,
            },
            funds,
        )
        .should_succeed();

    // Cancel the order.
    suite
        .execute(
            &mut accounts.user1,
            contracts.dex,
            &dex::ExecuteMsg::BatchUpdateOrders {
                creates: vec![],
                cancels,
            },
            coins! { dango::DENOM.clone() => 1 },
        )
        .should_succeed();

    // Check that the user balance has not changed.
    suite
        .balances()
        .should_change(&accounts.user1, expected_balance_changes);

    // Check that order does not exist.
    suite
        .query_wasm_smart(contracts.dex, QueryOrdersRequest {
            start_after: None,
            limit: None,
        })
        .should_succeed_and(|orders| {
            assert_eq!(orders.len(), expected_orders_after.len());
            expected_orders_after
                .iter()
                .all(|(order_id, expected_order)| {
                    let actual_order = orders.get(order_id).unwrap();
                    actual_order.user == accounts.user1.address()
                        && actual_order.base_denom == expected_order.base_denom
                        && actual_order.quote_denom == expected_order.quote_denom
                        && actual_order.direction == expected_order.direction
                })
        });
}

#[test_case(
    vec![CreateOrderRequest::new_limit(
        dango::DENOM.clone(),
        usdc::DENOM.clone(),
        Direction::Bid,
        NonZero::new_unchecked(Price::new(1)),
        NonZero::new_unchecked(Uint128::new(100)),
    )],
    coins! { usdc::DENOM.clone() => 100 },
    Some(CancelOrderRequest::Some(BTreeSet::from([OrderId::new(!1)]))),
    vec![CreateOrderRequest::new_limit(
        dango::DENOM.clone(),
        usdc::DENOM.clone(),
        Direction::Bid,
        NonZero::new_unchecked(Price::new(1)),
        NonZero::new_unchecked(Uint128::new(100)),
    )],
    Coins::new(),
    btree_map! { usdc::DENOM.clone() => BalanceChange::Unchanged },
    btree_map! {
        OrderId::new(!2) => OrderResponse {
            user: Addr::mock(1), // Just a placeholder. User1 address is used in assertion.
            base_denom: dango::DENOM.clone(),
            quote_denom: usdc::DENOM.clone(),
            direction: Direction::Bid,
            price: Price::new(1),
            amount: Uint128::new(100),
            remaining: Udec128_6::new(100),
        },
    };
    "submit one order then cancel it and submit it again"
)]
#[test_case(
    vec![CreateOrderRequest::new_limit(
        dango::DENOM.clone(),
        usdc::DENOM.clone(),
        Direction::Bid,
        NonZero::new_unchecked(Price::new(1)),
        NonZero::new_unchecked(Uint128::new(100)),
    )],
    coins! { usdc::DENOM.clone() => 100 },
    Some(CancelOrderRequest::Some(BTreeSet::from([OrderId::new(!1)]))),
    vec![CreateOrderRequest::new_limit(
        dango::DENOM.clone(),
        usdc::DENOM.clone(),
        Direction::Bid,
        NonZero::new_unchecked(Price::new(1)),
        NonZero::new_unchecked(Uint128::new(50)),
    )],
    Coins::new(),
    btree_map! { usdc::DENOM.clone() => BalanceChange::Increased(50) },
    btree_map! {
        OrderId::new(!2) => OrderResponse {
            user: Addr::mock(1), // Just a placeholder. User1 address is used in assertion.
            base_denom: dango::DENOM.clone(),
            quote_denom: usdc::DENOM.clone(),
            direction: Direction::Bid,
            price: Price::new(1),
            amount: Uint128::new(50),
            remaining: Udec128_6::new(50),
        },
    };
    "submit one order then cancel it and place a new order using half of the funds"
)]
#[test_case(
    vec![CreateOrderRequest::new_limit(
        dango::DENOM.clone(),
        usdc::DENOM.clone(),
        Direction::Bid,
        NonZero::new_unchecked(Price::new(1)),
        NonZero::new_unchecked(Uint128::new(100)),
    )],
    coins! { usdc::DENOM.clone() => 100 },
    Some(CancelOrderRequest::Some(BTreeSet::from([OrderId::new(!1)]))),
    vec![CreateOrderRequest::new_limit(
        dango::DENOM.clone(),
        usdc::DENOM.clone(),
        Direction::Bid,
        NonZero::new_unchecked(Price::new(1)),
        NonZero::new_unchecked(Uint128::new(200)),
    )],
    coins! { usdc::DENOM.clone() => 100 },
    btree_map! { usdc::DENOM.clone() => BalanceChange::Decreased(100) },
    btree_map! {
        OrderId::new(!2) => OrderResponse {
            user: Addr::mock(1), // Just a placeholder. User1 address is used in assertion.
            base_denom: dango::DENOM.clone(),
            quote_denom: usdc::DENOM.clone(),
            direction: Direction::Bid,
            price: Price::new(1),
            amount: Uint128::new(200),
            remaining: Udec128_6::new(200),
        },
    };
    "submit one order then cancel it and place a new order using more funds"
)]
#[test_case(
    vec![CreateOrderRequest::new_limit(
        dango::DENOM.clone(),
        usdc::DENOM.clone(),
        Direction::Bid,
        NonZero::new_unchecked(Price::new(1)),
        NonZero::new_unchecked(Uint128::new(100)),
    )],
    coins! { usdc::DENOM.clone() => 100 },
    Some(CancelOrderRequest::Some(BTreeSet::from([OrderId::new(!1)]))),
    vec![CreateOrderRequest::new_limit(
        dango::DENOM.clone(),
        usdc::DENOM.clone(),
        Direction::Bid,
        NonZero::new_unchecked(Price::new(1)),
        NonZero::new_unchecked(Uint128::new(200)),
    )],
    Coins::new(),
    btree_map! { usdc::DENOM.clone() => BalanceChange::Decreased(100) },
    btree_map! {
        OrderId::new(!2) => OrderResponse {
            user: Addr::mock(1), // Just a placeholder. User1 address is used in assertion.
            base_denom: dango::DENOM.clone(),
            quote_denom: usdc::DENOM.clone(),
            direction: Direction::Bid,
            price: Price::new(1),
            amount: Uint128::new(200),
            remaining: Udec128_6::new(200),
        },
    }
    => panics "insufficient funds";
    "submit one order then cancel it and place a new order with insufficient funds"
)]
#[test_case(
    vec![CreateOrderRequest::new_limit(
        dango::DENOM.clone(),
        usdc::DENOM.clone(),
        Direction::Bid,
        NonZero::new_unchecked(Price::new(1)),
        NonZero::new_unchecked(Uint128::new(100)),
    )],
    coins! { usdc::DENOM.clone() => 100 },
    Some(CancelOrderRequest::Some(BTreeSet::from([OrderId::new(!1)]))),
    vec![CreateOrderRequest::new_limit(
        dango::DENOM.clone(),
        usdc::DENOM.clone(),
        Direction::Bid,
        NonZero::new_unchecked(Price::new(1)),
        NonZero::new_unchecked(Uint128::new(150)),
    )],
    coins! { usdc::DENOM.clone() => 100 },
    btree_map! { usdc::DENOM.clone() => BalanceChange::Decreased(50) },
    btree_map! {
        OrderId::new(!2) => OrderResponse {
            user: Addr::mock(1), // Just a placeholder. User1 address is used in assertion.
            base_denom: dango::DENOM.clone(),
            quote_denom: usdc::DENOM.clone(),
            direction: Direction::Bid,
            price: Price::new(1),
            amount: Uint128::new(150),
            remaining: Udec128_6::new(150),
        },
    };
    "submit one order then cancel it and place a new order excess funds are returned"
)]
fn submit_orders_then_cancel_and_submit_in_same_message(
    initial_orders: Vec<CreateOrderRequest>,
    initial_funds: Coins,
    cancellations: Option<CancelOrderRequest>,
    new_orders: Vec<CreateOrderRequest>,
    second_funds: Coins,
    expected_balance_changes: BTreeMap<Denom, BalanceChange>,
    expected_orders_after: BTreeMap<OrderId, OrderResponse>,
) {
    let (mut suite, mut accounts, _, contracts, _) = setup_test_naive(Default::default());

    // Submit the initial orders
    suite
        .execute(
            &mut accounts.user1,
            contracts.dex,
            &dex::ExecuteMsg::BatchUpdateOrders {
                creates: initial_orders,
                cancels: None,
            },
            initial_funds,
        )
        .should_succeed();

    // Record the user's balance
    suite.balances().record(&accounts.user1);

    // Cancel the initial orders
    suite
        .execute(
            &mut accounts.user1,
            contracts.dex,
            &dex::ExecuteMsg::BatchUpdateOrders {
                creates: new_orders,
                cancels: cancellations,
            },
            second_funds,
        )
        .should_succeed();

    // Check that the user balance has changed
    suite
        .balances()
        .should_change(&accounts.user1, expected_balance_changes);

    // Check that the orders are as expected
    suite
        .query_wasm_smart(contracts.dex, QueryOrdersRequest {
            start_after: None,
            limit: None,
        })
        .should_succeed_and(|orders| {
            assert_eq!(orders.len(), expected_orders_after.len());
            expected_orders_after
                .iter()
                .all(|(order_id, expected_order)| {
                    let actual_order = orders.get(order_id).unwrap();
                    actual_order.user == accounts.user1.address()
                        && actual_order.base_denom == expected_order.base_denom
                        && actual_order.quote_denom == expected_order.quote_denom
                        && actual_order.direction == expected_order.direction
                })
        });
}

#[test]
fn submit_and_cancel_order_in_same_block() {
    let (mut suite, mut accounts, _, contracts, _) = setup_test_naive(Default::default());

    // Record the user's balance
    suite.balances().record(&accounts.user1);

    // Build and sign a transaction with two messages: submit an order and cancel the order
    let submit_order_msg = Message::execute(
        contracts.dex,
        &dex::ExecuteMsg::BatchUpdateOrders {
            creates: vec![CreateOrderRequest::new_limit(
                dango::DENOM.clone(),
                usdc::DENOM.clone(),
                Direction::Bid,
                NonZero::new_unchecked(Price::new(1)),
                NonZero::new_unchecked(Uint128::new(100)),
            )],
            cancels: None,
        },
        coins! { usdc::DENOM.clone() => 100 },
    )
    .unwrap();

    let cancel_order_msg = Message::execute(
        contracts.dex,
        &dex::ExecuteMsg::BatchUpdateOrders {
            creates: vec![],
            cancels: Some(dex::CancelOrderRequest::Some(BTreeSet::from([
                OrderId::new(!1),
            ]))),
        },
        Coins::new(),
    )
    .unwrap();

    // Create a transaction with both messages
    let tx = accounts
        .user1
        .sign_transaction(
            NonEmpty::new_unchecked(vec![submit_order_msg, cancel_order_msg]),
            &suite.chain_id,
            100_000,
        )
        .unwrap();

    // Execute the transaction in a block
    suite
        .make_block(vec![tx])
        .block_outcome
        .tx_outcomes
        .into_iter()
        .for_each(|outcome| {
            outcome.should_succeed();
        });

    // Check that the user balance has changed only by the gas fees
    suite.balances().should_change(&accounts.user1, btree_map! {
        usdc::DENOM.clone() => BalanceChange::Unchanged
    });

    // Check that order does not exist
    suite
        .query_wasm_smart(contracts.dex, QueryOrdersRequest {
            start_after: None,
            limit: None,
        })
        .should_succeed_and(BTreeMap::is_empty);
}

#[test_case(
    vec![
        ((dango::DENOM.clone(), usdc::DENOM.clone()), Direction::Bid, 30, 10), // !0
        ((dango::DENOM.clone(), usdc::DENOM.clone()), Direction::Bid, 10, 10), // !1
        ((dango::DENOM.clone(), usdc::DENOM.clone()), Direction::Ask, 40, 10), //  2
        ((dango::DENOM.clone(), usdc::DENOM.clone()), Direction::Ask, 50, 10), //  3
        ((eth::DENOM.clone(), usdc::DENOM.clone()), Direction::Bid, 20, 10), // !4
        ((eth::DENOM.clone(), usdc::DENOM.clone()), Direction::Ask, 25, 10), //  5
    ],
    (dango::DENOM.clone(), usdc::DENOM.clone()),
    None,
    None,
    btree_map! {
        OrderId::new(!1) => (Direction::Bid, Udec128::new(30), Uint128::new(10)),
        OrderId::new(!2) => (Direction::Bid, Udec128::new(10), Uint128::new(10)),
        OrderId::new(3)  => (Direction::Ask, Udec128::new(40), Uint128::new(10)),
        OrderId::new(4)  => (Direction::Ask, Udec128::new(50), Uint128::new(10)),
    };
    "dango/usdc no pagination"
)]
#[test_case(
    vec![
        ((dango::DENOM.clone(), usdc::DENOM.clone()), Direction::Bid, 30, 10), // !0
        ((dango::DENOM.clone(), usdc::DENOM.clone()), Direction::Bid, 10, 10), // !1
        ((dango::DENOM.clone(), usdc::DENOM.clone()), Direction::Ask, 40, 10), //  2
        ((dango::DENOM.clone(), usdc::DENOM.clone()), Direction::Ask, 50, 10), //  3
        ((eth::DENOM.clone(), usdc::DENOM.clone()), Direction::Bid, 20, 10), // !4
        ((eth::DENOM.clone(), usdc::DENOM.clone()), Direction::Ask, 25, 10), //  5
    ],
    (eth::DENOM.clone(), usdc::DENOM.clone()),
    None,
    None,
    btree_map! {
        OrderId::new(!5) => (Direction::Bid, Udec128::new(20), Uint128::new(10)),
        OrderId::new(6)  => (Direction::Ask, Udec128::new(25), Uint128::new(10)),
    };
    "eth/usdc no pagination"
)]
#[test_case(
    vec![
        ((dango::DENOM.clone(), usdc::DENOM.clone()), Direction::Bid, 30, 10), // !0
        ((dango::DENOM.clone(), usdc::DENOM.clone()), Direction::Bid, 10, 10), // !1
        ((dango::DENOM.clone(), usdc::DENOM.clone()), Direction::Ask, 40, 10), //  2
        ((dango::DENOM.clone(), usdc::DENOM.clone()), Direction::Ask, 50, 10), //  3
        ((eth::DENOM.clone(), usdc::DENOM.clone()), Direction::Bid, 20, 10), // !4
        ((eth::DENOM.clone(), usdc::DENOM.clone()), Direction::Ask, 25, 10), //  5
    ],
    (dango::DENOM.clone(), usdc::DENOM.clone()),
    None,
    Some(3),
    btree_map! {
        OrderId::new(!1) => (Direction::Bid, Udec128::new(30), Uint128::new(10)),
        OrderId::new(!2) => (Direction::Bid, Udec128::new(10), Uint128::new(10)),
        OrderId::new(3)  => (Direction::Ask, Udec128::new(40), Uint128::new(10)),
    };
    "dango/usdc with limit no start after"
)]
#[test_case(
    vec![
        ((dango::DENOM.clone(), usdc::DENOM.clone()), Direction::Bid, 30, 10), // !0
        ((dango::DENOM.clone(), usdc::DENOM.clone()), Direction::Bid, 10, 10), // !1
        ((dango::DENOM.clone(), usdc::DENOM.clone()), Direction::Ask, 40, 10), //  2
        ((dango::DENOM.clone(), usdc::DENOM.clone()), Direction::Ask, 50, 10), //  3
        ((eth::DENOM.clone(), usdc::DENOM.clone()), Direction::Bid, 20, 10), // !4
        ((eth::DENOM.clone(), usdc::DENOM.clone()), Direction::Ask, 25, 10), //  5
    ],
    (dango::DENOM.clone(), usdc::DENOM.clone()),
    Some(OrderId::new(3)),
    None,
    btree_map! {
        OrderId::new(4) => (Direction::Ask, Udec128::new(50), Uint128::new(10)),
    };
    "dango/usdc with start after"
)]
#[test_case(
    vec![
        ((dango::DENOM.clone(), usdc::DENOM.clone()), Direction::Bid, 30, 10), // !0
        ((dango::DENOM.clone(), usdc::DENOM.clone()), Direction::Bid, 10, 10), // !1
        ((dango::DENOM.clone(), usdc::DENOM.clone()), Direction::Ask, 40, 10), //  2
        ((dango::DENOM.clone(), usdc::DENOM.clone()), Direction::Ask, 50, 10), //  3
        ((eth::DENOM.clone(), usdc::DENOM.clone()), Direction::Bid, 20, 10), // !4
        ((eth::DENOM.clone(), usdc::DENOM.clone()), Direction::Ask, 25, 10), //  5
    ],
    (dango::DENOM.clone(), usdc::DENOM.clone()),
    Some(OrderId::new(!2)),
    Some(2),
    btree_map! {
        OrderId::new(!1) => (Direction::Bid, Udec128::new(30), Uint128::new(10)),
        OrderId::new(3)  => (Direction::Ask, Udec128::new(40), Uint128::new(10)),
    };
    "dango/usdc with start after and limit"
)]
fn query_orders_by_pair(
    orders_to_submit: Vec<((Denom, Denom), Direction, u128, u128)>,
    (base_denom, quote_denom): (Denom, Denom),
    start_after: Option<OrderId>,
    limit: Option<u32>,
    expected_orders: BTreeMap<OrderId, (Direction, Udec128, Uint128)>,
) {
    // For this test, we need some ETH and USDC for user1.
    let (mut suite, mut accounts, _, contracts, _) = setup_test_naive(TestOption {
        bridge_ops: |accounts| {
            vec![
                BridgeOp {
                    remote: Remote::Warp {
                        domain: ethereum::DOMAIN,
                        contract: ethereum::USDC_WARP,
                    },
                    amount: Uint128::new(100_000_000_000),
                    recipient: accounts.user1.address(),
                },
                BridgeOp {
                    remote: Remote::Warp {
                        domain: ethereum::DOMAIN,
                        contract: ethereum::WETH_WARP,
                    },
                    amount: Uint128::new(100_000_000_000),
                    recipient: accounts.user1.address(),
                },
            ]
        },
        ..Default::default()
    });

    // Submit the orders in a single block.
    let txs = orders_to_submit
        .into_iter()
        .map(|((base_denom, quote_denom), direction, price, amount)| {
            let price = Price::new(price);
            let amount_base = Uint128::new(amount);

            let (amount, funds) = match direction {
                Direction::Bid => {
                    let amount_quote = amount_base.checked_mul_dec_ceil(price).unwrap();
                    let funds = Coins::one(quote_denom.clone(), amount_quote).unwrap();
                    (amount_quote, funds)
                },
                Direction::Ask => {
                    let funds = Coins::one(base_denom.clone(), amount_base).unwrap();
                    (amount_base, funds)
                },
            };

            let msg = Message::execute(
                contracts.dex,
                &dex::ExecuteMsg::BatchUpdateOrders {
                    creates: vec![CreateOrderRequest::new_limit(
                        base_denom,
                        quote_denom,
                        direction,
                        NonZero::new_unchecked(price),
                        NonZero::new_unchecked(amount),
                    )],
                    cancels: None,
                },
                funds,
            )?;

            accounts.user1.sign_transaction(
                NonEmpty::new_unchecked(vec![msg]),
                &suite.chain_id,
                100_000,
            )
        })
        .collect::<StdResult<Vec<_>>>()
        .unwrap();

    // Make a block with the order submissions. Ensure all transactions were
    // successful.
    suite
        .make_block(txs)
        .block_outcome
        .tx_outcomes
        .into_iter()
        .for_each(|outcome| {
            outcome.should_succeed();
        });

    suite
        .query_wasm_smart(contracts.dex, QueryOrdersByPairRequest {
            base_denom,
            quote_denom,
            start_after,
            limit,
        })
        .should_succeed_and(|orders| {
            assert_eq!(orders.len(), expected_orders.len());
            expected_orders
                .iter()
                .all(|(order_id, (direction, price, amount))| {
                    let queried_order = orders.get(order_id).unwrap();
                    queried_order.direction == *direction
                        && queried_order.price == price.convert_precision().unwrap()
                        && queried_order.amount == *amount
                        && queried_order.remaining == amount.checked_into_dec().unwrap()
                        && queried_order.user == accounts.user1.address()
                })
        });
}

#[test]
fn only_owner_can_create_passive_pool() {
    let (mut suite, mut accounts, _, contracts, _) = setup_test_naive(Default::default());

    let lp_denom = Denom::try_from("dex/pool/xrp/usdc").unwrap();

    // Attempt to create pair as non-owner. Should fail.
    suite
        .execute(
            &mut accounts.user1,
            contracts.dex,
            &dex::ExecuteMsg::Owner(dex::OwnerMsg::BatchUpdatePairs(vec![PairUpdate {
                base_denom: xrp::DENOM.clone(),
                quote_denom: usdc::DENOM.clone(),
                params: PairParams {
                    lp_denom: lp_denom.clone(),
                    pool_type: PassiveLiquidity::Xyk(Xyk {
                        spacing: Udec128::new_bps(1),
                        reserve_ratio: Bounded::new_unchecked(Udec128::ZERO),
                        limit: 10,
                    }),
                    bucket_sizes: BTreeSet::new(),
                    swap_fee_rate: Bounded::new_unchecked(Udec128::new_permille(5)),
                    min_order_size_quote: Uint128::ZERO,
                    min_order_size_base: Uint128::ZERO,
                },
            }])),
            Coins::new(),
        )
        .should_fail_with_error("you don't have the right, O you don't have the right");

    // Attempt to create pair as owner. Should succeed.
    suite
        .execute(
            &mut accounts.owner,
            contracts.dex,
            &dex::ExecuteMsg::Owner(dex::OwnerMsg::BatchUpdatePairs(vec![PairUpdate {
                base_denom: xrp::DENOM.clone(),
                quote_denom: usdc::DENOM.clone(),
                params: PairParams {
                    lp_denom: lp_denom.clone(),
                    pool_type: PassiveLiquidity::Xyk(Xyk {
                        spacing: Udec128::new_bps(1),
                        reserve_ratio: Bounded::new_unchecked(Udec128::ZERO),
                        limit: 10,
                    }),
                    bucket_sizes: BTreeSet::new(),
                    swap_fee_rate: Bounded::new_unchecked(Udec128::new_permille(5)),
                    min_order_size_quote: Uint128::ZERO,
                    min_order_size_base: Uint128::ZERO,
                },
            }])),
            Coins::new(),
        )
        .should_succeed();
}

#[test_case(
    coins! {
        dango::DENOM.clone() => 100,
        usdc::DENOM.clone() => 100,
    },
    Udec128::new_permille(5),
    PassiveLiquidity::Xyk(Xyk {
        spacing: Udec128::ONE,
        reserve_ratio: Bounded::new_unchecked(Udec128::ZERO),
        limit: 10,
    }),
    vec![
        (dango::DENOM.clone(), Udec128::new(1)),
        (usdc::DENOM.clone(), Udec128::new(1)),
    ],
    Uint128::new(100_000_000)
    ; "provision at pool ratio"
)]
#[test_case(
    coins! {
        dango::DENOM.clone() => 50,
        usdc::DENOM.clone() => 50,
    },
    Udec128::new_permille(5),
    PassiveLiquidity::Xyk(Xyk {
        spacing: Udec128::ONE,
        reserve_ratio: Bounded::new_unchecked(Udec128::ZERO),
        limit: 10,
    }),
    vec![
        (dango::DENOM.clone(), Udec128::new(1)),
        (usdc::DENOM.clone(), Udec128::new(1)),
    ],
    Uint128::new(50_000_000)
    ; "provision at half pool balance same ratio"
)]
#[test_case(
    coins! {
        dango::DENOM.clone() => 100,
        usdc::DENOM.clone() => 50,
    },
    Udec128::new_permille(5),
    PassiveLiquidity::Xyk(Xyk {
        spacing: Udec128::ONE,
        reserve_ratio: Bounded::new_unchecked(Udec128::ZERO),
        limit: 10,
    }),
    vec![
        (dango::DENOM.clone(), Udec128::new(1)),
        (usdc::DENOM.clone(), Udec128::new(1)),
    ],
    Uint128::new(72_965_238)
    ; "provision at different ratio"
)]
#[test_case(
    coins! {
        dango::DENOM.clone() => 100,
        usdc::DENOM.clone() => 100,
    },
    Udec128::new_permille(5),
    PassiveLiquidity::Geometric(Geometric {
        spacing: Udec128::ONE,
        ratio: Bounded::new_unchecked(Udec128::new_percent(50)),
        limit: 10,
        avellaneda_stoikov_params: AvellanedaStoikovParams {
            gamma: Dec::from_str("1.0").unwrap(),
            time_horizon: Duration::from_seconds(0),
            k: Dec::from_str("1.0").unwrap(),
            half_life: Duration::from_seconds(30),
            base_inventory_target_percentage: Bounded::new(Udec128::new_percent(50)).unwrap(),
        },
    }),
    vec![
        (dango::DENOM.clone(), Udec128::new(2_000_000)),
        (usdc::DENOM.clone(), Udec128::new(1_000_000)),
    ],
    Uint128::new(300_000_000)
    ; "geometric pool provision at pool ratio"
)]
#[test_case(
    coins! {
        dango::DENOM.clone() => 50,
        usdc::DENOM.clone() => 50,
    },
    Udec128::new_permille(5),
    PassiveLiquidity::Geometric(Geometric {
        spacing: Udec128::ONE,
        ratio: Bounded::new_unchecked(Udec128::new_percent(50)),
        limit: 10,
        avellaneda_stoikov_params: AvellanedaStoikovParams {
            gamma: Dec::from_str("1.0").unwrap(),
            time_horizon: Duration::from_seconds(0),
            k: Dec::from_str("1.0").unwrap(),
            half_life: Duration::from_seconds(30),
            base_inventory_target_percentage: Bounded::new(Udec128::new_percent(50)).unwrap(),
        },
    }),
    vec![
        (dango::DENOM.clone(), Udec128::new(2_000_000)),
        (usdc::DENOM.clone(), Udec128::new(1_000_000)),
    ],
    Uint128::new(150_000_000)
    ; "geometric pool provision at half pool balance same ratio"
)]
#[test_case(
    coins! {
        dango::DENOM.clone() => 100,
        usdc::DENOM.clone() => 50,
    },
    Udec128::new_permille(5),
    PassiveLiquidity::Geometric(Geometric {
        spacing: Udec128::ONE,
        ratio: Bounded::new_unchecked(Udec128::new_percent(50)),
        limit: 10,
        avellaneda_stoikov_params: AvellanedaStoikovParams {
            gamma: Dec::from_str("1.0").unwrap(),
            time_horizon: Duration::from_seconds(0),
            k: Dec::from_str("1.0").unwrap(),
            half_life: Duration::from_seconds(30),
            base_inventory_target_percentage: Bounded::new(Udec128::new_percent(50)).unwrap(),
        },
    }),
    vec![
        (dango::DENOM.clone(), Udec128::new(2_000_000)),
        (usdc::DENOM.clone(), Udec128::new(1_000_000)),
    ],
    Uint128::new(249_909_089)
    ; "geometric pool provision at different ratio"
)]
#[test_case(
    coins! {
        dango::DENOM.clone() => 50,
        usdc::DENOM.clone() => 100,
    },
    Udec128::new_permille(5),
    PassiveLiquidity::Geometric(Geometric {
        spacing: Udec128::ONE,
        ratio: Bounded::new_unchecked(Udec128::new_percent(50)),
        limit: 10,
        avellaneda_stoikov_params: AvellanedaStoikovParams {
            gamma: Dec::from_str("1.0").unwrap(),
            time_horizon: Duration::from_seconds(0),
            k: Dec::from_str("1.0").unwrap(),
            half_life: Duration::from_seconds(30),
            base_inventory_target_percentage: Bounded::new(Udec128::new_percent(50)).unwrap(),
        },
    }),
    vec![
        (dango::DENOM.clone(), Udec128::new(2_000_000)),
        (usdc::DENOM.clone(), Udec128::new(1_000_000)),
    ],
    Uint128::new(199_899_999)
    ; "geometric pool provision at different ratio 2"
)]
fn provide_liquidity(
    provision: Coins,
    swap_fee: Udec128,
    pool_type: PassiveLiquidity,
    oracle_prices: Vec<(Denom, Udec128)>,
    expected_lp_balance: Uint128,
) {
    let (mut suite, mut accounts, _, contracts, _) = setup_test_naive(Default::default());

    let lp_denom = Denom::try_from("dex/pool/dango/usdc").unwrap();

    // Owner first provides some initial liquidity.
    let initial_reserves = coins! {
        dango::DENOM.clone() => 100,
        usdc::DENOM.clone()  => 100,
    };

    suite
        .query_wasm_smart(contracts.dex, dex::QueryPairRequest {
            base_denom: dango::DENOM.clone(),
            quote_denom: usdc::DENOM.clone(),
        })
        .should_succeed_and(|pair_params: &PairParams| {
            // Update pair params
            suite
                .execute(
                    &mut accounts.owner,
                    contracts.dex,
                    &dex::ExecuteMsg::Owner(dex::OwnerMsg::BatchUpdatePairs(vec![PairUpdate {
                        base_denom: dango::DENOM.clone(),
                        quote_denom: usdc::DENOM.clone(),
                        params: PairParams {
                            lp_denom: pair_params.lp_denom.clone(),
                            bucket_sizes: BTreeSet::new(),
                            swap_fee_rate: Bounded::new_unchecked(swap_fee),
                            pool_type,
                            min_order_size_quote: Uint128::ZERO,
                            min_order_size_base: Uint128::ZERO,
                        },
                    }])),
                    Coins::new(),
                )
                .should_succeed();
            true
        });

    // Register the oracle prices
    for (denom, price) in oracle_prices {
        suite
            .execute(
                &mut accounts.owner,
                contracts.oracle,
                &oracle::ExecuteMsg::RegisterPriceSources(btree_map! {
                    denom => PriceSource::Fixed {
                        humanized_price: price,
                        precision: 6,
                        timestamp: Timestamp::from_seconds(1730802926),
                    },
                }),
                Coins::new(),
            )
            .should_succeed();
    }

    suite
        .execute(
            &mut accounts.owner,
            contracts.dex,
            &dex::ExecuteMsg::ProvideLiquidity {
                base_denom: dango::DENOM.clone(),
                quote_denom: usdc::DENOM.clone(),
                minimum_output: None,
            },
            initial_reserves.clone(),
        )
        .should_succeed();

    // Record the users initial balances.
    suite.balances().record_many(accounts.users());

    // Execute all the provisions.
    let mut expected_pool_balances = initial_reserves.clone();

    // record the dex balance
    suite.balances().record(&contracts.dex);

    // Execute provide liquidity
    suite
        .execute(
            &mut accounts.user1,
            contracts.dex,
            &dex::ExecuteMsg::ProvideLiquidity {
                base_denom: dango::DENOM.clone(),
                quote_denom: usdc::DENOM.clone(),
                minimum_output: None,
            },
            provision.clone(),
        )
        .should_succeed();

    // Ensure that the dex balance has increased by the expected amount.
    suite.balances().should_change(
        &contracts.dex,
        balance_changes_from_coins(provision.clone(), Coins::new()),
    );

    // Ensure user's balance has decreased by the expected amount and that
    // LP tokens have been minted.
    suite.balances().should_change(
        &accounts.user1,
        balance_changes_from_coins(
            coins! { lp_denom.clone() => expected_lp_balance },
            provision.clone(),
        ),
    );

    // Check that the reserves in pool object were updated correctly.
    suite
        .query_wasm_smart(contracts.dex, dex::QueryReserveRequest {
            base_denom: dango::DENOM.clone(),
            quote_denom: usdc::DENOM.clone(),
        })
        .should_succeed_and_equal(
            expected_pool_balances
                .insert_many(provision)
                .unwrap()
                .take_pair((dango::DENOM.clone(), usdc::DENOM.clone()))
                .unwrap(),
        );
}

#[test]
fn provide_liquidity_to_geometric_pool_should_fail_without_oracle_price() {
    let (mut suite, mut accounts, _, contracts, _) = setup_test_naive(Default::default());

    // Update pair params
    suite
        .query_wasm_smart(contracts.dex, dex::QueryPairRequest {
            base_denom: dango::DENOM.clone(),
            quote_denom: usdc::DENOM.clone(),
        })
        .should_succeed_and(|pair_params: &PairParams| {
            // Update pair params
            suite
                .execute(
                    &mut accounts.owner,
                    contracts.dex,
                    &dex::ExecuteMsg::Owner(dex::OwnerMsg::BatchUpdatePairs(vec![PairUpdate {
                        base_denom: dango::DENOM.clone(),
                        quote_denom: usdc::DENOM.clone(),
                        params: PairParams {
                            lp_denom: pair_params.lp_denom.clone(),
                            bucket_sizes: BTreeSet::new(),
                            swap_fee_rate: pair_params.swap_fee_rate,
                            pool_type: PassiveLiquidity::Geometric(Geometric {
                                spacing: Udec128::ONE,
                                ratio: Bounded::new_unchecked(Udec128::ONE),
                                limit: 10,
                                avellaneda_stoikov_params: AvellanedaStoikovParams {
                                    gamma: Dec::from_str("1.0").unwrap(),
                                    time_horizon: Duration::from_seconds(0),
                                    k: Dec::from_str("1.0").unwrap(),
                                    half_life: Duration::from_seconds(30),
                                    base_inventory_target_percentage: Bounded::new(
                                        Udec128::new_percent(50),
                                    )
                                    .unwrap(),
                                },
                            }),
                            min_order_size_quote: Uint128::ZERO,
                            min_order_size_base: Uint128::ZERO,
                        },
                    }])),
                    Coins::new(),
                )
                .should_succeed();
            true
        });

    // Since there is no oracle price, liquidity provision should fail.
    suite
        .execute(
            &mut accounts.owner,
            contracts.dex,
            &dex::ExecuteMsg::ProvideLiquidity {
                base_denom: dango::DENOM.clone(),
                quote_denom: usdc::DENOM.clone(),
                minimum_output: None,
            },
            coins! {
                dango::DENOM.clone() => 100_000,
                usdc::DENOM.clone() => 100_000,
            },
        )
        .should_fail_with_error(StdError::data_not_found::<PrecisionlessPrice>(
            PYTH_PRICES.path(USDC_USD_ID.id).storage_key(),
        ));
}

#[test_case(
    Uint128::new(100_000_000),
    Udec128::new_permille(5),
    coins! {
        dango::DENOM.clone() => 100,
        usdc::DENOM.clone()  => 100,
    };
    "withdrawa all"
)]
#[test_case(
    Uint128::new(50_000_000),
    Udec128::new_permille(5),
    coins! {
        dango::DENOM.clone() => 50,
        usdc::DENOM.clone()  => 50,
    };
    "withdraw half"
)]
fn withdraw_liquidity(lp_burn_amount: Uint128, swap_fee: Udec128, expected_funds_returned: Coins) {
    let (mut suite, mut accounts, _, contracts, _) = setup_test_naive(Default::default());

    let lp_denom = Denom::try_from("dex/pool/dango/usdc").unwrap();

    // Owner first provides some initial liquidity.
    let initial_reserves = coins! {
        dango::DENOM.clone() => 100,
        usdc::DENOM.clone()  => 100,
    };

    suite
        .query_wasm_smart(contracts.dex, dex::QueryPairRequest {
            base_denom: dango::DENOM.clone(),
            quote_denom: usdc::DENOM.clone(),
        })
        .should_succeed_and(|pair_params: &PairParams| {
            // Update pair params
            suite
                .execute(
                    &mut accounts.owner,
                    contracts.dex,
                    &dex::ExecuteMsg::Owner(dex::OwnerMsg::BatchUpdatePairs(vec![PairUpdate {
                        base_denom: dango::DENOM.clone(),
                        quote_denom: usdc::DENOM.clone(),
                        params: PairParams {
                            lp_denom: pair_params.lp_denom.clone(),
                            bucket_sizes: BTreeSet::new(),
                            swap_fee_rate: Bounded::new_unchecked(swap_fee),
                            pool_type: pair_params.pool_type.clone(),
                            min_order_size_quote: Uint128::ZERO,
                            min_order_size_base: Uint128::ZERO,
                        },
                    }])),
                    Coins::new(),
                )
                .should_succeed();
            true
        });

    // Register the oracle prices
    suite
        .execute(
            &mut accounts.owner,
            contracts.oracle,
            &oracle::ExecuteMsg::RegisterPriceSources(btree_map! {
                dango::DENOM.clone() => PriceSource::Fixed {
                    humanized_price: Udec128::ONE,
                    precision: 6,
                    timestamp: Timestamp::from_seconds(1730802926),
                },
            }),
            Coins::new(),
        )
        .should_succeed();

    suite
        .execute(
            &mut accounts.owner,
            contracts.oracle,
            &oracle::ExecuteMsg::RegisterPriceSources(btree_map! {
                usdc::DENOM.clone() => PriceSource::Fixed {
                    humanized_price: Udec128::ONE,
                    precision: 6,
                    timestamp: Timestamp::from_seconds(1730802926),
                },
            }),
            Coins::new(),
        )
        .should_succeed();

    // Owner provides some initial liquidity.
    suite
        .execute(
            &mut accounts.owner,
            contracts.dex,
            &dex::ExecuteMsg::ProvideLiquidity {
                base_denom: dango::DENOM.clone(),
                quote_denom: usdc::DENOM.clone(),
                minimum_output: None,
            },
            initial_reserves.clone(),
        )
        .should_succeed();

    // User provides some liquidity.
    let provided_funds = coins! {
        dango::DENOM.clone() => 100,
        usdc::DENOM.clone() => 100,
    };
    suite
        .execute(
            &mut accounts.user1,
            contracts.dex,
            &dex::ExecuteMsg::ProvideLiquidity {
                base_denom: dango::DENOM.clone(),
                quote_denom: usdc::DENOM.clone(),
                minimum_output: None,
            },
            provided_funds.clone(),
        )
        .should_succeed();

    // record user and dex balances
    suite
        .balances()
        .record_many([&accounts.user1.address(), &contracts.dex]);

    // withdraw liquidity
    suite
        .execute(
            &mut accounts.user1,
            contracts.dex,
            &dex::ExecuteMsg::WithdrawLiquidity {
                base_denom: dango::DENOM.clone(),
                quote_denom: usdc::DENOM.clone(),
                minimum_output: None,
            },
            coins! { lp_denom.clone() => lp_burn_amount },
        )
        .should_succeed();

    // Assert that the user's balances have changed as expected.
    suite.balances().should_change(
        &accounts.user1,
        balance_changes_from_coins(
            expected_funds_returned.clone(),
            coins! { lp_denom.clone() => lp_burn_amount },
        ),
    );

    // Assert that the dex balance has decreased by the expected amount.
    suite.balances().should_change(
        &contracts.dex,
        balance_changes_from_coins(Coins::new(), expected_funds_returned.clone()),
    );

    // Assert pool reserves are updated correctly
    suite
        .query_wasm_smart(contracts.dex, dango_types::dex::QueryReserveRequest {
            base_denom: dango::DENOM.clone(),
            quote_denom: usdc::DENOM.clone(),
        })
        .should_succeed_and_equal({
            initial_reserves
                .clone()
                .insert_many(provided_funds)
                .unwrap()
                .deduct_many(expected_funds_returned)
                .unwrap()
                .take_pair((dango::DENOM.clone(), usdc::DENOM.clone()))
                .unwrap()
        });
}

#[test_case(
    btree_map! {
        (dango::DENOM.clone(), usdc::DENOM.clone()) => coins! {
            dango::DENOM.clone() => 1000000,
            usdc::DENOM.clone() => 1000000,
        },
    },
    vec![PairId {
        base_denom: dango::DENOM.clone(),
        quote_denom: usdc::DENOM.clone(),
    }],
    coins! {
        dango::DENOM.clone() => 1000000,
    },
    btree_map! {
        (dango::DENOM.clone(), usdc::DENOM.clone()) => Udec128::new_permille(5),
    },
    None,
    coins! {
        usdc::DENOM.clone() => 495510,
    },
    coins! {
        usdc::DENOM.clone() => 1990,
    },
    btree_map! {
        (dango::DENOM.clone(), usdc::DENOM.clone()) => coins! {
            dango::DENOM.clone() => 1000000 + 1000000,
            usdc::DENOM.clone() => 1000000 - 497500,
        },
    };
    "1:1 pool no swap fee one step route input 100% of pool liquidity"
)]
#[test_case(
    btree_map! {
        (dango::DENOM.clone(), usdc::DENOM.clone()) => coins! {
            dango::DENOM.clone() => 1000000,
            usdc::DENOM.clone() => 1000000,
        },
    },
    vec![PairId {
        base_denom: dango::DENOM.clone(),
        quote_denom: usdc::DENOM.clone(),
    }],
    coins! {
        dango::DENOM.clone() => 500000,
    },
    btree_map! {
        (dango::DENOM.clone(), usdc::DENOM.clone()) => Udec128::new_permille(5),
    },
    None,
    coins! {
        usdc::DENOM.clone() => 330339,
    },
    coins! {
        usdc::DENOM.clone() => 1327,
    },
    btree_map! {
        (dango::DENOM.clone(), usdc::DENOM.clone()) => coins! {
            dango::DENOM.clone() => 1000000 + 500000,
            usdc::DENOM.clone() => 1000000 - 331666,
        },
    };
    "1:1 pool no swap fee one step route input 50% of pool liquidity"
)]
#[test_case(
    btree_map! {
        (dango::DENOM.clone(), usdc::DENOM.clone()) => coins! {
            dango::DENOM.clone() => 1000000,
            usdc::DENOM.clone() => 1000000,
        },
    },
    vec![PairId {
        base_denom: dango::DENOM.clone(),
        quote_denom: usdc::DENOM.clone(),
    }],
    coins! {
        dango::DENOM.clone() => 331666,
    },
    btree_map! {
        (dango::DENOM.clone(), usdc::DENOM.clone()) => Udec128::new_permille(5),
    },
    None,
    coins! {
        usdc::DENOM.clone() => 246822,
    },
    coins! {
        usdc::DENOM.clone() => 992,
    },
    btree_map! {
        (dango::DENOM.clone(), usdc::DENOM.clone()) => coins! {
            dango::DENOM.clone() => 1000000 + 331666,
            usdc::DENOM.clone() => 1000000 - 247814,
        },
    };
    "1:1 pool no swap fee one step route input 33% of pool liquidity"
)]
#[test_case(
    btree_map! {
        (dango::DENOM.clone(), usdc::DENOM.clone()) => coins! {
            dango::DENOM.clone() => 1000000,
            usdc::DENOM.clone() => 1000000,
        },
        (eth::DENOM.clone(), usdc::DENOM.clone()) => coins! {
            eth::DENOM.clone() => 1000000,
            usdc::DENOM.clone() => 1000000,
        },
    },
    vec![
        PairId {
            base_denom: dango::DENOM.clone(),
            quote_denom: usdc::DENOM.clone(),
        },
        PairId {
            base_denom: eth::DENOM.clone(),
            quote_denom: usdc::DENOM.clone(),
        }
    ],
    coins! {
        dango::DENOM.clone() => 500000,
    },
    btree_map! {
        (dango::DENOM.clone(), usdc::DENOM.clone()) => Udec128::new_permille(5),
        (eth::DENOM.clone(), usdc::DENOM.clone()) => Udec128::new_permille(5),
    },
    None,
    coins! {
        eth::DENOM.clone() => 246822,
    },
    coins! {
        eth::DENOM.clone() => 992,
    },
    btree_map! {
        (dango::DENOM.clone(), usdc::DENOM.clone()) => coins! {
            dango::DENOM.clone() => 1000000 + 500000,
            usdc::DENOM.clone() => 1000000 - 331666,
        },
        (eth::DENOM.clone(), usdc::DENOM.clone()) => coins! {
            eth::DENOM.clone() => 1000000 - 247814,
            usdc::DENOM.clone() => 1000000 + 331666,
        },
    };
    "1:1 pools 0.5% swap fee input 100% of pool liquidity two step route"
)]
#[test_case(
    btree_map! {
        (dango::DENOM.clone(), usdc::DENOM.clone()) => coins! {
            dango::DENOM.clone() => 1000000,
            usdc::DENOM.clone() => 1000000,
        },
    },
    vec![PairId {
        base_denom: dango::DENOM.clone(),
        quote_denom: usdc::DENOM.clone(),
    }],
    coins! {
        dango::DENOM.clone() => 1000000,
    },
    btree_map! {
        (dango::DENOM.clone(), usdc::DENOM.clone()) => Udec128::new_permille(5),
    },
    Some(500000u128.into()),
    coins! {
        usdc::DENOM.clone() => 500000,
    },
    coins! {
        usdc::DENOM.clone() => 1990,
    },
    btree_map! {
        (dango::DENOM.clone(), usdc::DENOM.clone()) => coins! {
            dango::DENOM.clone() => 2000000,
            usdc::DENOM.clone() => 500000,
        },
    } => panics "output amount is below the minimum: 495510 < 500000" ;
    "1:1 pool no swap fee one step route input 100% of pool liquidity output is less than minimum output"
)]
#[test_case(
    btree_map! {
        (dango::DENOM.clone(), usdc::DENOM.clone()) => coins! {
            dango::DENOM.clone() => 1000000,
            usdc::DENOM.clone() => 1000000,
        },
    },
    vec![PairId {
        base_denom: dango::DENOM.clone(),
        quote_denom: usdc::DENOM.clone(),
    }],
    coins! {
        dango::DENOM.clone() => 1000000,
    },
    btree_map! {
        (dango::DENOM.clone(), usdc::DENOM.clone()) => Udec128::new_permille(5),
    },
    Some(495510u128.into()),
    coins! {
        usdc::DENOM.clone() => 495510,
    },
    coins! {
        usdc::DENOM.clone() => 1990,
    },
    btree_map! {
        (dango::DENOM.clone(), usdc::DENOM.clone()) => coins! {
            dango::DENOM.clone() => 2000000,
            usdc::DENOM.clone() => 1000000 - 497500,
        },
    };
    "1:1 pool no swap fee one step route input 100% of pool liquidity output is not less than minimum output"
)]
#[test_case(
    btree_map! {
        (dango::DENOM.clone(), usdc::DENOM.clone()) => coins! {
            dango::DENOM.clone() => 1000000,
            usdc::DENOM.clone() => 1000000,
        },
    },
    vec![PairId {
        base_denom: dango::DENOM.clone(),
        quote_denom: usdc::DENOM.clone(),
    }],
    coins! {
        dango::DENOM.clone() => 1000000,
    },
    btree_map! {
        (dango::DENOM.clone(), usdc::DENOM.clone()) => Udec128::new_bps(1),
    },
    None,
    coins! {
        usdc::DENOM.clone() => 497950,
    },
    coins! {
        usdc::DENOM.clone() => 2000,
    },
    btree_map! {
        (dango::DENOM.clone(), usdc::DENOM.clone()) => coins! {
            dango::DENOM.clone() => 2000000,
            usdc::DENOM.clone() => 1000000 - 499950,
        },
    };
    "1:1 pool 0.01% swap fee one step route input 100% of pool liquidity"
)]
fn swap_exact_amount_in(
    pool_reserves: BTreeMap<(Denom, Denom), Coins>,
    route: Vec<PairId>,
    swap_funds: Coins,
    swap_fee_rates: BTreeMap<(Denom, Denom), Udec128>,
    minimum_output: Option<Uint128>,
    expected_out: Coins,
    expected_protocol_fee: Coins,
    expected_pool_reserves_after: BTreeMap<(Denom, Denom), Coins>,
) {
    let (mut suite, mut accounts, _, contracts, _) = setup_test_naive(Default::default());

    for ((base_denom, quote_denom), swap_fee_rate) in swap_fee_rates {
        suite
            .query_wasm_smart(contracts.dex, dex::QueryPairRequest {
                base_denom: base_denom.clone(),
                quote_denom: quote_denom.clone(),
            })
            .should_succeed_and(|pair_params: &PairParams| {
                // Update pair params
                suite
                    .execute(
                        &mut accounts.owner,
                        contracts.dex,
                        &dex::ExecuteMsg::Owner(dex::OwnerMsg::BatchUpdatePairs(vec![
                            PairUpdate {
                                base_denom: base_denom.clone(),
                                quote_denom: quote_denom.clone(),
                                params: PairParams {
                                    lp_denom: pair_params.lp_denom.clone(),
                                    bucket_sizes: BTreeSet::new(),
                                    swap_fee_rate: Bounded::new_unchecked(swap_fee_rate),
                                    pool_type: pair_params.pool_type.clone(),
                                    min_order_size_quote: Uint128::ZERO,
                                    min_order_size_base: Uint128::ZERO,
                                },
                            },
                        ])),
                        Coins::new(),
                    )
                    .should_succeed();
                true
            });
    }

    // Provide liquidity with owner account
    for ((base_denom, quote_denom), reserve) in pool_reserves {
        suite
            .execute(
                &mut accounts.owner,
                contracts.dex,
                &dex::ExecuteMsg::ProvideLiquidity {
                    base_denom: base_denom.clone(),
                    quote_denom: quote_denom.clone(),
                    minimum_output: None,
                },
                reserve.clone(),
            )
            .should_succeed();
    }

    // Record user and dex balances
    suite
        .balances()
        .record_many([&accounts.user1.address(), &contracts.dex, &contracts.taxman]);

    // User swaps
    suite
        .execute(
            &mut accounts.user1,
            contracts.dex,
            &dex::ExecuteMsg::SwapExactAmountIn {
                route: LengthBounded::new_unchecked(UniqueVec::new_unchecked(route)),
                minimum_output,
            },
            swap_funds.clone(),
        )
        .should_succeed();

    // Assert that the user's balances have changed as expected.
    suite.balances().should_change(
        &accounts.user1,
        balance_changes_from_coins(expected_out.clone(), swap_funds.clone()),
    );

    // Assert that the dex balance has changed by the expected amount.
    suite.balances().should_change(
        &contracts.dex,
        balance_changes_from_coins(
            swap_funds.clone(),
            expected_out
                .clone()
                .insert_many(expected_protocol_fee.clone())
                .unwrap()
                .clone(),
        ),
    );

    // Assert that the expected protocol fee was transferred to the taxman.
    suite.balances().should_change(
        &contracts.taxman,
        balance_changes_from_coins(expected_protocol_fee.clone(), Coins::new()),
    );

    // Query pools and assert that the reserves are updated correctly
    for ((base_denom, quote_denom), expected_reserve) in expected_pool_reserves_after {
        suite
            .query_wasm_smart(contracts.dex, QueryReserveRequest {
                base_denom: base_denom.clone(),
                quote_denom: quote_denom.clone(),
            })
            .should_succeed_and_equal(CoinPair::try_from(expected_reserve).unwrap());
    }
}

#[test_case(
    btree_map! {
        (dango::DENOM.clone(), usdc::DENOM.clone()) => coins! {
            dango::DENOM.clone() => 1000000,
            usdc::DENOM.clone() => 1000000,
        },
    },
    vec![PairId {
        base_denom: dango::DENOM.clone(),
        quote_denom: usdc::DENOM.clone(),
    }],
    Coin::new(usdc::DENOM.clone(), 498000).unwrap(),
    coins! {
        dango::DENOM.clone() => 1002007,
    },
    btree_map! {
        (dango::DENOM.clone(), usdc::DENOM.clone()) => Udec128::new_permille(1),
    },
    Coin::new(dango::DENOM.clone(), 1002007).unwrap(),
    Coin::new(usdc::DENOM.clone(), 2000).unwrap(),
    btree_map! {
        (dango::DENOM.clone(), usdc::DENOM.clone()) => coins! {
            dango::DENOM.clone() => 1000000 + 1002007,
            usdc::DENOM.clone() => 1000000 - 500000,
        },
    };
    "1:1 pool 0.1% swap fee one step route output 50% of pool liquidity"
)]
#[test_case(
    btree_map! {
        (dango::DENOM.clone(), usdc::DENOM.clone()) => coins! {
            dango::DENOM.clone() => 1000000,
            usdc::DENOM.clone() => 1000000,
        },
    },
    vec![PairId {
        base_denom: dango::DENOM.clone(),
        quote_denom: usdc::DENOM.clone(),
    }],
    Coin::new(usdc::DENOM.clone(), 331999).unwrap(),
    coins! {
        dango::DENOM.clone() => 500752,
    },
    btree_map! {
        (dango::DENOM.clone(), usdc::DENOM.clone()) => Udec128::new_permille(1),
    },
    Coin::new(dango::DENOM.clone(), 500752).unwrap(),
    Coin::new(usdc::DENOM.clone(), 1334).unwrap(),
    btree_map! {
        (dango::DENOM.clone(), usdc::DENOM.clone()) => coins! {
            dango::DENOM.clone() => 1000000 + 500752,
            usdc::DENOM.clone() => 1000000 - 333333,
        },
    };
    "1:1 pool 0.1% swap fee one step route output 33% of pool liquidity"
)]
#[test_case(
    btree_map! {
        (dango::DENOM.clone(), usdc::DENOM.clone()) => coins! {
            dango::DENOM.clone() => 1000000,
            usdc::DENOM.clone() => 1000000,
        },
    },
    vec![PairId {
        base_denom: dango::DENOM.clone(),
        quote_denom: usdc::DENOM.clone(),
    }],
    Coin::new(usdc::DENOM.clone(), 249000).unwrap(),
    coins! {
        dango::DENOM.clone() => 333780,
    },
    btree_map! {
        (dango::DENOM.clone(), usdc::DENOM.clone()) => Udec128::new_permille(1),
    },
    Coin::new(dango::DENOM.clone(), 333780).unwrap(),
    Coin::new(usdc::DENOM.clone(), 1000).unwrap(),
    btree_map! {
        (dango::DENOM.clone(), usdc::DENOM.clone()) => coins! {
            dango::DENOM.clone() => 1000000 + 333780,
            usdc::DENOM.clone() => 1000000 - 250000,
        },
    };
    "1:1 pool 0.1% swap fee one step route output 25% of pool liquidity"
)]
#[test_case(
    btree_map! {
        (dango::DENOM.clone(), usdc::DENOM.clone()) => coins! {
            dango::DENOM.clone() => 1000000,
            usdc::DENOM.clone() => 1000000,
        },
    },
    vec![PairId {
        base_denom: dango::DENOM.clone(),
        quote_denom: usdc::DENOM.clone(),
    }],
    Coin::new(usdc::DENOM.clone(), 996000).unwrap(),
    coins! {
        dango::DENOM.clone() => 1000000,
    },
    btree_map! {
        (dango::DENOM.clone(), usdc::DENOM.clone()) => Udec128::new_permille(1),
    },
    Coin::new(dango::DENOM.clone(), 1000000).unwrap(),
    Coin::new(usdc::DENOM.clone(), 4000).unwrap(),
    btree_map! {
        (dango::DENOM.clone(), usdc::DENOM.clone()) => coins! {
            dango::DENOM.clone() => 2000000,
            usdc::DENOM.clone() => 500000,
        },
    }
    => panics "insufficient liquidity" ;
    "1:1 pool no swap fee one step route output 100% of pool liquidity"
)]
#[test_case(
    btree_map! {
        (dango::DENOM.clone(), usdc::DENOM.clone()) => coins! {
            dango::DENOM.clone() => 1000000,
            usdc::DENOM.clone() => 1000000,
        },
    },
    vec![PairId {
        base_denom: dango::DENOM.clone(),
        quote_denom: usdc::DENOM.clone(),
    }],
    Coin::new(usdc::DENOM.clone(), 498000).unwrap(),
    coins! {
        dango::DENOM.clone() => 999999,
    },
    btree_map! {
        (dango::DENOM.clone(), usdc::DENOM.clone()) => Udec128::new_permille(1),
    },
    Coin::new(dango::DENOM.clone(), 1000000).unwrap(),
    Coin::new(usdc::DENOM.clone(), 2000).unwrap(),
    btree_map! {
        (dango::DENOM.clone(), usdc::DENOM.clone()) => coins! {
            dango::DENOM.clone() => 2000000,
            usdc::DENOM.clone() => 500000,
        },
    }
    => panics "insufficient input for swap" ;
    "1:1 pool no swap fee one step route output 50% of pool liquidity insufficient funds"
)]
#[test_case(
    btree_map! {
        (dango::DENOM.clone(), usdc::DENOM.clone()) => coins! {
            dango::DENOM.clone() => 1000000,
            usdc::DENOM.clone() => 1000000,
        },
    },
    vec![PairId {
        base_denom: dango::DENOM.clone(),
        quote_denom: usdc::DENOM.clone(),
    }],
    Coin::new(usdc::DENOM.clone(), 498000).unwrap(),
    coins! {
        dango::DENOM.clone() => 1100000,
    },
    btree_map! {
        (dango::DENOM.clone(), usdc::DENOM.clone()) => Udec128::new_permille(1),
    },
    Coin::new(dango::DENOM.clone(), 1002007).unwrap(),
    Coin::new(usdc::DENOM.clone(), 2000).unwrap(),
    btree_map! {
        (dango::DENOM.clone(), usdc::DENOM.clone()) => coins! {
            dango::DENOM.clone() => 1000000 + 1002007,
            usdc::DENOM.clone() => 1000000 - 500000,
        },
    };
    "1:1 pool 0.1% swap fee one step route output 50% of pool liquidity excessive funds returned"
)]
#[test_case(
    btree_map! {
        (dango::DENOM.clone(), usdc::DENOM.clone()) => coins! {
            dango::DENOM.clone() => 1000000,
            usdc::DENOM.clone() => 1000000,
        },
        (eth::DENOM.clone(), usdc::DENOM.clone()) => coins! {
            eth::DENOM.clone() => 1000000,
            usdc::DENOM.clone() => 1000000,
        },
    },
    vec![
        PairId {
            base_denom: dango::DENOM.clone(),
            quote_denom: usdc::DENOM.clone(),
        },
        PairId {
            base_denom: eth::DENOM.clone(),
            quote_denom: usdc::DENOM.clone(),
        },
    ],
    Coin::new(eth::DENOM.clone(), 249000).unwrap(),
    coins! {
        dango::DENOM.clone() => 1000000,
    },
    btree_map! {
        (dango::DENOM.clone(), usdc::DENOM.clone()) => Udec128::new_permille(1),
        (eth::DENOM.clone(), usdc::DENOM.clone()) => Udec128::new_permille(1),
    },
    Coin::new(dango::DENOM.clone(), 501761).unwrap(),
    Coin::new(eth::DENOM.clone(), 1000).unwrap(),
    btree_map! {
        (dango::DENOM.clone(), usdc::DENOM.clone()) => coins! {
            dango::DENOM.clone() => 1000000 + 501761,
            usdc::DENOM.clone() => 1000000 - 333780,
        },
        (eth::DENOM.clone(), usdc::DENOM.clone()) => coins! {
            eth::DENOM.clone() => 1000000 - 250000,
            usdc::DENOM.clone() => 1000000 + 333780,
        },
    };
    "1:1 pool 0.1% swap fee two step route output 25% of pool liquidity"
)]
#[test_case(
    btree_map! {
        (dango::DENOM.clone(), usdc::DENOM.clone()) => coins! {
            dango::DENOM.clone() => 1000000,
            usdc::DENOM.clone() => 1000000,
        },
    },
    vec![PairId {
        base_denom: dango::DENOM.clone(),
        quote_denom: usdc::DENOM.clone(),
    }],
    Coin::new(usdc::DENOM.clone(), 497950).unwrap(),
    coins! {
        dango::DENOM.clone() => 1000000,
    },
    btree_map! {
        (dango::DENOM.clone(), usdc::DENOM.clone()) => Udec128::new_bps(1),
    },
    Coin::new(dango::DENOM.clone(), 1000000).unwrap(),
    Coin::new(usdc::DENOM.clone(), 2000).unwrap(),
    btree_map! {
        (dango::DENOM.clone(), usdc::DENOM.clone()) => coins! {
            dango::DENOM.clone() => 2000000,
            usdc::DENOM.clone() => 1000000 - 499950,
        },
    };
    "1:1 pool 0.01% swap fee one step route output 49.995% of pool liquidity"
)]
fn swap_exact_amount_out(
    pool_reserves: BTreeMap<(Denom, Denom), Coins>,
    route: Vec<PairId>,
    exact_out: Coin,
    swap_funds: Coins,
    swap_fee_rates: BTreeMap<(Denom, Denom), Udec128>,
    expected_in: Coin,
    expected_protocol_fee: Coin,
    expected_pool_reserves_after: BTreeMap<(Denom, Denom), Coins>,
) {
    let (mut suite, mut accounts, _, contracts, _) = setup_test_naive(Default::default());

    // Update the pairs with the new swap fee rates.
    for ((base_denom, quote_denom), swap_fee_rate) in swap_fee_rates {
        let mut params = suite
            .query_wasm_smart(contracts.dex, dex::QueryPairRequest {
                base_denom: base_denom.clone(),
                quote_denom: quote_denom.clone(),
            })
            .should_succeed();

        if params.swap_fee_rate.into_inner() != swap_fee_rate {
            params.swap_fee_rate = Bounded::new_unchecked(swap_fee_rate);

            suite
                .execute(
                    &mut accounts.owner,
                    contracts.dex,
                    &dex::ExecuteMsg::Owner(dex::OwnerMsg::BatchUpdatePairs(vec![PairUpdate {
                        base_denom: base_denom.clone(),
                        quote_denom: quote_denom.clone(),
                        params,
                    }])),
                    Coins::new(),
                )
                .should_succeed();
        }
    }

    // Provide liquidity with owner account
    for ((base_denom, quote_denom), reserve) in pool_reserves {
        suite
            .execute(
                &mut accounts.owner,
                contracts.dex,
                &dex::ExecuteMsg::ProvideLiquidity {
                    base_denom: base_denom.clone(),
                    quote_denom: quote_denom.clone(),
                    minimum_output: None,
                },
                reserve.clone(),
            )
            .should_succeed();
    }

    // Record user and dex balances
    suite
        .balances()
        .record_many([&accounts.user1.address(), &contracts.dex, &contracts.taxman]);

    // User swaps
    suite
        .execute(
            &mut accounts.user1,
            contracts.dex,
            &dex::ExecuteMsg::SwapExactAmountOut {
                route: LengthBounded::new_unchecked(UniqueVec::new_unchecked(route)),
                output: NonZero::new(exact_out.clone()).unwrap(),
            },
            swap_funds.clone(),
        )
        .should_succeed();

    // Assert that the user's balances have changed as expected.
    let mut expected_out_coins: Coins = vec![exact_out].try_into().unwrap();
    let expected_in_coins: Coins = vec![expected_in].try_into().unwrap();
    suite.balances().should_change(
        &accounts.user1,
        balance_changes_from_coins(expected_out_coins.clone(), expected_in_coins.clone()),
    );

    // Assert that the dex balance has changed by the expected amount.
    expected_out_coins
        .insert(expected_protocol_fee.clone())
        .unwrap();
    suite.balances().should_change(
        &contracts.dex,
        balance_changes_from_coins(expected_in_coins.clone(), expected_out_coins.clone()),
    );

    // Assert that the taxman balance has changed by the expected amount.
    suite.balances().should_change(
        &contracts.taxman,
        balance_changes_from_coins(
            vec![expected_protocol_fee].try_into().unwrap(),
            Coins::new(),
        ),
    );

    // Query pools and assert that the reserves are updated correctly
    for ((base_denom, quote_denom), expected_reserve) in expected_pool_reserves_after {
        suite
            .query_wasm_smart(contracts.dex, QueryReserveRequest {
                base_denom: base_denom.clone(),
                quote_denom: quote_denom.clone(),
            })
            .should_succeed_and(|reserve: &CoinPair| {
                reserve.clone() == CoinPair::try_from(expected_reserve).unwrap()
            });
    }
}

#[test]
fn geometric_pool_swaps_fail_without_oracle_price() {
    let (mut suite, mut accounts, _, contracts, _) = setup_test_naive(Default::default());

    // Provide liquidity to pair before changing the pool type since XYK does not require an oracle price
    suite
        .execute(
            &mut accounts.owner,
            contracts.dex,
            &dex::ExecuteMsg::ProvideLiquidity {
                base_denom: dango::DENOM.clone(),
                quote_denom: usdc::DENOM.clone(),
                minimum_output: None,
            },
            coins! {
                dango::DENOM.clone() => 1000000,
                usdc::DENOM.clone() => 1000000,
            },
        )
        .should_succeed();

    // Update pair params to change pool type to geometric
    suite
        .query_wasm_smart(contracts.dex, dex::QueryPairRequest {
            base_denom: dango::DENOM.clone(),
            quote_denom: usdc::DENOM.clone(),
        })
        .should_succeed_and(|pair_params: &PairParams| {
            // Update pair params
            suite
                .execute(
                    &mut accounts.owner,
                    contracts.dex,
                    &dex::ExecuteMsg::Owner(dex::OwnerMsg::BatchUpdatePairs(vec![PairUpdate {
                        base_denom: dango::DENOM.clone(),
                        quote_denom: usdc::DENOM.clone(),
                        params: PairParams {
                            lp_denom: pair_params.lp_denom.clone(),
                            bucket_sizes: BTreeSet::new(),
                            swap_fee_rate: pair_params.swap_fee_rate,
                            pool_type: PassiveLiquidity::Geometric(Geometric {
                                spacing: Udec128::ONE,
                                ratio: Bounded::new_unchecked(Udec128::ONE),
                                limit: 10,
                                avellaneda_stoikov_params: AvellanedaStoikovParams {
                                    gamma: Dec::from_str("1.0").unwrap(),
                                    time_horizon: Duration::from_seconds(0),
                                    k: Dec::from_str("1.0").unwrap(),
                                    half_life: Duration::from_seconds(30),
                                    base_inventory_target_percentage: Bounded::new(
                                        Udec128::new_percent(50),
                                    )
                                    .unwrap(),
                                },
                            }),
                            min_order_size_quote: Uint128::ZERO,
                            min_order_size_base: Uint128::ZERO,
                        },
                    }])),
                    Coins::new(),
                )
                .should_succeed();
            true
        });

    // Ensure swap exact amount in fails
    suite
        .execute(
            &mut accounts.user1,
            contracts.dex,
            &dex::ExecuteMsg::SwapExactAmountIn {
                route: LengthBounded::new_unchecked(UniqueVec::new_unchecked(vec![PairId {
                    base_denom: dango::DENOM.clone(),
                    quote_denom: usdc::DENOM.clone(),
                }])),
                minimum_output: None,
            },
            coins! {
                dango::DENOM.clone() => 1000000,
            },
        )
        .should_fail_with_error(StdError::data_not_found::<PriceSource>(
            PRICE_SOURCES.path(&dango::DENOM).storage_key(),
        ));

    // Ensure swap exact amount out fails
    suite
        .execute(
            &mut accounts.user1,
            contracts.dex,
            &dex::ExecuteMsg::SwapExactAmountOut {
                route: LengthBounded::new_unchecked(UniqueVec::new_unchecked(vec![PairId {
                    base_denom: dango::DENOM.clone(),
                    quote_denom: usdc::DENOM.clone(),
                }])),
                output: NonZero::new(Coin::new(dango::DENOM.clone(), 50000).unwrap()).unwrap(),
            },
            coins! {
                usdc::DENOM.clone() => 1000000,
            },
        )
        .should_fail_with_error(StdError::data_not_found::<PriceSource>(
            PRICE_SOURCES.path(&dango::DENOM).storage_key(),
        ));
}

#[test_case(
    PassiveLiquidity::Xyk(Xyk {
        spacing: Udec128::ONE,
        reserve_ratio: Bounded::new_unchecked(Udec128::ZERO),
        limit: 10,
    }),
    Udec128::new_percent(1),
    coins! {
        eth::DENOM.clone() => 10000000,
        usdc::DENOM.clone() => 200 * 10000000,
    },
    vec![
        vec![
            CreateOrderRequest::new_limit(
                eth::DENOM.clone(),
                usdc::DENOM.clone(),
                Direction::Bid,
                NonZero::new_unchecked(Price::new_percent(20100)),
                NonZero::new_unchecked(Uint128::from(49751 * 201)),
            ),
        ],
    ],
    vec![
        coins! {
            usdc::DENOM.clone() => 49751 * 201,
        },
    ],
    btree_map! {
        // Why the order ID should be `!21`? Because:
        // - The one block where we provide liquidity, the auction generates 10
        //   passive orders on each side of the book. They take up order IDs 1-20.
        // - The next block, we place a new order. It gets order ID 21.
        // - Because the order is a bid, it's bitwise NOT-ed, so `!21`.
        OrderId::new(!21) => (Udec128::new_percent(20100), Udec128::new(49751), Direction::Bid),
    },
    btree_map! {
        (eth::DENOM.clone(), usdc::DENOM.clone()) => coin_pair! {
            eth::DENOM.clone() => 10000000,
            usdc::DENOM.clone() => 200 * 10000000,
        },
    },
    btree_map! {
        eth::DENOM.clone() => BalanceChange::Unchanged,
        usdc::DENOM.clone() => BalanceChange::Increased(49751 * 201),
    },
    vec![
        btree_map! {
            eth::DENOM.clone() => BalanceChange::Unchanged,
            usdc::DENOM.clone() => BalanceChange::Decreased(49751 * 201),
        },
    ];
    "xyk pool balance 1:200 tick size 1 one percent fee no matching orders"
)]
#[test_case(
    PassiveLiquidity::Xyk(Xyk {
        spacing: Udec128::ONE,
        reserve_ratio: Bounded::new_unchecked(Udec128::ZERO),
        limit: 10,
    }),
    Udec128::new_permille(5),
    coins! {
        eth::DENOM.clone() => 10000000,
        usdc::DENOM.clone() => 200 * 10000000,
    },
    vec![
        vec![
            CreateOrderRequest::new_limit(
                eth::DENOM.clone(),
                usdc::DENOM.clone(),
                Direction::Bid,
                NonZero::new_unchecked(Price::new_percent(20100)),
                NonZero::new_unchecked(Uint128::from(49751 * 201)),
            ),
        ],
    ],
    vec![
        coins! {
            usdc::DENOM.clone() => 49751 * 201,
        },
    ],
    BTreeMap::new(),
    btree_map! {
        (eth::DENOM.clone(), usdc::DENOM.clone()) => coin_pair! {
            eth::DENOM.clone() => 10000000 - 49751,
            usdc::DENOM.clone() => 200 * 10000000 + 49751 * 201,
        },
    },
    btree_map! {
        eth::DENOM.clone() => BalanceChange::Decreased(49751),
        usdc::DENOM.clone() => BalanceChange::Increased(49751 * 201),
    },
    vec![
        btree_map! {
            eth::DENOM.clone() => BalanceChange::Increased(49751),
            usdc::DENOM.clone() => BalanceChange::Decreased(49751 * 201),
        },
    ];
    "xyk pool balance 1:200 tick size 1 no fee user bid order exactly matches passive order"
)]
#[test_case(
    PassiveLiquidity::Xyk(Xyk {
        spacing: Udec128::ONE,
        reserve_ratio: Bounded::new_unchecked(Udec128::ZERO),
        limit: 10,
    }),
    Udec128::new_percent(1),
    coins! {
        eth::DENOM.clone() => 10000000,
        usdc::DENOM.clone() => 200 * 10000000,
    },
    vec![
        vec![
            CreateOrderRequest::new_limit(
                eth::DENOM.clone(),
                usdc::DENOM.clone(),
                Direction::Bid,
                NonZero::new_unchecked(Price::new_percent(20200)),
                NonZero::new_unchecked(Uint128::from(47783 * 202)),
            ),
        ],
    ],
    vec![
        coins! {
            usdc::DENOM.clone() => 47783 * 202,
        },
    ],
    BTreeMap::new(),
    btree_map! {
        (eth::DENOM.clone(), usdc::DENOM.clone()) => coin_pair! {
            eth::DENOM.clone() => 10000000 - 47783,
            usdc::DENOM.clone() => 200 * 10000000 + 47783 * 202,
        },
    },
    btree_map! {
        eth::DENOM.clone() => BalanceChange::Decreased(47783),
        usdc::DENOM.clone() => BalanceChange::Increased(47783 * 202),
    },
    vec![
        btree_map! {
            eth::DENOM.clone() => BalanceChange::Increased(47783),
            usdc::DENOM.clone() => BalanceChange::Decreased(47783 * 202),
        },
    ];
    "xyk pool balance 1:200 tick size 1 one percent fee user bid order partially fills passive order"
)]
#[test_case(
    PassiveLiquidity::Xyk(Xyk {
        spacing: Udec128::ONE,
        reserve_ratio: Bounded::new_unchecked(Udec128::ZERO),
        limit: 10,
    }),
    Udec128::new_percent(1),
    coins! {
        eth::DENOM.clone() => 10000000,
        usdc::DENOM.clone() => 200 * 10000000,
    },
    vec![
        vec![
            CreateOrderRequest::new_limit(
                eth::DENOM.clone(),
                usdc::DENOM.clone(),
                Direction::Bid,
                NonZero::new_unchecked(Price::new_percent(20300)),
                NonZero::new_unchecked(Uint128::from(157784 * 203)),
            ),
        ],
    ],
    vec![
        coins! {
            usdc::DENOM.clone() => 157784 * 203,
        },
    ],
    btree_map! {
        OrderId::new(!21) => (Udec128::new_percent(20300), Udec128::new(10000), Direction::Bid),
    },
    btree_map! {
        (eth::DENOM.clone(), usdc::DENOM.clone()) => coin_pair! {
            eth::DENOM.clone() => 10000000 - 147784,
            usdc::DENOM.clone() => 200 * 10000000 + 147784 * 203,
        },
    },
    btree_map! {
        eth::DENOM.clone() => BalanceChange::Decreased(147784),
        usdc::DENOM.clone() => BalanceChange::Increased(157784 * 203),
    },
    vec![
        btree_map! {
            eth::DENOM.clone() => BalanceChange::Increased(147784),
            usdc::DENOM.clone() => BalanceChange::Decreased(157784 * 203),
        }
    ];
    "xyk pool balance 1:200 tick size 1 one percent fee user bid order fully fills passive order with amount remaining after"
)]
#[test_case(
    PassiveLiquidity::Xyk(Xyk {
        spacing: Udec128::ONE,
        reserve_ratio: Bounded::new_unchecked(Udec128::ZERO),
        limit: 10,
    }),
    Udec128::new_permille(5),
    coins! {
        eth::DENOM.clone() => 10000000,
        usdc::DENOM.clone() => 200 * 10000000,
    },
    vec![
        vec![
            CreateOrderRequest::new_limit(
                eth::DENOM.clone(),
                usdc::DENOM.clone(),
                Direction::Ask,
                NonZero::new_unchecked(Price::new_percent(19900)),
                NonZero::new_unchecked(Uint128::from(50251)),
            ),
        ],
    ],
    vec![
        coins! {
            eth::DENOM.clone() => 50251,
        },
    ],
    BTreeMap::new(),
    btree_map! {
        (eth::DENOM.clone(), usdc::DENOM.clone()) => coin_pair! {
            eth::DENOM.clone() => 10000000 + 50251,
            usdc::DENOM.clone() => 200 * 10000000 - 50251 * 199,
        },
    },
    btree_map! {
        eth::DENOM.clone() => BalanceChange::Increased(50251),
        usdc::DENOM.clone() => BalanceChange::Decreased(50251 * 199),
    },
    vec![
        btree_map! {
            eth::DENOM.clone() => BalanceChange::Decreased(50251),
            usdc::DENOM.clone() => BalanceChange::Increased(50251 * 199),
        },
    ];
    "xyk pool balance 1:200 tick size 1 no fee user ask order exactly matches passive order"
)]
#[test_case(
    PassiveLiquidity::Xyk(Xyk {
        spacing: Udec128::ONE,
        reserve_ratio: Bounded::new_unchecked(Udec128::ZERO),
        limit: 10,
    }),
    Udec128::new_permille(5),
    coins! {
        eth::DENOM.clone() => 10000000,
        usdc::DENOM.clone() => 200 * 10000000,
    },
    vec![
        vec![
            CreateOrderRequest::new_limit(
                eth::DENOM.clone(),
                usdc::DENOM.clone(),
                Direction::Ask,
                NonZero::new_unchecked(Price::new_percent(19900)),
                NonZero::new_unchecked(Uint128::from(30000)),
            ),
        ],
    ],
    vec![
        coins! {
            eth::DENOM.clone() => 30000,
        },
    ],
    BTreeMap::new(),
    btree_map! {
        (eth::DENOM.clone(), usdc::DENOM.clone()) => coin_pair! {
            eth::DENOM.clone() => 10000000 + 30000,
            usdc::DENOM.clone() => 200 * 10000000 - 30000 * 199,
        },
    },
    btree_map! {
        eth::DENOM.clone() => BalanceChange::Increased(30000),
        usdc::DENOM.clone() => BalanceChange::Decreased(30000 * 199),
    },
    vec![
        btree_map! {
            eth::DENOM.clone() => BalanceChange::Decreased(30000),
            usdc::DENOM.clone() => BalanceChange::Increased(30000 * 199),
        },
    ];
    "xyk pool balance 1:200 tick size 1 no fee user ask order partially fills passive order"
)]
#[test_case(
    PassiveLiquidity::Xyk(Xyk {
        spacing: Udec128::ONE,
        reserve_ratio: Bounded::new_unchecked(Udec128::ZERO),
        limit: 10,
    }),
    Udec128::new_permille(5),
    coins! {
        eth::DENOM.clone() => 10000000,
        usdc::DENOM.clone() => 200 * 10000000,
    },
    vec![
        vec![
            CreateOrderRequest::new_limit(
                eth::DENOM.clone(),
                usdc::DENOM.clone(),
                Direction::Ask,
                NonZero::new_unchecked(Price::new_percent(19900)),
                NonZero::new_unchecked(Uint128::from(60251)),
            ),
        ],
    ],
    vec![
        coins! {
            eth::DENOM.clone() => 60251,
        },
    ],
    btree_map! {
        OrderId::new(21) => (Udec128::new_percent(19900), Udec128::new(10000), Direction::Ask),
    },
    btree_map! {
        (eth::DENOM.clone(), usdc::DENOM.clone()) => coin_pair! {
            eth::DENOM.clone() => 10000000 + 50251,
            usdc::DENOM.clone() => 200 * 10000000 - 50251 * 199,
        },
    },
    btree_map! {
        eth::DENOM.clone() => BalanceChange::Increased(60251),
        usdc::DENOM.clone() => BalanceChange::Decreased(50251 * 199),
    },
    vec![
        btree_map! {
            eth::DENOM.clone() => BalanceChange::Decreased(60251),
            usdc::DENOM.clone() => BalanceChange::Increased(50251 * 199),
        },
    ];
    "xyk pool balance 1:200 tick size 1 no fee user ask order fully fills passive order with amount remaining after"
)]
#[test_case(
    PassiveLiquidity::Xyk(Xyk {
        spacing: Udec128::ONE,
        reserve_ratio: Bounded::new_unchecked(Udec128::ZERO),
        limit: 10,
    }),
    Udec128::new_percent(1),
    coins! {
        eth::DENOM.clone() => 10000000,
        usdc::DENOM.clone() => 200 * 10000000,
    },
    vec![
        vec![
            CreateOrderRequest::new_limit(
                eth::DENOM.clone(),
                usdc::DENOM.clone(),
                Direction::Ask,
                NonZero::new_unchecked(Price::new_percent(19800)),
                NonZero::new_unchecked(Uint128::from(162284)),
            ),
        ],
        vec![
            CreateOrderRequest::new_limit(
                eth::DENOM.clone(),
                usdc::DENOM.clone(),
                Direction::Bid,
                NonZero::new_unchecked(Price::new_percent(20200)),
                NonZero::new_unchecked(Uint128::from(157784 * 202)),
            ),
        ],
    ],
    vec![
        coins! {
            eth::DENOM.clone() => 162284,
        },
        coins! {
            usdc::DENOM.clone() => 157784 * 203,
        },
    ],
    BTreeMap::new(),
    btree_map! {
        (eth::DENOM.clone(), usdc::DENOM.clone()) => coin_pair! {
            eth::DENOM.clone() => 10000000 + 4500, // only the remaining amount of the ask order traded against the passive pool
            usdc::DENOM.clone() => 200 * 10000000 - 4500 * 198,
        },
    },
    btree_map! {
        eth::DENOM.clone() => BalanceChange::Increased(162284 - 157784),
        usdc::DENOM.clone() => BalanceChange::Decreased(4500 * 198),
    },
    vec![
        btree_map! {
            eth::DENOM.clone() => BalanceChange::Decreased(162284),
            usdc::DENOM.clone() => BalanceChange::Increased(162284 * 198),
        },
        btree_map! {
            eth::DENOM.clone() => BalanceChange::Increased(157784),
            usdc::DENOM.clone() => BalanceChange::Decreased(157784 * 198),
        },
    ];
    "xyk pool balance 1:200 tick size 1 one percent fee three users with multiple orders"
)]
fn curve_on_orderbook(
    pool_type: PassiveLiquidity,
    swap_fee_rate: Udec128,
    pool_liquidity: Coins,
    orders: Vec<Vec<CreateOrderRequest>>,
    order_creation_funds: Vec<Coins>,
    expected_orders_after_clearing: BTreeMap<OrderId, (Udec128, Udec128, Direction)>,
    expected_reserves_after_clearing: BTreeMap<(Denom, Denom), CoinPair>,
    expected_dex_balance_changes: BTreeMap<Denom, BalanceChange>,
    expected_user_balance_changes: Vec<BTreeMap<Denom, BalanceChange>>,
) {
    let (mut suite, mut accounts, _, contracts, _) = setup_test_naive(Default::default());

    // Set maker and taker fee rates to 0 for simplicity
    let mut app_config: AppConfig = suite.query_app_config().unwrap();
    app_config.maker_fee_rate = Bounded::new(Udec128::ZERO).unwrap();
    app_config.taker_fee_rate = Bounded::new(Udec128::ZERO).unwrap();
    suite
        .configure(
            &mut accounts.owner, // Must be the chain owner
            None,                // No chain config update
            Some(app_config),    // App config update
        )
        .should_succeed();

    // Update pair params
    suite
        .query_wasm_smart(contracts.dex, dex::QueryPairRequest {
            base_denom: eth::DENOM.clone(),
            quote_denom: usdc::DENOM.clone(),
        })
        .should_succeed_and(|pair_params: &PairParams| {
            // Provide liquidity with owner account
            suite
                .execute(
                    &mut accounts.owner,
                    contracts.dex,
                    &dex::ExecuteMsg::Owner(dex::OwnerMsg::BatchUpdatePairs(vec![PairUpdate {
                        base_denom: eth::DENOM.clone(),
                        quote_denom: usdc::DENOM.clone(),
                        params: PairParams {
                            lp_denom: pair_params.lp_denom.clone(),
                            pool_type,
                            bucket_sizes: BTreeSet::new(),
                            swap_fee_rate: Bounded::new_unchecked(swap_fee_rate),
                            min_order_size_quote: Uint128::ZERO,
                            min_order_size_base: Uint128::ZERO,
                        },
                    }])),
                    pool_liquidity.clone(),
                )
                .should_succeed();
            true
        });

    // Register oracle price source for USDC
    suite
        .execute(
            &mut accounts.owner,
            contracts.oracle,
            &oracle::ExecuteMsg::RegisterPriceSources(btree_map! {
                usdc::DENOM.clone() => PriceSource::Fixed {
                    humanized_price: Udec128::ONE,
                    precision: 6,
                    timestamp: Timestamp::from_seconds(1730802926),
                },
            }),
            Coins::new(),
        )
        .should_succeed();

    // Register oracle price source for ETH
    suite
        .execute(
            &mut accounts.owner,
            contracts.oracle,
            &oracle::ExecuteMsg::RegisterPriceSources(btree_map! {
                eth::DENOM.clone() => PriceSource::Fixed {
                    humanized_price: Udec128::new_percent(2000),
                    precision: 6,
                    timestamp: Timestamp::from_seconds(1730802926),
                },
            }),
            Coins::new(),
        )
        .should_succeed();

    // Provide liquidity with owner account
    suite
        .execute(
            &mut accounts.owner,
            contracts.dex,
            &dex::ExecuteMsg::ProvideLiquidity {
                base_denom: eth::DENOM.clone(),
                quote_denom: usdc::DENOM.clone(),
                minimum_output: None,
            },
            pool_liquidity.clone(),
        )
        .should_succeed();

    // Record dex and user balances
    suite.balances().record(&contracts.dex.address());
    suite.balances().record_many(accounts.users());

    // Create txs for all the orders from all users.
    let txs = accounts
        .users_mut()
        .zip(orders)
        .zip(order_creation_funds)
        .map(|((user, orders), order_creation_funds)| {
            let msg = Message::execute(
                contracts.dex,
                &dex::ExecuteMsg::BatchUpdateOrders {
                    creates: orders,
                    cancels: None,
                },
                order_creation_funds,
            )?;

            user.sign_transaction(NonEmpty::new_unchecked(vec![msg]), &suite.chain_id, 100_000)
        })
        .collect::<StdResult<Vec<_>>>()
        .unwrap();

    // Make a block with the order submissions. Ensure all transactions were
    // successful.
    suite
        .make_block(txs)
        .block_outcome
        .tx_outcomes
        .into_iter()
        .for_each(|outcome| {
            outcome.should_succeed();
        });

    // Assert that user balances have changed as expected
    for (user, expected_user_balance_change) in accounts.users().zip(expected_user_balance_changes)
    {
        suite
            .balances()
            .should_change(&user.address(), expected_user_balance_change);
    }

    // Assert that dex balances have changed as expected
    suite
        .balances()
        .should_change(&contracts.dex.address(), expected_dex_balance_changes);

    // Assert that reserves have changed as expected
    for ((base_denom, quote_denom), expected_reserve) in expected_reserves_after_clearing {
        suite
            .query_wasm_smart(contracts.dex, QueryReserveRequest {
                base_denom: base_denom.clone(),
                quote_denom: quote_denom.clone(),
            })
            .should_succeed_and_equal(expected_reserve);
    }

    // Assert that the order book contains the expected orders
    suite
        .query_wasm_smart(contracts.dex, QueryOrdersRequest {
            start_after: None,
            limit: None,
        })
        .should_succeed_and(|orders| {
            // `expected_orders_after_clearing` contains only the expected
            // orders from the users, so we filter off the passive pool orders.
            assert_eq!(
                orders
                    .iter()
                    .filter(|(_, order)| order.user != contracts.dex)
                    .count(),
                expected_orders_after_clearing.len()
            );
            for (order_id, (price, remaining, direction)) in expected_orders_after_clearing {
                let order = orders.get(&order_id).unwrap();
                assert_eq!(order.price, price.convert_precision().unwrap());
                assert_eq!(order.remaining, remaining.convert_precision().unwrap());
                assert_eq!(order.direction, direction);
            }
            true
        });
}

fn balance_changes_from_coins(
    increases: Coins,
    decreases: Coins,
) -> BTreeMap<Denom, BalanceChange> {
    increases
        .into_iter()
        .map(|Coin { denom, amount }| {
            (denom.clone(), BalanceChange::Increased(amount.into_inner()))
        })
        .chain(decreases.into_iter().map(|Coin { denom, amount }| {
            (denom.clone(), BalanceChange::Decreased(amount.into_inner()))
        }))
        .collect()
}

/// Submit a standard limit order. Used for volume tracking tests.
fn submit_standard_order(
    suite: &mut TestSuite<NaiveProposalPreparer>,
    user: &mut TestAccount,
    contracts: &Contracts,
    direction: Direction,
) {
    let funds = match direction {
        Direction::Bid => Coins::one(usdc::DENOM.clone(), 100_000_000).unwrap(),
        Direction::Ask => Coins::one(dango::DENOM.clone(), 100_000_000).unwrap(),
    };

    suite
        .execute(
            user,
            contracts.dex,
            &dex::ExecuteMsg::BatchUpdateOrders {
                creates: vec![CreateOrderRequest::new_limit(
                    dango::DENOM.clone(),
                    usdc::DENOM.clone(),
                    direction,
                    NonZero::new_unchecked(Price::new(1)),
                    NonZero::new_unchecked(Uint128::new(100_000_000)),
                )],
                cancels: None,
            },
            funds,
        )
        .should_succeed();
}

#[test]
fn volume_tracking_works() {
    let (mut suite, accounts, _, contracts, _) = setup_test_naive(Default::default());

    let mut user1_addr_1 = accounts.user1;
    let mut user1_addr_2 = user1_addr_1
        .register_new_account(
            &mut suite,
            contracts.account_factory,
            AccountParams::Spot(Params::new(user1_addr_1.username.clone())),
            Coins::one(usdc::DENOM.clone(), 100_000_000).unwrap(),
        )
        .unwrap();

    let mut user2_addr_1 = accounts.user2;
    let mut user2_addr_2 = user2_addr_1
        .register_new_account(
            &mut suite,
            contracts.account_factory,
            AccountParams::Spot(Params::new(user2_addr_1.username.clone())),
            Coins::one(dango::DENOM.clone(), 100_000_000).unwrap(),
        )
        .unwrap();

    // Query volumes before, should be 0
    suite
        .query_wasm_smart(contracts.dex, dex::QueryVolumeByUserRequest {
            user: user1_addr_1.username.clone(),
            since: None,
        })
        .should_succeed_and_equal(Udec128::ZERO);

    suite
        .query_wasm_smart(contracts.dex, dex::QueryVolumeRequest {
            user: user1_addr_1.address(),
            since: None,
        })
        .should_succeed_and_equal(Udec128::ZERO);

    suite
        .query_wasm_smart(contracts.dex, dex::QueryVolumeRequest {
            user: user1_addr_2.address(),
            since: None,
        })
        .should_succeed_and_equal(Udec128::ZERO);

    suite
        .query_wasm_smart(contracts.dex, dex::QueryVolumeByUserRequest {
            user: user1_addr_1.username.clone(),
            since: None,
        })
        .should_succeed_and_equal(Udec128::ZERO);

    suite
        .query_wasm_smart(contracts.dex, dex::QueryVolumeRequest {
            user: user2_addr_1.address(),
            since: None,
        })
        .should_succeed_and_equal(Udec128::ZERO);

    suite
        .query_wasm_smart(contracts.dex, dex::QueryVolumeRequest {
            user: user2_addr_2.address(),
            since: None,
        })
        .should_succeed_and_equal(Udec128::ZERO);

    // Submit a new order with user1 address 1
    submit_standard_order(&mut suite, &mut user1_addr_1, &contracts, Direction::Bid);

    // User2 submit an opposite matching order with address 1
    submit_standard_order(&mut suite, &mut user2_addr_1, &contracts, Direction::Ask);

    // Get timestamp after trade
    let timestamp_after_first_trade = suite.block.timestamp;

    // Submit a new order with user1 address 1
    submit_standard_order(&mut suite, &mut user1_addr_1, &contracts, Direction::Bid);

    // User2 submit an opposite matching order with address 1
    submit_standard_order(&mut suite, &mut user2_addr_1, &contracts, Direction::Ask);

    // Get timestamp after trade
    let timestamp_after_second_trade = suite.block.timestamp;

    // Query the volume for username user1, should be $200 = 200M USD microunits
    suite
        .query_wasm_smart(contracts.dex, dex::QueryVolumeByUserRequest {
            user: user1_addr_1.username.clone(),
            since: None,
        })
        .should_succeed_and_equal(Udec128::new(200_000_000));

    // Query the volume for username user2, should be 200
    suite
        .query_wasm_smart(contracts.dex, dex::QueryVolumeByUserRequest {
            user: user2_addr_1.username.clone(),
            since: None,
        })
        .should_succeed_and_equal(Udec128::new(200_000_000));

    // Query the volume for user1 address 1, should be 200
    suite
        .query_wasm_smart(contracts.dex, dex::QueryVolumeRequest {
            user: user1_addr_1.address(),
            since: None,
        })
        .should_succeed_and_equal(Udec128::new(200_000_000));

    // Query the volume for user2 address 1, should be 200
    suite
        .query_wasm_smart(contracts.dex, dex::QueryVolumeRequest {
            user: user2_addr_1.address(),
            since: None,
        })
        .should_succeed_and_equal(Udec128::new(200_000_000));

    // Query the volume for user1 address 2, should be zero
    suite
        .query_wasm_smart(contracts.dex, dex::QueryVolumeRequest {
            user: user1_addr_2.address(),
            since: None,
        })
        .should_succeed_and_equal(Udec128::ZERO);

    // Query the volume for user2 address 2, should be zero
    suite
        .query_wasm_smart(contracts.dex, dex::QueryVolumeRequest {
            user: user2_addr_2.address(),
            since: None,
        })
        .should_succeed_and_equal(Udec128::ZERO);

    // Submit a new order with user1 address 2
    submit_standard_order(&mut suite, &mut user1_addr_2, &contracts, Direction::Bid);

    // Submit a new opposite matching order with user2 address 2
    submit_standard_order(&mut suite, &mut user2_addr_2, &contracts, Direction::Ask);

    let timestamp_after_third_trade = suite.block.timestamp;

    // Query the volume for username user1, should be $300 = 300M USD microunits
    suite
        .query_wasm_smart(contracts.dex, dex::QueryVolumeByUserRequest {
            user: user1_addr_1.username.clone(),
            since: None,
        })
        .should_succeed_and_equal(Udec128::new(300_000_000));

    // Query the volume for username user2, should be 300
    suite
        .query_wasm_smart(contracts.dex, dex::QueryVolumeByUserRequest {
            user: user2_addr_1.username.clone(),
            since: None,
        })
        .should_succeed_and_equal(Udec128::new(300_000_000));

    // Query the volume for user1 address 1, should be 200
    suite
        .query_wasm_smart(contracts.dex, dex::QueryVolumeRequest {
            user: user1_addr_1.address(),
            since: None,
        })
        .should_succeed_and_equal(Udec128::new(200_000_000));

    // Query the volume for user1 address 2, should be 100
    suite
        .query_wasm_smart(contracts.dex, dex::QueryVolumeRequest {
            user: user1_addr_2.address(),
            since: None,
        })
        .should_succeed_and_equal(Udec128::new(100_000_000));

    // Query the volume for user2 address 1, should be 200
    suite
        .query_wasm_smart(contracts.dex, dex::QueryVolumeRequest {
            user: user2_addr_1.address(),
            since: None,
        })
        .should_succeed_and_equal(Udec128::new(200_000_000));

    // Query the volume for user2 address 2, should be 100
    suite
        .query_wasm_smart(contracts.dex, dex::QueryVolumeRequest {
            user: user2_addr_2.address(),
            since: None,
        })
        .should_succeed_and_equal(Udec128::new(100_000_000));

    // Query the volume for both usernames since timestamp after first trade, should be 200
    suite
        .query_wasm_smart(contracts.dex, dex::QueryVolumeByUserRequest {
            user: user1_addr_1.username.clone(),
            since: Some(timestamp_after_first_trade),
        })
        .should_succeed_and_equal(Udec128::new(200_000_000));

    suite
        .query_wasm_smart(contracts.dex, dex::QueryVolumeByUserRequest {
            user: user2_addr_1.username.clone(),
            since: Some(timestamp_after_first_trade),
        })
        .should_succeed_and_equal(Udec128::new(200_000_000));

    // Query the volume for both usernames since timestamp after second trade, should be 100
    suite
        .query_wasm_smart(contracts.dex, dex::QueryVolumeByUserRequest {
            user: user1_addr_1.username.clone(),
            since: Some(timestamp_after_second_trade),
        })
        .should_succeed_and_equal(Udec128::new(100_000_000));

    suite
        .query_wasm_smart(contracts.dex, dex::QueryVolumeByUserRequest {
            user: user2_addr_1.username.clone(),
            since: Some(timestamp_after_second_trade),
        })
        .should_succeed_and_equal(Udec128::new(100_000_000));

    // Query the volume for both users address 1 since timestamp after second trade, should be zero
    suite
        .query_wasm_smart(contracts.dex, dex::QueryVolumeRequest {
            user: user1_addr_1.address(),
            since: Some(timestamp_after_second_trade),
        })
        .should_succeed_and_equal(Udec128::ZERO);

    suite
        .query_wasm_smart(contracts.dex, dex::QueryVolumeRequest {
            user: user2_addr_1.address(),
            since: Some(timestamp_after_second_trade),
        })
        .should_succeed_and_equal(Udec128::ZERO);

    // Query the volume for both users address 2 since timestamp after second trade, should be 100
    suite
        .query_wasm_smart(contracts.dex, dex::QueryVolumeRequest {
            user: user1_addr_2.address(),
            since: Some(timestamp_after_second_trade),
        })
        .should_succeed_and_equal(Udec128::new(100_000_000));

    suite
        .query_wasm_smart(contracts.dex, dex::QueryVolumeRequest {
            user: user2_addr_2.address(),
            since: Some(timestamp_after_second_trade),
        })
        .should_succeed_and_equal(Udec128::new(100_000_000));

    // Range over the stored volume data, ensure it's correct
    let storage = suite.contract_storage(contracts.dex);
    let volumes = VOLUMES
        .range(&storage, None, None, Order::Ascending)
        .collect::<StdResult<BTreeMap<_, _>>>()
        .unwrap();
    assert_eq!(volumes, btree_map! {
        (user1_addr_1.address(), timestamp_after_first_trade)  => Udec128_6::new(100_000_000),
        (user1_addr_1.address(), timestamp_after_second_trade) => Udec128_6::new(200_000_000),
        (user1_addr_2.address(), timestamp_after_third_trade)  => Udec128_6::new(100_000_000),
        (user2_addr_1.address(), timestamp_after_first_trade)  => Udec128_6::new(100_000_000),
        (user2_addr_1.address(), timestamp_after_second_trade) => Udec128_6::new(200_000_000),
        (user2_addr_2.address(), timestamp_after_third_trade)  => Udec128_6::new(100_000_000),
    });

    let volumes_by_user = VOLUMES_BY_USER
        .range(&storage, None, None, Order::Ascending)
        .collect::<StdResult<BTreeMap<_, _>>>()
        .unwrap();
    assert_eq!(volumes_by_user, btree_map! {
        (user1_addr_1.username.clone(), timestamp_after_first_trade)  => Udec128_6::new(100_000_000),
        (user1_addr_1.username.clone(), timestamp_after_second_trade) => Udec128_6::new(200_000_000),
        (user1_addr_1.username.clone(), timestamp_after_third_trade)  => Udec128_6::new(300_000_000),
        (user2_addr_1.username.clone(), timestamp_after_first_trade)  => Udec128_6::new(100_000_000),
        (user2_addr_1.username.clone(), timestamp_after_second_trade) => Udec128_6::new(200_000_000),
        (user2_addr_1.username.clone(), timestamp_after_third_trade)  => Udec128_6::new(300_000_000),
    });

    // Fast forward by the duration of MAX_VOLUME_AGE
    suite.increase_time(MAX_VOLUME_AGE);

    // Submit a new order with user1 address 1, so that old volume entries are removed
    submit_standard_order(&mut suite, &mut user1_addr_1, &contracts, Direction::Bid);

    // User2 submit an opposite matching order with address 1
    submit_standard_order(&mut suite, &mut user2_addr_1, &contracts, Direction::Ask);

    // Get timestamp after trade
    let timestamp_after_fourth_trade = suite.block.timestamp;

    let timestamp_after_fourth_trade_minus_max_volume_age =
        timestamp_after_fourth_trade.saturating_sub(MAX_VOLUME_AGE);

    // Ensure the oldest data was removed. The first two entries for address 1 and 2 should be
    // replaced with one entry at the timestamp of MAX_VOLUME_AGE ago.
    let storage = suite.contract_storage(contracts.dex);
    let volumes = VOLUMES
        .range(&storage, None, None, Order::Ascending)
        .collect::<StdResult<BTreeMap<_, _>>>()
        .unwrap();
    assert_eq!(volumes, btree_map! {
        // `user1_addr_1` has three trades: 1st, 2nd, 4th. Among which, 1st and 2nd
        // are older than the cutoff. 2nd is kept, 1st is deleted.
        (user1_addr_1.address(), timestamp_after_second_trade) => Udec128_6::new(200_000_000),
        (user1_addr_1.address(), timestamp_after_fourth_trade) => Udec128_6::new(300_000_000),
        (user1_addr_2.address(), timestamp_after_third_trade)  => Udec128_6::new(100_000_000),
        (user2_addr_1.address(), timestamp_after_second_trade) => Udec128_6::new(200_000_000),
        (user2_addr_1.address(), timestamp_after_fourth_trade) => Udec128_6::new(300_000_000),
        (user2_addr_2.address(), timestamp_after_third_trade)  => Udec128_6::new(100_000_000),
    });

    let volumes_by_user = VOLUMES_BY_USER
        .range(&storage, None, None, Order::Ascending)
        .collect::<StdResult<BTreeMap<_, _>>>()
        .unwrap();
    assert_eq!(volumes_by_user, btree_map! {
        (user1_addr_1.username.clone(), timestamp_after_third_trade)  => Udec128_6::new(300_000_000),
        (user1_addr_1.username.clone(), timestamp_after_fourth_trade) => Udec128_6::new(400_000_000),
        (user2_addr_1.username.clone(), timestamp_after_third_trade)  => Udec128_6::new(300_000_000),
        (user2_addr_1.username.clone(), timestamp_after_fourth_trade) => Udec128_6::new(400_000_000),
    });

    // Query the volume for username user1, should be 400
    suite
        .query_wasm_smart(contracts.dex, dex::QueryVolumeByUserRequest {
            user: user1_addr_1.username.clone(),
            since: None,
        })
        .should_succeed_and_equal(Udec128::new(400_000_000));

    // Query the volume for username user2, should be 400
    suite
        .query_wasm_smart(contracts.dex, dex::QueryVolumeByUserRequest {
            user: user2_addr_1.username.clone(),
            since: None,
        })
        .should_succeed_and_equal(Udec128::new(400_000_000));

    // Query the volume for user1 address 1, should be 300
    suite
        .query_wasm_smart(contracts.dex, dex::QueryVolumeRequest {
            user: user1_addr_1.address(),
            since: None,
        })
        .should_succeed_and_equal(Udec128::new(300_000_000));

    // Query the volume for user2 address 1, should be 300
    suite
        .query_wasm_smart(contracts.dex, dex::QueryVolumeRequest {
            user: user2_addr_1.address(),
            since: None,
        })
        .should_succeed_and_equal(Udec128::new(300_000_000));

    // Query the volume for user1 address 2, should still be 100
    suite
        .query_wasm_smart(contracts.dex, dex::QueryVolumeRequest {
            user: user1_addr_2.address(),
            since: None,
        })
        .should_succeed_and_equal(Udec128::new(100_000_000));

    // Query the volume for user2 address 2, should still be 100
    suite
        .query_wasm_smart(contracts.dex, dex::QueryVolumeRequest {
            user: user2_addr_2.address(),
            since: None,
        })
        .should_succeed_and_equal(Udec128::new(100_000_000));

    // Query the volume for user1 address 1 since timestamp after third trade,
    // should return 100.
    suite
        .query_wasm_smart(contracts.dex, dex::QueryVolumeRequest {
            user: user1_addr_1.address(),
            since: Some(timestamp_after_fourth_trade_minus_max_volume_age),
        })
        .should_succeed_and_equal(Udec128::new(100_000_000));

    // Query the volume for user2 address 1 since timestamp after third trade,
    // should return 100.
    suite
        .query_wasm_smart(contracts.dex, dex::QueryVolumeRequest {
            user: user2_addr_1.address(),
            since: Some(timestamp_after_fourth_trade_minus_max_volume_age),
        })
        .should_succeed_and_equal(Udec128::new(100_000_000));

    // Query the volume for username user1 since timestamp after third trade,
    // should return 100.
    suite
        .query_wasm_smart(contracts.dex, dex::QueryVolumeByUserRequest {
            user: user1_addr_1.username.clone(),
            since: Some(timestamp_after_fourth_trade_minus_max_volume_age),
        })
        .should_succeed_and_equal(Udec128::new(100_000_000));

    // Query the volume for username user2 since timestamp after third trade,
    // should return 100.
    suite
        .query_wasm_smart(contracts.dex, dex::QueryVolumeByUserRequest {
            user: user2_addr_1.username.clone(),
            since: Some(timestamp_after_fourth_trade_minus_max_volume_age),
        })
        .should_succeed_and_equal(Udec128::new(100_000_000));

    // Query the volume for user1 address 1 since timestamp after second trade,
    // should fail as time is more than MAX_VOLUME_AGE ago.
    suite
        .query_wasm_smart(contracts.dex, dex::QueryVolumeRequest {
            user: user1_addr_1.address(),
            since: Some(timestamp_after_second_trade),
        })
        .should_fail_with_error("the `since` timestamp can't be more than `MAX_VOLUME_AGE` ago");

    // Query the volume for user2 address 1 since timestamp after second trade,
    // should fail as time is more than MAX_VOLUME_AGE ago.
    suite
        .query_wasm_smart(contracts.dex, dex::QueryVolumeRequest {
            user: user2_addr_1.address(),
            since: Some(timestamp_after_second_trade),
        })
        .should_fail_with_error("the `since` timestamp can't be more than `MAX_VOLUME_AGE` ago");

    // Query the volume for username user1 since timestamp after second trade,
    // should fail as time is more than MAX_VOLUME_AGE ago.
    suite
        .query_wasm_smart(contracts.dex, dex::QueryVolumeByUserRequest {
            user: user1_addr_1.username.clone(),
            since: Some(timestamp_after_second_trade),
        })
        .should_fail_with_error("the `since` timestamp can't be more than `MAX_VOLUME_AGE` ago");

    // Query the volume for username user2 since timestamp after second trade,
    // should fail as time is more than MAX_VOLUME_AGE ago.
    suite
        .query_wasm_smart(contracts.dex, dex::QueryVolumeByUserRequest {
            user: user2_addr_1.username.clone(),
            since: Some(timestamp_after_second_trade),
        })
        .should_fail_with_error("the `since` timestamp can't be more than `MAX_VOLUME_AGE` ago");
}

#[test]
fn volume_tracking_works_with_multiple_orders_from_same_user() {
    let (mut suite, mut accounts, _, contracts, _) = setup_test_naive(Default::default());

    // Submit two orders for DANGO/USDC and one for ETH/USDC with user1
    suite
        .execute(
            &mut accounts.user1,
            contracts.dex,
            &dex::ExecuteMsg::BatchUpdateOrders {
                creates: vec![
                    CreateOrderRequest::new_limit(
                        dango::DENOM.clone(),
                        usdc::DENOM.clone(),
                        Direction::Bid,
                        NonZero::new_unchecked(Price::new(1)),
                        NonZero::new_unchecked(Uint128::new(100_000_000)),
                    ),
                    CreateOrderRequest::new_limit(
                        dango::DENOM.clone(),
                        usdc::DENOM.clone(),
                        Direction::Bid,
                        NonZero::new_unchecked(Price::from_str("1.01").unwrap()),
                        NonZero::new_unchecked(Uint128::new(101_000_000)),
                    ),
                    CreateOrderRequest::new_limit(
                        eth::DENOM.clone(),
                        usdc::DENOM.clone(),
                        Direction::Bid,
                        NonZero::new_unchecked(Price::from_str("852.485845").unwrap()),
                        NonZero::new_unchecked(Uint128::new(100_000_000)), // ceil(117304 * 852.485845)
                    ),
                ],
                cancels: None,
            },
            coins! { usdc::DENOM.clone() => 301_000_000 },
        )
        .should_succeed();

    // Submit matching orders with user2
    suite
        .execute(
            &mut accounts.user2,
            contracts.dex,
            &dex::ExecuteMsg::BatchUpdateOrders {
                creates: vec![
                    CreateOrderRequest::new_limit(
                        dango::DENOM.clone(),
                        usdc::DENOM.clone(),
                        Direction::Ask,
                        NonZero::new_unchecked(Price::new(1)),
                        NonZero::new_unchecked(Uint128::new(200_000_000)),
                    ),
                    CreateOrderRequest::new_limit(
                        eth::DENOM.clone(),
                        usdc::DENOM.clone(),
                        Direction::Ask,
                        NonZero::new_unchecked(Price::from_str("852.485845").unwrap()),
                        NonZero::new_unchecked(Uint128::new(117304)),
                    ),
                ],
                cancels: None,
            },
            coins! {
                dango::DENOM.clone() => 200_000_000,
                eth::DENOM.clone() => 117304,
            },
        )
        .should_succeed();

    // Get timestamp after trade
    let timestamp_after_first_trade = suite.block.timestamp;

    // Query the volume for username user1, should be:
    // - DANGO pair: 200_000_000
    // - ETH pair: 117_304 * 852.485845 = 99_999_999.56188
    // Sum = 200_000_000 + 99_999_999.56188 = 299_999_999.56188
    suite
        .query_wasm_smart(contracts.dex, dex::QueryVolumeByUserRequest {
            user: accounts.user1.username.clone(),
            since: None,
        })
        .should_succeed_and_equal(Udec128::from_str("299999999.56188").unwrap());

    // Query the volume for username user2, should be 300
    suite
        .query_wasm_smart(contracts.dex, dex::QueryVolumeByUserRequest {
            user: accounts.user2.username.clone(),
            since: None,
        })
        .should_succeed_and_equal(Udec128::from_str("299999999.56188").unwrap());

    // Query the volume for user1 address, should be 300
    suite
        .query_wasm_smart(contracts.dex, dex::QueryVolumeRequest {
            user: accounts.user1.address(),
            since: None,
        })
        .should_succeed_and_equal(Udec128::from_str("299999999.56188").unwrap());

    // Query the volume for user2 address, should be 300
    suite
        .query_wasm_smart(contracts.dex, dex::QueryVolumeRequest {
            user: accounts.user2.address(),
            since: None,
        })
        .should_succeed_and_equal(Udec128::from_str("299999999.56188").unwrap());

    // Query the volume for both usernames since timestamp after first trade, should be zero
    suite
        .query_wasm_smart(contracts.dex, dex::QueryVolumeByUserRequest {
            user: accounts.user1.username.clone(),
            since: Some(timestamp_after_first_trade),
        })
        .should_succeed_and_equal(Udec128::ZERO);
    suite
        .query_wasm_smart(contracts.dex, dex::QueryVolumeByUserRequest {
            user: accounts.user2.username.clone(),
            since: Some(timestamp_after_first_trade),
        })
        .should_succeed_and_equal(Udec128::ZERO);

    // Submit new orders with user1
    suite
        .execute(
            &mut accounts.user1,
            contracts.dex,
            &dex::ExecuteMsg::BatchUpdateOrders {
                creates: vec![
                    CreateOrderRequest::new_limit(
                        dango::DENOM.clone(),
                        usdc::DENOM.clone(),
                        Direction::Bid,
                        NonZero::new_unchecked(Price::new(1)),
                        NonZero::new_unchecked(Uint128::new(100_000_000)),
                    ),
                    CreateOrderRequest::new_limit(
                        dango::DENOM.clone(),
                        usdc::DENOM.clone(),
                        Direction::Bid,
                        NonZero::new_unchecked(Price::from_str("1.01").unwrap()),
                        NonZero::new_unchecked(Uint128::new(101_000_000)),
                    ),
                    CreateOrderRequest::new_limit(
                        eth::DENOM.clone(),
                        usdc::DENOM.clone(),
                        Direction::Bid,
                        NonZero::new_unchecked(Price::from_str("852.485845").unwrap()),
                        NonZero::new_unchecked(Uint128::new(100_000_000)), // ceil(117304 * 852.485845)
                    ),
                    CreateOrderRequest::new_limit(
                        eth::DENOM.clone(),
                        usdc::DENOM.clone(),
                        Direction::Bid,
                        NonZero::new_unchecked(Price::from_str("937.7344336").unwrap()),
                        NonZero::new_unchecked(Uint128::new(110_000_000)), // ceil(117304 * 937.7344336)
                    ),
                ],
                cancels: None,
            },
            coins! {
                usdc::DENOM.clone() => 411_000_000,
            },
        )
        .should_succeed();

    // Submit matching orders with user2
    suite
        .execute(
            &mut accounts.user2,
            contracts.dex,
            &dex::ExecuteMsg::BatchUpdateOrders {
                creates: vec![
                    CreateOrderRequest::new_limit(
                        dango::DENOM.clone(),
                        usdc::DENOM.clone(),
                        Direction::Ask,
                        NonZero::new_unchecked(Price::new(1)),
                        NonZero::new_unchecked(Uint128::new(300_000_000)),
                    ),
                    CreateOrderRequest::new_limit(
                        eth::DENOM.clone(),
                        usdc::DENOM.clone(),
                        Direction::Ask,
                        NonZero::new_unchecked(
                            Price::from_str("85248.71").unwrap().checked_inv().unwrap(),
                        ),
                        NonZero::new_unchecked(Uint128::new(117304 * 2)),
                    ),
                ],
                cancels: None,
            },
            coins! {
                dango::DENOM.clone() => 300_000_000,
                eth::DENOM.clone() => 117304 * 2,
            },
        )
        .should_succeed();

    // Get timestamp after second trade
    let timestamp_after_second_trade = suite.block.timestamp;

    // Query the volume for username user1, should be 700
    // - Existing volume: 299_999_999.56188
    // - DANGO pair: 200_000_000
    // - ETH pair: 117_304 * 2 * 852.485845 = 199_999_999.12376
    // Sum = 299_999_999.56188 + 200_000_000 + 199_999_999.12376 = 699_999_998.68564
    // New volume = 200_000_000 + 199_999_999.12376 = 399_999_999.12376
    suite
        .query_wasm_smart(contracts.dex, dex::QueryVolumeByUserRequest {
            user: accounts.user1.username.clone(),
            since: None,
        })
        .should_succeed_and_equal(Udec128::from_str("699999998.68564").unwrap());

    // Query the volume for username user2, should be 700
    suite
        .query_wasm_smart(contracts.dex, dex::QueryVolumeByUserRequest {
            user: accounts.user2.username.clone(),
            since: None,
        })
        .should_succeed_and_equal(Udec128::from_str("699999998.68564").unwrap());

    // Query the volume for user1 address, should be 700
    suite
        .query_wasm_smart(contracts.dex, dex::QueryVolumeRequest {
            user: accounts.user1.address(),
            since: None,
        })
        .should_succeed_and_equal(Udec128::from_str("699999998.68564").unwrap());

    // Query the volume for user2 address, should be 700
    suite
        .query_wasm_smart(contracts.dex, dex::QueryVolumeRequest {
            user: accounts.user2.address(),
            since: None,
        })
        .should_succeed_and_equal(Udec128::from_str("699999998.68564").unwrap());

    // Query the volume for both usernames since timestamp after second trade, should be zero
    suite
        .query_wasm_smart(contracts.dex, dex::QueryVolumeByUserRequest {
            user: accounts.user1.username.clone(),
            since: Some(timestamp_after_second_trade),
        })
        .should_succeed_and_equal(Udec128::ZERO);
    suite
        .query_wasm_smart(contracts.dex, dex::QueryVolumeByUserRequest {
            user: accounts.user2.username.clone(),
            since: Some(timestamp_after_second_trade),
        })
        .should_succeed_and_equal(Udec128::ZERO);

    // Query the volume for both addresses since timestamp after the first trade, should be 400
    suite
        .query_wasm_smart(contracts.dex, dex::QueryVolumeRequest {
            user: accounts.user1.address(),
            since: Some(timestamp_after_first_trade),
        })
        .should_succeed_and_equal(Udec128::from_str("399999999.12376").unwrap());
    suite
        .query_wasm_smart(contracts.dex, dex::QueryVolumeRequest {
            user: accounts.user2.address(),
            since: Some(timestamp_after_first_trade),
        })
        .should_succeed_and_equal(Udec128::from_str("399999999.12376").unwrap());
}

#[test_case(
    vec![
        (
            vec![
                CreateOrderRequest::new_limit(
                    dango::DENOM.clone(),
                    usdc::DENOM.clone(),
                    Direction::Ask,
                    NonZero::new_unchecked(Price::new(1)),
                    NonZero::new_unchecked(Uint128::new(100_000_000)),
                ),
            ],
            coins! {
                dango::DENOM.clone() => 100_000_000,
            },
        ),
    ],
    vec![
        (
            vec![
                CreateOrderRequest::new_market(
                    dango::DENOM.clone(),
                    usdc::DENOM.clone(),
                    Direction::Ask,
                    Bounded::new_unchecked(Udec128::ZERO),
                    NonZero::new_unchecked(Uint128::new(100_000_000)),
                ),
            ],
            coins! {
                dango::DENOM.clone() => 100_000_000,
            },
        ),
    ],
    false,
    Udec128::ZERO,
    Udec128::ZERO,
    btree_map! {
        0 => btree_map! {
            dango::DENOM.clone() => BalanceChange::Decreased(100_000_000),
            usdc::DENOM.clone() => BalanceChange::Unchanged,
        },
        1 => btree_map! {
            dango::DENOM.clone() => BalanceChange::Unchanged,
            usdc::DENOM.clone() => BalanceChange::Unchanged,
        },
    },
    btree_map! {
        OrderId::new(1) => (Direction::Ask, Udec128::new(1), Uint128::new(100_000_000), Uint128::new(100_000_000), 0),
    }
    => panics "best bid price isn't available";
    "One limit ask, one market ask, no match"
)]
#[test_case(
    vec![
        (
            vec![
                CreateOrderRequest::new_limit(
                    dango::DENOM.clone(),
                    usdc::DENOM.clone(),
                    Direction::Bid,
                    NonZero::new_unchecked(Price::new(1)),
                    NonZero::new_unchecked(Uint128::new(100_000_000)),
                ),
            ],
            coins! {
                usdc::DENOM.clone() => 100_000_000,
            },
        ),
    ],
    vec![
        (
            vec![
                CreateOrderRequest::new_market(
                    dango::DENOM.clone(),
                    usdc::DENOM.clone(),
                    Direction::Bid,
                    Bounded::new_unchecked(Udec128::ZERO),
                    NonZero::new_unchecked(Uint128::new(100_000_000)),
                ),
            ],
            coins! {
                usdc::DENOM.clone() => 100_000_000,
            },
        ),
    ],
    false,
    Udec128::ZERO,
    Udec128::ZERO,
    btree_map! {
        0 => btree_map! {
            usdc::DENOM.clone() => BalanceChange::Decreased(100_000_000),
            dango::DENOM.clone() => BalanceChange::Unchanged,
        },
        1 => btree_map! {
            usdc::DENOM.clone() => BalanceChange::Unchanged,
            dango::DENOM.clone() => BalanceChange::Unchanged,
        },
    },
    btree_map! {
        OrderId::new(!1) => (Direction::Bid, Udec128::new(1), Uint128::new(100_000_000), Uint128::new(100_000_000), 0),
    }
    => panics "best ask price isn't available";
    "One limit bid, one market bid, no match"
)]
#[test_case(
    vec![
        (
            vec![
                CreateOrderRequest::new_limit(
                    dango::DENOM.clone(),
                    usdc::DENOM.clone(),
                    Direction::Bid,
                    NonZero::new_unchecked(Price::new(1)),
                    NonZero::new_unchecked(Uint128::new(100_000_000)),
                ),
            ],
            coins! {
                usdc::DENOM.clone() => 100_000_000,
            },
        )
    ],
    vec![
        (
            vec![
                CreateOrderRequest::new_market(
                    dango::DENOM.clone(),
                    usdc::DENOM.clone(),
                    Direction::Ask,
                    Bounded::new_unchecked(Udec128::ZERO),
                    NonZero::new_unchecked(Uint128::new(100_000_000)),
                ),
            ],
            coins! {
                dango::DENOM.clone() => 100_000_000,
            },
        )
    ],
    false,
    Udec128::ZERO,
    Udec128::ZERO,
    btree_map! {
        0 => btree_map! {
            dango::DENOM.clone() => BalanceChange::Increased(100_000_000),
            usdc::DENOM.clone() => BalanceChange::Decreased(100_000_000),
        },
        1 => btree_map! {
            dango::DENOM.clone() => BalanceChange::Decreased(100_000_000),
            usdc::DENOM.clone() => BalanceChange::Increased(100_000_000),
        },
    },
    BTreeMap::new();
    "One limit bid, one market ask, same size, no fees, no slippage"
)]
#[test_case(
    vec![
        (
            vec![
                CreateOrderRequest::new_limit(
                    dango::DENOM.clone(),
                    usdc::DENOM.clone(),
                    Direction::Bid,
                    NonZero::new_unchecked(Price::new(2)),
                    NonZero::new_unchecked(Uint128::new(200_000_000)), // 100_000_000 * 2
                ),
            ],
            coins! {
                usdc::DENOM.clone() => 200_000_000,
            },
        )
    ],
    vec![
        (
            vec![
                CreateOrderRequest::new_market(
                    dango::DENOM.clone(),
                    usdc::DENOM.clone(),
                    Direction::Ask,
                    Bounded::new_unchecked(Udec128::ZERO),
                    NonZero::new_unchecked(Uint128::new(100_000_000)),
                ),
            ],
            coins! {
                dango::DENOM.clone() => 100_000_000,
            },
        )
    ],
    false,
    Udec128::ZERO,
    Udec128::ZERO,
    btree_map! {
        0 => btree_map! {
            dango::DENOM.clone() => BalanceChange::Increased(100_000_000),
            usdc::DENOM.clone() => BalanceChange::Decreased(200_000_000),
        },
        1 => btree_map! {
            dango::DENOM.clone() => BalanceChange::Decreased(100_000_000),
            usdc::DENOM.clone() => BalanceChange::Increased(200_000_000),
        },
    },
    BTreeMap::new();
    "One limit bid price 2.0, one market ask, same size, no fees, no slippage"
)]
#[test_case(
    vec![
        (
            vec![
                CreateOrderRequest::new_limit(
                    dango::DENOM.clone(),
                    usdc::DENOM.clone(),
                    Direction::Ask,
                    NonZero::new_unchecked(Price::new(1)),
                    NonZero::new_unchecked(Uint128::new(100_000_000)),
                ),
            ],
            coins! {
                dango::DENOM.clone() => 100_000_000,
            },
        )
    ],
    vec![
        (
            vec![
                CreateOrderRequest::new_market(
                    dango::DENOM.clone(),
                    usdc::DENOM.clone(),
                    Direction::Bid,
                    Bounded::new_unchecked(Udec128::ZERO),
                    NonZero::new_unchecked(Uint128::new(100_000_000)),
                ),
            ],
            coins! {
                usdc::DENOM.clone() => 100_000_000,
            },
        )
    ],
    false,
    Udec128::ZERO,
    Udec128::ZERO,
    btree_map! {
        0 => btree_map! {
            dango::DENOM.clone() => BalanceChange::Decreased(100_000_000),
            usdc::DENOM.clone() => BalanceChange::Increased(100_000_000),
        },
        1 => btree_map! {
            dango::DENOM.clone() => BalanceChange::Increased(100_000_000),
            usdc::DENOM.clone() => BalanceChange::Decreased(100_000_000),
        },
    },
    BTreeMap::new();
    "One limit ask, one market bid, same size, no fees, no slippage"
)]
#[test_case(
    vec![
        (
            vec![
                CreateOrderRequest::new_limit(
                    dango::DENOM.clone(),
                    usdc::DENOM.clone(),
                    Direction::Ask,
                    NonZero::new_unchecked(Price::new(2)),
                    NonZero::new_unchecked(Uint128::new(100_000_000)),
                ),
            ],
            coins! {
                dango::DENOM.clone() => 100_000_000,
            },
        )
    ],
    vec![
        (
            vec![
                CreateOrderRequest::new_market(
                    dango::DENOM.clone(),
                    usdc::DENOM.clone(),
                    Direction::Bid,
                    Bounded::new_unchecked(Udec128::ZERO),
                    NonZero::new_unchecked(Uint128::new(200_000_000)), // 100_000_000 * 2
                ),
            ],
            coins! {
                usdc::DENOM.clone() => 200_000_000,
            },
        )
    ],
    false,
    Udec128::ZERO,
    Udec128::ZERO,
    btree_map! {
        0 => btree_map! {
            dango::DENOM.clone() => BalanceChange::Decreased(100_000_000),
            usdc::DENOM.clone() => BalanceChange::Increased(200_000_000),
        },
        1 => btree_map! {
            dango::DENOM.clone() => BalanceChange::Increased(100_000_000),
            usdc::DENOM.clone() => BalanceChange::Decreased(200_000_000),
        },
    },
    BTreeMap::new();
    "One limit ask price 2.0, one market bid, same size, no fees, no slippage"
)]
#[test_case(
    vec![
        (
            vec![
                CreateOrderRequest::new_limit(
                    dango::DENOM.clone(),
                    usdc::DENOM.clone(),
                    Direction::Ask,
                    NonZero::new_unchecked(Price::new(1)),
                    NonZero::new_unchecked(Uint128::new(150_000_000)),
                ),
            ],
            coins! {
                dango::DENOM.clone() => 150_000_000,
            },
        )
    ],
    vec![
        (
            vec![
                CreateOrderRequest::new_market(
                    dango::DENOM.clone(),
                    usdc::DENOM.clone(),
                    Direction::Bid,
                    Bounded::new_unchecked(Udec128::ZERO),
                    NonZero::new_unchecked(Uint128::new(100_000_000)),
                ),
            ],
            coins! {
                usdc::DENOM.clone() => 100_000_000,
            },
        )
    ],
    false,
    Udec128::ZERO,
    Udec128::ZERO,
    btree_map! {
        0 => btree_map! {
            dango::DENOM.clone() => BalanceChange::Decreased(150_000_000),
            usdc::DENOM.clone() => BalanceChange::Increased(100_000_000),
        },
        1 => btree_map! {
            dango::DENOM.clone() => BalanceChange::Increased(100_000_000),
            usdc::DENOM.clone() => BalanceChange::Decreased(100_000_000),
        },
    },
    btree_map! {
        OrderId::new(1) => (Direction::Ask, Udec128::new(1), Uint128::new(150_000_000), Uint128::new(50_000_000), 0),
    };
    "One limit ask price 1.0, one market bid, limit order larger size, no fees, no slippage"
)]
#[test_case(
    vec![
        (
            vec![
                CreateOrderRequest::new_limit(
                    dango::DENOM.clone(),
                    usdc::DENOM.clone(),
                    Direction::Ask,
                    NonZero::new_unchecked(Price::new(2)),
                    NonZero::new_unchecked(Uint128::new(150_000_000)),
                ),
            ],
            coins! {
                dango::DENOM.clone() => 150_000_000,
            },
        )
    ],
    vec![
        (
            vec![
                CreateOrderRequest::new_market(
                    dango::DENOM.clone(),
                    usdc::DENOM.clone(),
                    Direction::Bid,
                    Bounded::new_unchecked(Udec128::ZERO),
                    NonZero::new_unchecked(Uint128::new(200_000_000)), // 100_000_000 * 2
                ),
            ],
            coins! {
                usdc::DENOM.clone() => 200_000_000,
            },
        )
    ],
    false,
    Udec128::ZERO,
    Udec128::ZERO,
    btree_map! {
        0 => btree_map! {
            dango::DENOM.clone() => BalanceChange::Decreased(150_000_000),
            usdc::DENOM.clone() => BalanceChange::Increased(200_000_000),
        },
        1 => btree_map! {
            dango::DENOM.clone() => BalanceChange::Increased(100_000_000),
            usdc::DENOM.clone() => BalanceChange::Decreased(200_000_000),
        },
    },
    btree_map! {
        OrderId::new(1) => (Direction::Ask, Udec128::new(2), Uint128::new(150_000_000), Uint128::new(50_000_000), 0),
    };
    "One limit ask price 2.0, one market bid, limit order larger size, no fees, no slippage"
)]
#[test_case(
    vec![
        (
            vec![
                CreateOrderRequest::new_limit(
                    dango::DENOM.clone(),
                    usdc::DENOM.clone(),
                    Direction::Bid,
                    NonZero::new_unchecked(Price::new(1)),
                    NonZero::new_unchecked(Uint128::new(150_000_000)),
                ),
            ],
            coins! {
                usdc::DENOM.clone() => 150_000_000,
            },
        )
    ],
    vec![
        (
            vec![
                CreateOrderRequest::new_market(
                    dango::DENOM.clone(),
                    usdc::DENOM.clone(),
                    Direction::Ask,
                    Bounded::new_unchecked(Udec128::ZERO),
                    NonZero::new_unchecked(Uint128::new(100_000_000)),
                ),
            ],
            coins! {
                dango::DENOM.clone() => 100_000_000,
            },
        )
    ],
    false,
    Udec128::ZERO,
    Udec128::ZERO,
    btree_map! {
        0 => btree_map! {
            dango::DENOM.clone() => BalanceChange::Increased(100_000_000),
            usdc::DENOM.clone() => BalanceChange::Decreased(150_000_000),
        },
        1 => btree_map! {
            dango::DENOM.clone() => BalanceChange::Decreased(100_000_000),
            usdc::DENOM.clone() => BalanceChange::Increased(100_000_000),
        },
    },
    btree_map! {
        OrderId::new(!1) => (Direction::Bid, Udec128::new(1), Uint128::new(150_000_000), Uint128::new(50_000_000), 0),
    };
    "One limit bid price 1.0, one market ask, limit order larger size, no fees, no slippage"
)]
#[test_case(
    vec![
        (
            vec![
                CreateOrderRequest::new_limit(
                    dango::DENOM.clone(),
                    usdc::DENOM.clone(),
                    Direction::Bid,
                    NonZero::new_unchecked(Price::new(2)),
                    NonZero::new_unchecked(Uint128::new(300_000_000)), // 150_000_000 * 2
                ),
            ],
            coins! {
                usdc::DENOM.clone() => 300_000_000,
            },
        )
    ],
    vec![
        (
            vec![
                CreateOrderRequest::new_market(
                    dango::DENOM.clone(),
                    usdc::DENOM.clone(),
                    Direction::Ask,
                    Bounded::new_unchecked(Udec128::ZERO),
                    NonZero::new_unchecked(Uint128::new(100_000_000)),
                ),
            ],
            coins! {
                dango::DENOM.clone() => 100_000_000,
            },
        )
    ],
    false,
    Udec128::ZERO,
    Udec128::ZERO,
    btree_map! {
        0 => btree_map! {
            dango::DENOM.clone() => BalanceChange::Increased(100_000_000),
            usdc::DENOM.clone() => BalanceChange::Decreased(300_000_000),
        },
        1 => btree_map! {
            dango::DENOM.clone() => BalanceChange::Decreased(100_000_000),
            usdc::DENOM.clone() => BalanceChange::Increased(200_000_000),
        },
    },
    btree_map! {
        OrderId::new(!1) => (Direction::Bid, Udec128::new(2), Uint128::new(150_000_000), Uint128::new(50_000_000), 0),
    };
    "One limit bid price 2.0, one market ask, limit order larger size, no fees, no slippage"
)]
#[test_case(
    vec![
        (
            vec![
                CreateOrderRequest::new_limit(
                    dango::DENOM.clone(),
                    usdc::DENOM.clone(),
                    Direction::Ask,
                    NonZero::new_unchecked(Price::new(1)),
                    NonZero::new_unchecked(Uint128::new(100_000_000)),
                ),
            ],
            coins! {
                dango::DENOM.clone() => 100_000_000,
            },
        )
    ],
    vec![
        (
            vec![
                CreateOrderRequest::new_market(
                    dango::DENOM.clone(),
                    usdc::DENOM.clone(),
                    Direction::Bid,
                    Bounded::new_unchecked(Udec128::ZERO),
                    NonZero::new_unchecked(Uint128::new(150_000_000)),
                ),
            ],
            coins! {
                usdc::DENOM.clone() => 150_000_000,
            },
        )
    ],
    false,
    Udec128::ZERO,
    Udec128::ZERO,
    btree_map! {
        0 => btree_map! {
            dango::DENOM.clone() => BalanceChange::Decreased(100_000_000),
            usdc::DENOM.clone() => BalanceChange::Increased(100_000_000),
        },
        1 => btree_map! {
            dango::DENOM.clone() => BalanceChange::Increased(100_000_000),
            usdc::DENOM.clone() => BalanceChange::Decreased(100_000_000),
        },
    },
    BTreeMap::new();
    "One limit ask, one market bid, limit order smaller size, no fees, no slippage"
)]
#[test_case(
    vec![
        (
            vec![
                CreateOrderRequest::new_limit(
                    dango::DENOM.clone(),
                    usdc::DENOM.clone(),
                    Direction::Ask,
                    NonZero::new_unchecked(Price::new(1)),
                    NonZero::new_unchecked(Uint128::new(100_000_000)),
                ),
            ],
            coins! {
                dango::DENOM.clone() => 100_000_000,
            },
        ),
        (
            vec![
                CreateOrderRequest::new_limit(
                    dango::DENOM.clone(),
                    usdc::DENOM.clone(),
                    Direction::Ask,
                    NonZero::new_unchecked(Price::new_percent(105)),
                    NonZero::new_unchecked(Uint128::new(100_000_000)),
                ),
            ],
            coins! {
                dango::DENOM.clone() => 100_000_000,
            },
        ),
    ],
    vec![
        (
            vec![
                CreateOrderRequest::new_market(
                    dango::DENOM.clone(),
                    usdc::DENOM.clone(),
                    Direction::Bid,
                    Bounded::new_unchecked(Udec128::new_percent(5)),
                    NonZero::new_unchecked(Uint128::new(157_500_000)), // 150_000_000 * 1.05
                ),
            ],
            coins! {
                usdc::DENOM.clone() => 157_500_000,
            },
        )
    ],
    false,
    Udec128::ZERO,
    Udec128::ZERO,
    btree_map! {
        0 => btree_map! {
            dango::DENOM.clone() => BalanceChange::Decreased(100_000_000),
            usdc::DENOM.clone() => BalanceChange::Increased(105_000_000),
        },
        1 => btree_map! {
            dango::DENOM.clone() => BalanceChange::Decreased(100_000_000), // partially filled limit order should stay on the book, half remaining
            usdc::DENOM.clone() => BalanceChange::Increased(52_500_000),
        },
        2 => btree_map! {
            dango::DENOM.clone() => BalanceChange::Increased(150_000_000),
            usdc::DENOM.clone() => BalanceChange::Decreased(157_500_000),
        },
    },
    btree_map! {
        OrderId::new(2) => (Direction::Ask, Udec128::new_percent(105), Uint128::new(100_000_000), Uint128::new(50_000_000), 1),
    };
    "Two limit asks different prices, one market bid, second limit partially filled, no fees, slippage not exceeded"
)]
#[test_case(
    vec![
        (
            vec![
                CreateOrderRequest::new_limit(
                    dango::DENOM.clone(),
                    usdc::DENOM.clone(),
                    Direction::Bid,
                    NonZero::new_unchecked(Price::new(1)),
                    NonZero::new_unchecked(Uint128::new(100_000_000)),
                ),
            ],
            coins! {
                usdc::DENOM.clone() => 100_000_000,
            },
        ),
        (
            vec![
                CreateOrderRequest::new_limit(
                    dango::DENOM.clone(),
                    usdc::DENOM.clone(),
                    Direction::Bid,
                    NonZero::new_unchecked(Price::new_percent(50)),
                    NonZero::new_unchecked(Uint128::new(50_000_000)), // 100_000_000 * 0.5
                ),
            ],
            coins! {
                usdc::DENOM.clone() => 50_000_000,
            },
        ),
    ],
    vec![
        (
            vec![
                CreateOrderRequest::new_market(
                    dango::DENOM.clone(),
                    usdc::DENOM.clone(),
                    Direction::Ask,
                    Bounded::new_unchecked(Udec128::new_percent(50)),
                    NonZero::new_unchecked(Uint128::new(150_000_000)),
                ),
            ],
            coins! {
                dango::DENOM.clone() => 150_000_000,
            },
        )
    ],
    false,
    Udec128::ZERO,
    Udec128::ZERO,
    btree_map! {
        0 => btree_map! {
            dango::DENOM.clone() => BalanceChange::Increased(100_000_000),
            usdc::DENOM.clone() => BalanceChange::Decreased(50_000_000),
        },
        1 => btree_map! {
            dango::DENOM.clone() => BalanceChange::Increased(50_000_000),
            usdc::DENOM.clone() => BalanceChange::Decreased(50_000_000),
        },
        2 => btree_map! {
            dango::DENOM.clone() => BalanceChange::Decreased(150_000_000),
            usdc::DENOM.clone() => BalanceChange::Increased(75_000_000),
        },
    },
    btree_map! {
        OrderId::new(!2) => (Direction::Bid, Udec128::new_percent(50), Uint128::new(100_000_000), Uint128::new(50_000_000), 1),
    };
    "Two limit bids different prices, one market ask, second limit partially filled, no fees, slippage not exceeded"
)]
#[test_case(
    vec![
        (
            vec![
                CreateOrderRequest::new_limit(
                    dango::DENOM.clone(),
                    usdc::DENOM.clone(),
                    Direction::Ask,
                    NonZero::new_unchecked(Price::new(1)),
                    NonZero::new_unchecked(Uint128::new(100_000_000)),
                ),
            ],
            coins! {
                dango::DENOM.clone() => 100_000_000,
            },
        ),
    ],
    vec![
        (
            vec![
                CreateOrderRequest::new_market(
                    dango::DENOM.clone(),
                    usdc::DENOM.clone(),
                    Direction::Bid,
                    Bounded::new_unchecked(Udec128::new_percent(99)),
                    NonZero::new_unchecked(Uint128::new(99_500_000)), // 50_000_000 * (1 + 0.99)
                ),
            ],
            coins! {
                usdc::DENOM.clone() => 99_500_000,
            },
        ),
        (
            vec![
                CreateOrderRequest::new_market(
                    dango::DENOM.clone(),
                    usdc::DENOM.clone(),
                    Direction::Bid,
                    Bounded::new_unchecked(Udec128::new_percent(99)),
                    NonZero::new_unchecked(Uint128::new(59_700_000)), // 30_000_000 * (1 + 0.99)
                ),
            ],
            coins! {
                usdc::DENOM.clone() => 59_700_000,
            },
        ),

    ],
    false,
    Udec128::ZERO,
    Udec128::ZERO,
    btree_map! {
        0 => btree_map! {
            dango::DENOM.clone() => BalanceChange::Decreased(100_000_000),
            usdc::DENOM.clone() => BalanceChange::Increased(80_000_000),
        },
        1 => btree_map! {
            dango::DENOM.clone() => BalanceChange::Increased(50_000_000),
            usdc::DENOM.clone() => BalanceChange::Decreased(50_000_000),
        },
        2 => btree_map! {
            dango::DENOM.clone() => BalanceChange::Increased(30_000_000),
            usdc::DENOM.clone() => BalanceChange::Decreased(30_000_000),
        },
    },
    btree_map! {
        OrderId::new(1) => (Direction::Ask, Udec128::new_percent(100), Uint128::new(100_000_000), Uint128::new(20_000_000), 0),
    };
    "One limit ask, two market bids, no fees, slippage not exceeded"
)]
#[test_case(
    vec![
        (
            vec![
                CreateOrderRequest::new_limit(
                    dango::DENOM.clone(),
                    usdc::DENOM.clone(),
                    Direction::Bid,
                    NonZero::new_unchecked(Price::new(1)),
                    NonZero::new_unchecked(Uint128::new(100_000_000)),
                ),
            ],
            coins! {
                usdc::DENOM.clone() => 100_000_000,
            },
        ),
    ],
    vec![
        (
            vec![
                CreateOrderRequest::new_market(
                    dango::DENOM.clone(),
                    usdc::DENOM.clone(),
                    Direction::Ask,
                    Bounded::new_unchecked(Udec128::new_percent(99)),
                    NonZero::new_unchecked(Uint128::new(50_000_000)),
                ),
            ],
            coins! {
                dango::DENOM.clone() => 50_000_000,
            },
        ),
        (
            vec![
                CreateOrderRequest::new_market(
                    dango::DENOM.clone(),
                    usdc::DENOM.clone(),
                    Direction::Ask,
                    Bounded::new_unchecked(Udec128::new_percent(99)),
                    NonZero::new_unchecked(Uint128::new(30_000_000)),
                ),
            ],
            coins! {
                dango::DENOM.clone() => 30_000_000,
            },
        ),

    ],
    false,
    Udec128::ZERO,
    Udec128::ZERO,
    btree_map! {
        0 => btree_map! {
            dango::DENOM.clone() => BalanceChange::Increased(80_000_000),
            usdc::DENOM.clone() => BalanceChange::Decreased(100_000_000),
        },
        1 => btree_map! {
            dango::DENOM.clone() => BalanceChange::Decreased(50_000_000),
            usdc::DENOM.clone() => BalanceChange::Increased(50_000_000),
        },
        2 => btree_map! {
            dango::DENOM.clone() => BalanceChange::Decreased(30_000_000),
            usdc::DENOM.clone() => BalanceChange::Increased(30_000_000),
        },
    },
    btree_map! {
        OrderId::new(!1) => (Direction::Bid, Udec128::new_percent(100), Uint128::new(100_000_000), Uint128::new(20_000_000), 0),
    };
    "One limit bid, two market bids, no fees, slippage not exceeded"
)]
#[test_case(
    vec![
        (
            vec![
                CreateOrderRequest::new_limit(
                    dango::DENOM.clone(),
                    usdc::DENOM.clone(),
                    Direction::Ask,
                    NonZero::new_unchecked(Price::new(1)),
                    NonZero::new_unchecked(Uint128::new(100_000_000)),
                ),
            ],
            coins! {
                dango::DENOM.clone() => 100_000_000,
            },
        )
    ],
    vec![
        (
            vec![
                CreateOrderRequest::new_market(
                    dango::DENOM.clone(),
                    usdc::DENOM.clone(),
                    Direction::Bid,
                    Bounded::new_unchecked(Udec128::ZERO),
                    NonZero::new_unchecked(Uint128::new(150_000_000)),
                ),
            ],
            coins! {
                usdc::DENOM.clone() => 150_000_000,
            },
        )
    ],
    false,
    Udec128::new_percent(1),
    Udec128::new_percent(5),
    btree_map! {
        0 => btree_map! {
            dango::DENOM.clone() => BalanceChange::Decreased(100_000_000),
            usdc::DENOM.clone() => BalanceChange::Increased(99_000_000),
        },
        1 => btree_map! {
            dango::DENOM.clone() => BalanceChange::Increased(95_000_000),
            usdc::DENOM.clone() => BalanceChange::Decreased(100_000_000),
        },
    },
    BTreeMap::new();
    "One limit ask price 1.0, one market bid, limit order smaller size, 1% maker fee, 5% taker fee, no slippage"
)]
#[test_case(
    vec![
        (
            vec![
                CreateOrderRequest::new_limit(
                    dango::DENOM.clone(),
                    usdc::DENOM.clone(),
                    Direction::Ask,
                    NonZero::new_unchecked(Price::new(2)),
                    NonZero::new_unchecked(Uint128::new(50_000_000)),
                ),
            ],
            coins! {
                dango::DENOM.clone() => 50_000_000,
            },
        )
    ],
    vec![
        (
            vec![
                CreateOrderRequest::new_market(
                    dango::DENOM.clone(),
                    usdc::DENOM.clone(),
                    Direction::Bid,
                    Bounded::new_unchecked(Udec128::ZERO),
                    NonZero::new_unchecked(Uint128::new(300_000_000)), // 150_000_000 * 2
                ),
            ],
            coins! {
                usdc::DENOM.clone() => 300_000_000,
            },
        )
    ],
    false,
    Udec128::new_percent(1),
    Udec128::new_percent(5),
    btree_map! {
        0 => btree_map! {
            dango::DENOM.clone() => BalanceChange::Decreased(50_000_000),
            usdc::DENOM.clone() => BalanceChange::Increased(99_000_000),
        },
        1 => btree_map! {
            dango::DENOM.clone() => BalanceChange::Increased(47_500_000),
            usdc::DENOM.clone() => BalanceChange::Decreased(100_000_000),
        },
    },
    BTreeMap::new();
    "One limit ask price 2.0, one market bid, limit order smaller size, 1% maker fee, 5% taker fee, no slippage"
)]
#[test_case(
    vec![
        (
            vec![
                CreateOrderRequest::new_limit(
                    dango::DENOM.clone(),
                    usdc::DENOM.clone(),
                    Direction::Bid,
                    NonZero::new_unchecked(Price::new(1)),
                    NonZero::new_unchecked(Uint128::new(100_000_000)),
                ),
            ],
            coins! {
                usdc::DENOM.clone() => 100_000_000,
            },
        )
    ],
    vec![
        (
            vec![
                CreateOrderRequest::new_market(
                    dango::DENOM.clone(),
                    usdc::DENOM.clone(),
                    Direction::Ask,
                    Bounded::new_unchecked(Udec128::ZERO),
                    NonZero::new_unchecked(Uint128::new(150_000_000)),
                ),
            ],
            coins! {
                dango::DENOM.clone() => 150_000_000,
            },
        )
    ],
    false,
    Udec128::new_percent(1),
    Udec128::new_percent(5),
    btree_map! {
        0 => btree_map! {
            dango::DENOM.clone() => BalanceChange::Increased(99_000_000),
            usdc::DENOM.clone() => BalanceChange::Decreased(100_000_000),
        },
        1 => btree_map! {
            dango::DENOM.clone() => BalanceChange::Decreased(100_000_000),
            usdc::DENOM.clone() => BalanceChange::Increased(95_000_000),
        },
    },
    BTreeMap::new();
    "One limit bid price 1.0, one market ask, limit order smaller size, 1% maker fee, 5% taker fee, no slippage"
)]
#[test_case(
    vec![
        (
            vec![
                CreateOrderRequest::new_limit(
                    dango::DENOM.clone(),
                    usdc::DENOM.clone(),
                    Direction::Bid,
                    NonZero::new_unchecked(Price::new(2)),
                    NonZero::new_unchecked(Uint128::new(200_000_000)), // 100_000_000 * 2
                ),
            ],
            coins! {
                usdc::DENOM.clone() => 200_000_000,
            },
        )
    ],
    vec![
        (
            vec![
                CreateOrderRequest::new_market(
                    dango::DENOM.clone(),
                    usdc::DENOM.clone(),
                    Direction::Ask,
                    Bounded::new_unchecked(Udec128::ZERO),
                    NonZero::new_unchecked(Uint128::new(150_000_000)),
                ),
            ],
            coins! {
                dango::DENOM.clone() => 150_000_000,
            },
        )
    ],
    false,
    Udec128::new_percent(1),
    Udec128::new_percent(5),
    btree_map! {
        0 => btree_map! {
            dango::DENOM.clone() => BalanceChange::Increased(99_000_000),
            usdc::DENOM.clone() => BalanceChange::Decreased(200_000_000),
        },
        1 => btree_map! {
            dango::DENOM.clone() => BalanceChange::Decreased(100_000_000),
            usdc::DENOM.clone() => BalanceChange::Increased(190_000_000),
        },
    },
    BTreeMap::new();
    "One limit bid price 2.0, one market ask, limit order smaller size, 1% maker fee, 5% taker fee, no slippage"
)]
#[test_case(
    vec![
        (
            vec![
                CreateOrderRequest::new_limit(
                    dango::DENOM.clone(),
                    usdc::DENOM.clone(),
                    Direction::Ask,
                    NonZero::new_unchecked(Price::new(1)),
                    NonZero::new_unchecked(Uint128::new(100_000_000)),
                ),
            ],
            coins! {
                dango::DENOM.clone() => 100_000_000,
            },
        )
    ],
    vec![
        (
            vec![
                CreateOrderRequest::new_market(
                    dango::DENOM.clone(),
                    usdc::DENOM.clone(),
                    Direction::Bid,
                    Bounded::new_unchecked(Udec128::ZERO),
                    NonZero::new_unchecked(Uint128::new(150_000_000)),
                ),
            ],
            coins! {
                usdc::DENOM.clone() => 150_000_000,
            },
        )
    ],
    true,
    Udec128::new_percent(1),
    Udec128::new_percent(5),
    btree_map! {
        0 => btree_map! {
            dango::DENOM.clone() => BalanceChange::Decreased(100_000_000),
            usdc::DENOM.clone() => BalanceChange::Increased(95_000_000),
        },
        1 => btree_map! {
            dango::DENOM.clone() => BalanceChange::Increased(95_000_000),
            usdc::DENOM.clone() => BalanceChange::Decreased(100_000_000),
        },
    },
    BTreeMap::new()
    => panics "best ask price isn't available";
    "One limit ask price 1.0, one market bid, limit order smaller size, 1% maker fee, 5% taker fee, no slippage, limit order placed in same block as market order"
)]
#[test_case(
    vec![
        (
            vec![
                CreateOrderRequest::new_limit(
                    dango::DENOM.clone(),
                    usdc::DENOM.clone(),
                    Direction::Bid,
                    NonZero::new_unchecked(Price::new(1)),
                    NonZero::new_unchecked(Uint128::new(100_000_000)),
                ),
            ],
            coins! {
                usdc::DENOM.clone() => 100_000_000,
            },
        )
    ],
    vec![
        (
            vec![
                CreateOrderRequest::new_market(
                    dango::DENOM.clone(),
                    usdc::DENOM.clone(),
                    Direction::Ask,
                    Bounded::new_unchecked(Udec128::ZERO),
                    NonZero::new_unchecked(Uint128::new(150_000_000)),
                ),
            ],
            coins! {
                dango::DENOM.clone() => 150_000_000,
            },
        )
    ],
    true,
    Udec128::new_percent(1),
    Udec128::new_percent(5),
    btree_map! {
        0 => btree_map! {
            dango::DENOM.clone() => BalanceChange::Increased(95_000_000),
            usdc::DENOM.clone() => BalanceChange::Decreased(100_000_000),
        },
        1 => btree_map! {
            dango::DENOM.clone() => BalanceChange::Decreased(100_000_000),
            usdc::DENOM.clone() => BalanceChange::Increased(95_000_000),
        },
    },
    BTreeMap::new()
    => panics "best bid price isn't available";
    "One limit bid price 1.0, one market ask, limit order smaller size, 1% maker fee, 5% taker fee, no slippage, limit order placed in same block as market order"
)]
#[test_case(
    vec![
        (
            vec![
                CreateOrderRequest::new_limit(
                    dango::DENOM.clone(),
                    usdc::DENOM.clone(),
                    Direction::Bid,
                    NonZero::new_unchecked(Price::new(1)),
                    NonZero::new_unchecked(Uint128::new(100_000_000)),
                ),
            ],
            coins! {
                usdc::DENOM.clone() => 100_000_000,
            },
        )
    ],
    vec![
        (
            vec![
                CreateOrderRequest::new_market(
                    dango::DENOM.clone(),
                    usdc::DENOM.clone(),
                    Direction::Ask,
                    Bounded::new_unchecked(Udec128::ZERO),
                    NonZero::new_unchecked(Uint128::new(50_000_000)),
                ),
                CreateOrderRequest::new_market(
                    dango::DENOM.clone(),
                    usdc::DENOM.clone(),
                    Direction::Ask,
                    Bounded::new_unchecked(Udec128::ZERO),
                    NonZero::new_unchecked(Uint128::new(50_000_000)),
                ),
            ],
            coins! {
                dango::DENOM.clone() => 100_000_000,
            },
        ),
    ],
    false,
    Udec128::new_percent(1),
    Udec128::new_percent(5),
    btree_map! {
        0 => btree_map! {
            dango::DENOM.clone() => BalanceChange::Increased(99_000_000),
            usdc::DENOM.clone() => BalanceChange::Decreased(100_000_000),
        },
        1 => btree_map! {
            dango::DENOM.clone() => BalanceChange::Decreased(100_000_000),
            usdc::DENOM.clone() => BalanceChange::Increased(95_000_000),
        },
    },
    BTreeMap::new();
    "One limit bid price 1.0, one market asks from same address, limit order same size, 1% maker fee, 5% taker fee, no slippage, limit order placed in same block as market order"
)]
#[test_case(
    vec![
        (
            vec![
                CreateOrderRequest::new_limit(
                    dango::DENOM.clone(),
                    usdc::DENOM.clone(),
                    Direction::Ask,
                    NonZero::new_unchecked(Price::new(1)),
                    NonZero::new_unchecked(Uint128::new(100_000_000)),
                ),
            ],
            coins! {
                dango::DENOM.clone() => 100_000_000,
            },
        )
    ],
    vec![
        (
            vec![
                CreateOrderRequest::new_market(
                    dango::DENOM.clone(),
                    usdc::DENOM.clone(),
                    Direction::Bid,
                    Bounded::new_unchecked(Udec128::ZERO),
                    NonZero::new_unchecked(Uint128::new(50_000_000)),
                ),
                CreateOrderRequest::new_market(
                    dango::DENOM.clone(),
                    usdc::DENOM.clone(),
                    Direction::Bid,
                    Bounded::new_unchecked(Udec128::ZERO),
                    NonZero::new_unchecked(Uint128::new(50_000_000)),
                ),
            ],
            coins! {
                usdc::DENOM.clone() => 100_000_000,
            },
        ),
    ],
    false,
    Udec128::new_percent(1),
    Udec128::new_percent(5),
    btree_map! {
        0 => btree_map! {
            dango::DENOM.clone() => BalanceChange::Decreased(100_000_000),
            usdc::DENOM.clone() => BalanceChange::Increased(99_000_000),
        },
        1 => btree_map! {
            dango::DENOM.clone() => BalanceChange::Increased(95_000_000),
            usdc::DENOM.clone() => BalanceChange::Decreased(100_000_000),
        },
    },
    BTreeMap::new();
    "One limit ask price 1.0, two market bids from same address, limit order same size, 1% maker fee, 5% taker fee, no slippage"
)]
#[test_case(
    vec![
        (
            vec![
                CreateOrderRequest::new_limit(
                    dango::DENOM.clone(),
                    usdc::DENOM.clone(),
                    Direction::Ask,
                    NonZero::new_unchecked(Price::new(1)),
                    NonZero::new_unchecked(Uint128::new(100_000_000)),
                ),
            ],
            coins! {
                dango::DENOM.clone() => 100_000_000,
            },
        )
    ],
    vec![
        (
            vec![
                CreateOrderRequest::new_market(
                    dango::DENOM.clone(),
                    usdc::DENOM.clone(),
                    Direction::Bid,
                    Bounded::new_unchecked(Udec128::ZERO),
                    NonZero::new_unchecked(Uint128::new(100_000_000)),
                ),
            ],
            coins! {
                usdc::DENOM.clone() => 100_000_000,
            },
        ),
        (
            vec![
                CreateOrderRequest::new_market(
                    dango::DENOM.clone(),
                    usdc::DENOM.clone(),
                    Direction::Bid,
                    Bounded::new_unchecked(Udec128::ZERO),
                    NonZero::new_unchecked(Uint128::new(100_000_000)),
                ),
                CreateOrderRequest::new_market(
                    dango::DENOM.clone(),
                    usdc::DENOM.clone(),
                    Direction::Bid,
                    Bounded::new_unchecked(Udec128::ZERO),
                    NonZero::new_unchecked(Uint128::new(100_000_000)),
                ),
            ],
            coins! {
                usdc::DENOM.clone() => 200_000_000,
            },
        ),
    ],
    false,
    Udec128::new_percent(1),
    Udec128::new_percent(5),
    btree_map! {
        0 => btree_map! {
            dango::DENOM.clone() => BalanceChange::Decreased(100_000_000),
            usdc::DENOM.clone() => BalanceChange::Increased(99_000_000),
        },
        1 => btree_map! {
            dango::DENOM.clone() => BalanceChange::Increased(95_000_000),
            usdc::DENOM.clone() => BalanceChange::Decreased(100_000_000),
        },
        2 => btree_map! {
            usdc::DENOM.clone() => BalanceChange::Unchanged,
            dango::DENOM.clone() => BalanceChange::Unchanged,
        },
    },
    BTreeMap::new();
    "One limit ask price 1.0, one market bid matched two market bids from other address unmatched are refunded correctly, limit order same size, 1% maker fee, 5% taker fee, no slippage"
)]
#[test_case(
    vec![
        (
            vec![
                CreateOrderRequest::new_limit(
                    dango::DENOM.clone(),
                    usdc::DENOM.clone(),
                    Direction::Bid,
                    NonZero::new_unchecked(Price::new(1)),
                    NonZero::new_unchecked(Uint128::new(100_000_000)),
                ),
            ],
            coins! {
                usdc::DENOM.clone() => 100_000_000,
            },
        )
    ],
    vec![
        (
            vec![
                CreateOrderRequest::new_market(
                    dango::DENOM.clone(),
                    usdc::DENOM.clone(),
                    Direction::Ask,
                    Bounded::new_unchecked(Udec128::ZERO),
                    NonZero::new_unchecked(Uint128::new(100_000_000)),
                ),
            ],
            coins! {
                dango::DENOM.clone() => 100_000_000,
            },
        ),
        (
            vec![
                CreateOrderRequest::new_market(
                    dango::DENOM.clone(),
                    usdc::DENOM.clone(),
                    Direction::Ask,
                    Bounded::new_unchecked(Udec128::ZERO),
                    NonZero::new_unchecked(Uint128::new(100_000_000)),
                ),
                CreateOrderRequest::new_market(
                    dango::DENOM.clone(),
                    usdc::DENOM.clone(),
                    Direction::Ask,
                    Bounded::new_unchecked(Udec128::ZERO),
                    NonZero::new_unchecked(Uint128::new(100_000_000)),
                ),
            ],
            coins! {
                dango::DENOM.clone() => 200_000_000,
            },
        ),
    ],
    false,
    Udec128::new_percent(1),
    Udec128::new_percent(5),
    btree_map! {
        0 => btree_map! {
            dango::DENOM.clone() => BalanceChange::Increased(99_000_000),
            usdc::DENOM.clone() => BalanceChange::Decreased(100_000_000),
        },
        1 => btree_map! {
            dango::DENOM.clone() => BalanceChange::Decreased(100_000_000),
            usdc::DENOM.clone() => BalanceChange::Increased(95_000_000),
        },
        2 => btree_map! {
            dango::DENOM.clone() => BalanceChange::Unchanged,
            usdc::DENOM.clone() => BalanceChange::Unchanged,
        },
    },
    BTreeMap::new();
    "One limit bid price 1.0, one market ask matched two market asks from other address unmatched are refunded correctly, limit order same size, 1% maker fee, 5% taker fee, no slippage"
)]
#[test_case(
    vec![
        (
            vec![
                CreateOrderRequest::new_limit(
                    dango::DENOM.clone(),
                    usdc::DENOM.clone(),
                    Direction::Bid,
                    NonZero::new_unchecked(Price::new(1)),
                    NonZero::new_unchecked(Uint128::new(110_000_000)),
                ),
            ],
            coins! {
                usdc::DENOM.clone() => 110_000_000,
            },
        )
    ],
    vec![
        (
            vec![
                CreateOrderRequest::new_market(
                    dango::DENOM.clone(),
                    usdc::DENOM.clone(),
                    Direction::Ask,
                    Bounded::new_unchecked(Udec128::ZERO),
                    NonZero::new_unchecked(Uint128::new(100_000_000)),
                ),
            ],
            coins! {
                dango::DENOM.clone() => 100_000_000,
            },
        ),
        (
            vec![
                CreateOrderRequest::new_market(
                    dango::DENOM.clone(),
                    usdc::DENOM.clone(),
                    Direction::Ask,
                    Bounded::new_unchecked(Udec128::ZERO),
                    NonZero::new_unchecked(Uint128::new(100_000_000)),
                ),
                CreateOrderRequest::new_market(
                    dango::DENOM.clone(),
                    usdc::DENOM.clone(),
                    Direction::Ask,
                    Bounded::new_unchecked(Udec128::ZERO),
                    NonZero::new_unchecked(Uint128::new(100_000_000)),
                ),
            ],
            coins! {
                dango::DENOM.clone() => 200_000_000,
            },
        ),
    ],
    false,
    Udec128::new_percent(1),
    Udec128::new_percent(5),
    btree_map! {
        0 => btree_map! {
            dango::DENOM.clone() => BalanceChange::Increased(108_900_000),
            usdc::DENOM.clone() => BalanceChange::Decreased(110_000_000),
        },
        1 => btree_map! {
            dango::DENOM.clone() => BalanceChange::Decreased(100_000_000),
            usdc::DENOM.clone() => BalanceChange::Increased(95_000_000),
        },
        2 => btree_map! {
            dango::DENOM.clone() => BalanceChange::Decreased(10_000_000),
            usdc::DENOM.clone() => BalanceChange::Increased(9_500_000),
        },
    },
    BTreeMap::new();
    "One limit bid price 1.0, one market ask matched two market asks from other address one partially matched one unmatched are refunded correctly, limit order same size, 1% maker fee, 5% taker fee, no slippage"
)]
#[test_case(
    vec![
        (
            vec![
                CreateOrderRequest::new_limit(
                    dango::DENOM.clone(),
                    usdc::DENOM.clone(),
                    Direction::Ask,
                    NonZero::new_unchecked(Price::new(1)),
                    NonZero::new_unchecked(Uint128::new(110_000_000)),
                ),
            ],
            coins! {
                dango::DENOM.clone() => 110_000_000,
            },
        )
    ],
    vec![
        (
            vec![
                CreateOrderRequest::new_market(
                    dango::DENOM.clone(),
                    usdc::DENOM.clone(),
                    Direction::Bid,
                    Bounded::new_unchecked(Udec128::ZERO),
                    NonZero::new_unchecked(Uint128::new(100_000_000)),
                ),
            ],
            coins! {
                usdc::DENOM.clone() => 100_000_000,
            },
        ),
        (
            vec![
                CreateOrderRequest::new_market(
                    dango::DENOM.clone(),
                    usdc::DENOM.clone(),
                    Direction::Bid,
                    Bounded::new_unchecked(Udec128::ZERO),
                    NonZero::new_unchecked(Uint128::new(100_000_000)),
                ),
                CreateOrderRequest::new_market(
                    dango::DENOM.clone(),
                    usdc::DENOM.clone(),
                    Direction::Bid,
                    Bounded::new_unchecked(Udec128::ZERO),
                    NonZero::new_unchecked(Uint128::new(100_000_000)),
                ),
            ],
            coins! {
                usdc::DENOM.clone() => 200_000_000,
            },
        ),
    ],
    false,
    Udec128::new_percent(1),
    Udec128::new_percent(5),
    btree_map! {
        0 => btree_map! {
            dango::DENOM.clone() => BalanceChange::Decreased(110_000_000),
            usdc::DENOM.clone() => BalanceChange::Increased(108_900_000),
        },
        1 => btree_map! {
            dango::DENOM.clone() => BalanceChange::Increased(95_000_000),
            usdc::DENOM.clone() => BalanceChange::Decreased(100_000_000),
        },
        2 => btree_map! {
            dango::DENOM.clone() => BalanceChange::Increased(9_500_000),
            usdc::DENOM.clone() => BalanceChange::Decreased(10_000_000),
        },
    },
    BTreeMap::new();
    "One limit ask price 1.0, one market bid matched two market bids from other address one partially matched one unmatched are refunded correctly, limit order same size, 1% maker fee, 5% taker fee, no slippage"
)]
fn market_order_clearing(
    limit_orders_and_funds: Vec<(Vec<CreateOrderRequest>, Coins)>,
    market_orders_and_funds: Vec<(Vec<CreateOrderRequest>, Coins)>,
    limits_and_markets_in_same_block: bool,
    maker_fee_rate: Udec128,
    taker_fee_rate: Udec128,
    expected_balance_changes: BTreeMap<usize, BTreeMap<Denom, BalanceChange>>,
    expected_limit_orders_after: BTreeMap<OrderId, (Direction, Udec128, Uint128, Uint128, usize)>,
) {
    let (mut suite, mut accounts, _, contracts, _) = setup_test_naive(Default::default());

    // Set maker and taker fee rates
    let mut app_config: AppConfig = suite.query_app_config().unwrap();
    app_config.maker_fee_rate = Bounded::new(maker_fee_rate).unwrap();
    app_config.taker_fee_rate = Bounded::new(taker_fee_rate).unwrap();

    // Update the app config
    suite
        .configure(
            &mut accounts.owner, // Must be the chain owner
            None,                // No chain config update
            Some(app_config),    // App config update
        )
        .should_succeed();

    // Register oracle price source for USDC and DANGO. Needed for volume tracking in cron_execute
    suite
        .execute(
            &mut accounts.owner,
            contracts.oracle,
            &oracle::ExecuteMsg::RegisterPriceSources(btree_map! {
                usdc::DENOM.clone() => PriceSource::Fixed {
                    humanized_price: Udec128::ONE,
                    precision: 6,
                    timestamp: Timestamp::from_seconds(1730802926),
                },
                dango::DENOM.clone() => PriceSource::Fixed {
                    humanized_price: Udec128::ONE,
                    precision: 6,
                    timestamp: Timestamp::from_seconds(1730802926),
                },
            }),
            Coins::new(),
        )
        .should_succeed();

    // Record balances for users
    suite.balances().record_many(accounts.users());

    // Build create limit order transactions
    let num_limit_order_users = limit_orders_and_funds.len();
    let mut submit_limit_order_txs = vec![];
    for (user, (limit_orders, limit_order_funds)) in
        accounts.users_mut().zip(limit_orders_and_funds)
    {
        let msg = Message::execute(
            contracts.dex,
            &dex::ExecuteMsg::BatchUpdateOrders {
                creates: limit_orders,
                cancels: None,
            },
            limit_order_funds,
        )
        .unwrap();
        let tx = user
            .sign_transaction(NonEmpty::new_unchecked(vec![msg]), &suite.chain_id, 100_000)
            .unwrap();
        submit_limit_order_txs.push(tx);
    }

    // Build create market order transactions
    let mut create_market_order_txs = vec![];
    for (user, (market_orders, market_order_funds)) in accounts
        .users_mut()
        .skip(num_limit_order_users)
        .zip(market_orders_and_funds)
    {
        let msg = Message::execute(
            contracts.dex,
            &dex::ExecuteMsg::BatchUpdateOrders {
                creates: market_orders,
                cancels: None,
            },
            market_order_funds,
        )
        .unwrap();

        let tx = user
            .sign_transaction(NonEmpty::new_unchecked(vec![msg]), &suite.chain_id, 100_000)
            .unwrap();
        create_market_order_txs.push(tx);
    }

    // Execute the transactions in a block
    if limits_and_markets_in_same_block {
        suite
            .make_block(
                submit_limit_order_txs
                    .into_iter()
                    .chain(create_market_order_txs)
                    .collect(),
            )
            .block_outcome
            .tx_outcomes
            .into_iter()
            .for_each(|outcome| {
                outcome.should_succeed();
            });
    } else {
        suite
            .make_block(submit_limit_order_txs)
            .block_outcome
            .tx_outcomes
            .into_iter()
            .for_each(|outcome| {
                outcome.should_succeed();
            });
        suite
            .make_block(create_market_order_txs)
            .block_outcome
            .tx_outcomes
            .into_iter()
            .for_each(|outcome| {
                outcome.should_succeed();
            });
    }

    // Assert that the balance changes are as expected
    let users = accounts.users().collect::<Vec<_>>();
    for (index, expected_change) in expected_balance_changes {
        let user = users[index];
        suite.balances().should_change(user, expected_change);
    }

    // Assert that the limit orders are as expected
    suite
        .query_wasm_smart(contracts.dex, dex::QueryOrdersByPairRequest {
            base_denom: dango::DENOM.clone(),
            quote_denom: usdc::DENOM.clone(),
            start_after: None,
            limit: None,
        })
        .should_succeed_and(|orders| {
            assert_eq!(orders.len(), expected_limit_orders_after.len());
            expected_limit_orders_after.iter().all(
                |(order_id, (direction, price, amount, remaining, user_index))| {
                    let queried_order = orders.get(order_id).unwrap();
                    queried_order.direction == *direction
                        && queried_order.price == price.convert_precision().unwrap()
                        && queried_order.amount == *amount
                        && queried_order.remaining == remaining.checked_into_dec().unwrap()
                        && queried_order.user == users[*user_index].address()
                },
            )
        });
}

#[test_case(
    CreateOrderRequest::new_limit(
        eth::DENOM.clone(),
        usdc::DENOM.clone(),
        Direction::Bid,
        NonZero::new_unchecked(Price::new_bps(1)),
        NonZero::new_unchecked(Uint128::new(50)), // 500000 * 0.0001
    ),
    coins! {
        usdc::DENOM.clone() => 50,
    },
    CreateOrderRequest::new_market(
        eth::DENOM.clone(),
        usdc::DENOM.clone(),
        Direction::Ask,
        Bounded::new_unchecked(Udec128::new_percent(8)),
        NonZero::new_unchecked(Uint128::new(9999)),
    ),
    coins! {
        eth::DENOM.clone() => 9999,
    },
    btree_map! {
        eth::DENOM.clone() => BalanceChange::Increased(9974),
        usdc::DENOM.clone() => BalanceChange::Decreased(50),
    },
    btree_map! {
        eth::DENOM.clone() => BalanceChange::Decreased(9999),
        usdc::DENOM.clone() => BalanceChange::Unchanged,
    }
    ; "limit bid matched with market ask market size limiting factor market order does not get refunded"
)]
#[test_case(
    CreateOrderRequest::new_limit(
        eth::DENOM.clone(),
        usdc::DENOM.clone(),
        Direction::Bid,
        NonZero::new_unchecked(Price::new_bps(1)),
        NonZero::new_unchecked(Uint128::new(1)), // ceil(9999 * 0.0001)
    ),
    coins! {
        usdc::DENOM.clone() => 1,
    },
    CreateOrderRequest::new_market(
        eth::DENOM.clone(),
        usdc::DENOM.clone(),
        Direction::Ask,
        Bounded::new_unchecked(Udec128::new_percent(8)),
        NonZero::new_unchecked(Uint128::new(500000)),
    ),
    coins! {
        eth::DENOM.clone() => 500000,
    },
    btree_map! {
        eth::DENOM.clone() => BalanceChange::Increased(9975),
        usdc::DENOM.clone() => BalanceChange::Decreased(1),
    },
    btree_map! {
        eth::DENOM.clone() => BalanceChange::Decreased(10000),
        usdc::DENOM.clone() => BalanceChange::Unchanged,
    }
    ; "limit bid matched with market ask limit size too small market order is consumed with zero output"
)]
fn market_order_matched_results_in_zero_output(
    limit_order: CreateOrderRequest,
    limit_funds: Coins,
    market_order: CreateOrderRequest,
    market_funds: Coins,
    expected_balance_changes_limit_order_user: BTreeMap<Denom, BalanceChange>,
    expected_balance_changes_market_order_user: BTreeMap<Denom, BalanceChange>,
) {
    let (mut suite, mut accounts, _, contracts, _) = setup_test_naive(Default::default());

    // Register oracle price source for USDC and ETH. Needed for volume tracking in cron_execute
    suite
        .execute(
            &mut accounts.owner,
            contracts.oracle,
            &oracle::ExecuteMsg::RegisterPriceSources(btree_map! {
                usdc::DENOM.clone() => PriceSource::Fixed {
                    humanized_price: Udec128::ONE,
                    precision: 6,
                    timestamp: Timestamp::from_seconds(1730802926),
                },
                eth::DENOM.clone() => PriceSource::Fixed {
                    humanized_price: Udec128::ONE,
                    precision: 6,
                    timestamp: Timestamp::from_seconds(1730802926),
                },
            }),
            Coins::new(),
        )
        .should_succeed();

    suite.balances().record_many(accounts.users());

    // Create a limit order with a small amount and price
    suite
        .execute(
            &mut accounts.user1,
            contracts.dex,
            &dex::ExecuteMsg::BatchUpdateOrders {
                creates: vec![limit_order],
                cancels: None,
            },
            limit_funds,
        )
        .should_succeed();

    // Create a market order with a small amount and price,
    suite
        .execute(
            &mut accounts.user2,
            contracts.dex,
            &dex::ExecuteMsg::BatchUpdateOrders {
                creates: vec![market_order],
                cancels: None,
            },
            market_funds,
        )
        .should_succeed();

    // No matching could take place so both users should have unchanged balances
    // since before the market order was created.
    suite
        .balances()
        .should_change(&accounts.user1, expected_balance_changes_limit_order_user);
    suite
        .balances()
        .should_change(&accounts.user2, expected_balance_changes_market_order_user);
}

#[test]
fn cron_execute_gracefully_handles_oracle_price_failure() {
    let (mut suite, mut accounts, _, contracts, _) = setup_test_naive(Default::default());

    suite.balances().record_many(accounts.users());

    // Submit a limit order
    suite
        .execute(
            &mut accounts.user1,
            contracts.dex,
            &dex::ExecuteMsg::BatchUpdateOrders {
                creates: vec![CreateOrderRequest::new_limit(
                    dango::DENOM.clone(),
                    usdc::DENOM.clone(),
                    Direction::Ask,
                    NonZero::new_unchecked(Price::new(1)),
                    NonZero::new_unchecked(Uint128::new(1000000)),
                )],
                cancels: None,
            },
            coins! {
                dango::DENOM.clone() => 1000000,
            },
        )
        .should_succeed();

    // Submit another limit from user2
    suite
        .execute(
            &mut accounts.user2,
            contracts.dex,
            &dex::ExecuteMsg::BatchUpdateOrders {
                creates: vec![CreateOrderRequest::new_limit(
                    dango::DENOM.clone(),
                    usdc::DENOM.clone(),
                    Direction::Bid,
                    NonZero::new_unchecked(Price::new(1)),
                    NonZero::new_unchecked(Uint128::new(1000000)),
                )],
                cancels: None,
            },
            coins! {
                usdc::DENOM.clone() => 1000000,
            },
        )
        .should_succeed();

    // ------ Assert that the orders were matched and filled correctly ------

    // There should be no orders in the order book
    suite
        .query_wasm_smart(contracts.dex, dex::QueryOrdersByPairRequest {
            base_denom: dango::DENOM.clone(),
            quote_denom: usdc::DENOM.clone(),
            start_after: None,
            limit: None,
        })
        .should_succeed_and_equal(BTreeMap::new());

    // Balances should have been updated
    suite.balances().should_change(&accounts.user1, btree_map! {
        dango::DENOM.clone() => BalanceChange::Decreased(1000000),
        usdc::DENOM.clone() => BalanceChange::Increased(997500),
    });
    suite.balances().should_change(&accounts.user2, btree_map! {
        dango::DENOM.clone() => BalanceChange::Increased(996000),
        usdc::DENOM.clone() => BalanceChange::Decreased(1000000),
    });
}

#[test]
fn market_orders_are_sorted_by_price_ascending() {
    let (mut suite, mut accounts, _, contracts, _) = setup_test_naive(Default::default());

    // Set maker and taker fee rates to 0 for simplicity
    // TODO: make this configurable in `TestOptions`
    let mut app_config: AppConfig = suite.query_app_config().unwrap();
    app_config.maker_fee_rate = Bounded::new(Udec128::ZERO).unwrap();
    app_config.taker_fee_rate = Bounded::new(Udec128::ZERO).unwrap();
    suite
        .configure(
            &mut accounts.owner, // Must be the chain owner
            None,                // No chain config update
            Some(app_config),    // App config update
        )
        .should_succeed();

    // Register oracle price source for USDC and DANGO. Needed for volume tracking in cron_execute
    suite
        .execute(
            &mut accounts.owner,
            contracts.oracle,
            &oracle::ExecuteMsg::RegisterPriceSources(btree_map! {
                usdc::DENOM.clone() => PriceSource::Fixed {
                    humanized_price: Udec128::ONE,
                    precision: 6,
                    timestamp: Timestamp::from_seconds(1730802926),
                },
            }),
            Coins::new(),
        )
        .should_succeed();
    suite
        .execute(
            &mut accounts.owner,
            contracts.oracle,
            &oracle::ExecuteMsg::RegisterPriceSources(btree_map! {
                dango::DENOM.clone() => PriceSource::Fixed {
                    humanized_price: Udec128::ONE,
                    precision: 6,
                    timestamp: Timestamp::from_seconds(1730802926),
                },
            }),
            Coins::new(),
        )
        .should_succeed();

    // No matter which user places the orders they outcome should be the same.
    for i in 0..2 {
        let (first_user, second_user) = if i == 0 {
            (&mut accounts.user2, &mut accounts.user3)
        } else {
            (&mut accounts.user3, &mut accounts.user2)
        };

        suite
            .balances()
            .record_many([&*first_user, &*second_user, &accounts.user1]);

        // Place limit ASK with user 1. This is the first order in the order book. Since
        // no matching orders exist this order will be the only order in the resting order book
        // at the end of the block.
        suite
            .execute(
                &mut accounts.user1,
                contracts.dex,
                &dex::ExecuteMsg::BatchUpdateOrders {
                    creates: vec![CreateOrderRequest::new_limit(
                        dango::DENOM.clone(),
                        usdc::DENOM.clone(),
                        Direction::Ask,
                        NonZero::new_unchecked(Price::new(1)),
                        NonZero::new_unchecked(Uint128::new(1000000)),
                    )],
                    cancels: None,
                },
                coins! {
                    dango::DENOM.clone() => 1000000,
                },
            )
            .should_succeed();

        // Submit two market orders from different users in the same block. First user
        // places a market order with 0% slippage and second user places a market order
        // with 5% slippage.
        let txs = vec![
            first_user
                .sign_transaction(
                    NonEmpty::new_unchecked(vec![
                        Message::execute(
                            contracts.dex,
                            &dex::ExecuteMsg::BatchUpdateOrders {
                                creates: vec![CreateOrderRequest::new_market(
                                    dango::DENOM.clone(),
                                    usdc::DENOM.clone(),
                                    Direction::Bid,
                                    Bounded::new_unchecked(Udec128::ZERO),
                                    NonZero::new_unchecked(Uint128::new(1000000)),
                                )],
                                cancels: None,
                            },
                            coins! {
                                usdc::DENOM.clone() => 1000000,
                            },
                        )
                        .unwrap(),
                    ]),
                    &suite.chain_id,
                    100_000,
                )
                .unwrap(),
            second_user
                .sign_transaction(
                    NonEmpty::new_unchecked(vec![
                        Message::execute(
                            contracts.dex,
                            &dex::ExecuteMsg::BatchUpdateOrders {
                                creates: vec![CreateOrderRequest::new_market(
                                    dango::DENOM.clone(),
                                    usdc::DENOM.clone(),
                                    Direction::Bid,
                                    Bounded::new_unchecked(Udec128::new_percent(5)),
                                    NonZero::new_unchecked(Uint128::new(1102500)),
                                )],
                                cancels: None,
                            },
                            coins! {
                                usdc::DENOM.clone() => 1102500, // amount * (best_ask_price * (1 + max_slippage)) = 1050000 * (1 * (1 + 0.05))
                            },
                        )
                        .unwrap(),
                    ]),
                    &suite.chain_id,
                    100_000,
                )
                .unwrap(),
        ];

        // Make a block with the order submissions. Ensure all transactions were
        // successful.
        suite
            .make_block(txs)
            .block_outcome
            .tx_outcomes
            .into_iter()
            .for_each(|outcome| {
                outcome.should_succeed();
            });

        // Assert that the second_user gets fully matched and the first_user gets no match
        // since the second_user's order is at a higher price and fully consumes the limit order.
        suite.balances().should_change(&accounts.user1, btree_map! {
            dango::DENOM.clone() => BalanceChange::Decreased(1000000),
            usdc::DENOM.clone() => BalanceChange::Increased(1000000),
        });
        suite.balances().should_change(first_user, btree_map! {
            usdc::DENOM.clone() => BalanceChange::Unchanged, // no match and deposit is refunded
            dango::DENOM.clone() => BalanceChange::Unchanged, // no match
        });
        suite.balances().should_change(second_user, btree_map! {
            usdc::DENOM.clone() => BalanceChange::Decreased(1000000), // Cleared at resting book price of 1.0 consumes 1000000 USDC and refunds 50000 USDC
            dango::DENOM.clone() => BalanceChange::Increased(1000000),
        });
    }
}

/// During the `match_orders` function call, there may be an order that's popped
/// out of the iterator but didn't find a match. Considering the following case:
///
/// - id 1, limit ask, price 100, amount 1
/// - id 2, limit bid, price 101, amount 1
/// - id 3, market bid, price 100, amount 1
///
/// Since order 2 has the better price, it will be matched against 1.
/// Market order 3 will be popped out of the iterator, but not finding a match.
/// In this case, we need to handle the cancelation and refund of this order.
#[test]
fn refund_left_over_market_bid() {
    let (mut suite, mut accounts, _, contracts, _) =
        setup_test_naive_with_custom_genesis(Default::default(), GenesisOption {
            dex: DexOption {
                pairs: vec![PairUpdate {
                    base_denom: dango::DENOM.clone(),
                    quote_denom: usdc::DENOM.clone(),
                    params: PairParams {
                        lp_denom: Denom::from_str("dex/pool/dango/usdc").unwrap(),
                        pool_type: PassiveLiquidity::Geometric(Geometric {
                            spacing: Udec128::new_percent(1),
                            ratio: Bounded::new_unchecked(Udec128::new(1)),
                            limit: 1,
                            avellaneda_stoikov_params: AvellanedaStoikovParams {
                                gamma: Dec::from_str("1.0").unwrap(),
                                time_horizon: Duration::from_seconds(0),
                                k: Dec::from_str("1.0").unwrap(),
                                half_life: Duration::from_seconds(30),
                                base_inventory_target_percentage: Bounded::new(
                                    Udec128::new_percent(50),
                                )
                                .unwrap(),
                            },
                        }),
                        bucket_sizes: BTreeSet::new(),
                        swap_fee_rate: Bounded::new_unchecked(Udec128::new_bps(30)),
                        min_order_size_quote: Uint128::ZERO,
                        min_order_size_base: Uint128::ZERO,
                    },
                }],
                ..Preset::preset_test()
            },
            ..Preset::preset_test()
        });

    // Set maker and taker fee rates to 0 for simplicity
    // TODO: make this configurable in `TestOptions`
    let mut app_config: AppConfig = suite.query_app_config().unwrap();
    app_config.maker_fee_rate = Bounded::new(Udec128::ZERO).unwrap();
    app_config.taker_fee_rate = Bounded::new(Udec128::ZERO).unwrap();
    suite
        .configure(
            &mut accounts.owner, // Must be the chain owner
            None,                // No chain config update
            Some(app_config),    // App config update
        )
        .should_succeed();

    // Block 1: we make it such that a mid price of 100 is recorded.
    suite
        .execute(
            &mut accounts.user1,
            contracts.dex,
            &dex::ExecuteMsg::BatchUpdateOrders {
                creates: vec![
                    CreateOrderRequest::new_limit(
                        dango::DENOM.clone(),
                        usdc::DENOM.clone(),
                        Direction::Ask,
                        NonZero::new_unchecked(Price::new(100)),
                        NonZero::new_unchecked(Uint128::new(2)),
                    ),
                    CreateOrderRequest::new_limit(
                        dango::DENOM.clone(),
                        usdc::DENOM.clone(),
                        Direction::Bid,
                        NonZero::new_unchecked(Price::new(100)),
                        NonZero::new_unchecked(Uint128::new(100)),
                    ),
                ],
                cancels: None,
            },
            coins! {
                dango::DENOM.clone() => 2,
                usdc::DENOM.clone() => 100,
            },
        )
        .should_succeed();

    // Query the mid price to make sure it's accurate.
    suite
        .query_wasm_smart(contracts.dex, QueryRestingOrderBookStateRequest {
            base_denom: dango::DENOM.clone(),
            quote_denom: usdc::DENOM.clone(),
        })
        .should_succeed_and_equal(RestingOrderBookState {
            best_bid_price: None,
            best_ask_price: Some(Price::new(100)),
            mid_price: Some(Price::new(100)),
        });

    suite
        .balances()
        .record_many([&accounts.user1, &accounts.user2, &accounts.user3]);

    // Block 2: submit two orders:
    // - user 2 submits the limit order that will be matched;
    // - user 3 submits the market order that will be left over.
    // The limit order has slightly better price, so it has priority order the
    // market order.
    suite
        .make_block(vec![
            accounts
                .user2
                .sign_transaction(
                    NonEmpty::new_unchecked(vec![
                        Message::execute(
                            contracts.dex,
                            &dex::ExecuteMsg::BatchUpdateOrders {
                                creates: vec![CreateOrderRequest::new_limit(
                                    dango::DENOM.clone(),
                                    usdc::DENOM.clone(),
                                    Direction::Bid,
                                    NonZero::new_unchecked(Price::new(101)),
                                    NonZero::new_unchecked(Uint128::new(101)),
                                )],
                                cancels: None,
                            },
                            coins! {
                                usdc::DENOM.clone() => 101,
                            },
                        )
                        .unwrap(),
                    ]),
                    &suite.chain_id,
                    100_000,
                )
                .unwrap(),
            accounts
                .user3
                .sign_transaction(
                    NonEmpty::new_unchecked(vec![
                        Message::execute(
                            contracts.dex,
                            &dex::ExecuteMsg::BatchUpdateOrders {
                                creates: vec![CreateOrderRequest::new_market(
                                    dango::DENOM.clone(),
                                    usdc::DENOM.clone(),
                                    Direction::Bid,
                                    Bounded::new_unchecked(Udec128::ZERO),
                                    NonZero::new_unchecked(Uint128::new(100)),
                                )],
                                cancels: None,
                            },
                            coins! {
                                // Note: this should be 100. I typed this as 101 by mistake.
                                // But this shouldn't affect the test's outcome, since excess deposit should be refunded.
                                // Let's keep this as-is.
                                usdc::DENOM.clone() => 101,
                            },
                        )
                        .unwrap(),
                    ]),
                    &suite.chain_id,
                    100_000,
                )
                .unwrap(),
        ])
        .block_outcome
        .tx_outcomes
        .into_iter()
        .for_each(|outcome| {
            outcome.should_succeed();
        });

    // Check user 1 and user 2 balances.
    // The order should match with range 100-101. Since previous block's mid
    // price was 100, which is within the range, so the orders settle at 100.
    suite.balances().should_change(&accounts.user1, btree_map! {
        dango::DENOM.clone() => BalanceChange::Unchanged,
        usdc::DENOM.clone() => BalanceChange::Increased(100),
    });
    suite.balances().should_change(&accounts.user2, btree_map! {
        dango::DENOM.clone() => BalanceChange::Increased(1),
        usdc::DENOM.clone() => BalanceChange::Decreased(100),
    });

    // THE IMPORTANT PART: make sure user 3 has received the refund; or in other
    // words, his balance should be unchanged.
    suite.balances().should_change(&accounts.user3, btree_map! {
        dango::DENOM.clone() => BalanceChange::Unchanged,
        usdc::DENOM.clone() => BalanceChange::Unchanged,
    });
}

/// This is the same as the previous test (`refund_left_over_market_bid`), but
/// on the different side of the book.
///
/// The setup:
/// - mid price: 100
/// - resting order book: limit bid, price 100, amount 1
/// - limit ask, price 99, amount 1
/// - market ask, price 100, amount 1
#[test]
fn refund_left_over_market_ask() {
    let (mut suite, mut accounts, _, contracts, _) =
        setup_test_naive_with_custom_genesis(Default::default(), GenesisOption {
            dex: DexOption {
                pairs: vec![PairUpdate {
                    base_denom: dango::DENOM.clone(),
                    quote_denom: usdc::DENOM.clone(),
                    params: PairParams {
                        lp_denom: Denom::from_str("dex/pool/dango/usdc").unwrap(),
                        pool_type: PassiveLiquidity::Geometric(Geometric {
                            spacing: Udec128::new_percent(1),
                            ratio: Bounded::new_unchecked(Udec128::new(1)),
                            limit: 1,
                            avellaneda_stoikov_params: AvellanedaStoikovParams {
                                gamma: Dec::from_str("1.0").unwrap(),
                                time_horizon: Duration::from_seconds(0),
                                k: Dec::from_str("1.0").unwrap(),
                                half_life: Duration::from_seconds(30),
                                base_inventory_target_percentage: Bounded::new(
                                    Udec128::new_percent(50),
                                )
                                .unwrap(),
                            },
                        }),
                        bucket_sizes: BTreeSet::new(),
                        swap_fee_rate: Bounded::new_unchecked(Udec128::new_bps(30)),
                        min_order_size_quote: Uint128::ZERO,
                        min_order_size_base: Uint128::ZERO,
                    },
                }],
                ..Preset::preset_test()
            },
            ..Preset::preset_test()
        });

    // Set maker and taker fee rates to 0 for simplicity
    // TODO: make this configurable in TestOptions
    let mut app_config: AppConfig = suite.query_app_config().unwrap();
    app_config.maker_fee_rate = Bounded::new(Udec128::ZERO).unwrap();
    app_config.taker_fee_rate = Bounded::new(Udec128::ZERO).unwrap();
    suite
        .configure(
            &mut accounts.owner, // Must be the chain owner
            None,                // No chain config update
            Some(app_config),    // App config update
        )
        .should_succeed();

    // Block 1: we make it such that a mid price of 100 is recorded.
    suite
        .execute(
            &mut accounts.user1,
            contracts.dex,
            &dex::ExecuteMsg::BatchUpdateOrders {
                creates: vec![
                    CreateOrderRequest::new_limit(
                        dango::DENOM.clone(),
                        usdc::DENOM.clone(),
                        Direction::Bid,
                        NonZero::new_unchecked(Price::new(100)),
                        NonZero::new_unchecked(Uint128::new(200)),
                    ),
                    CreateOrderRequest::new_limit(
                        dango::DENOM.clone(),
                        usdc::DENOM.clone(),
                        Direction::Ask,
                        NonZero::new_unchecked(Price::new(100)),
                        NonZero::new_unchecked(Uint128::new(1)),
                    ),
                ],
                cancels: None,
            },
            coins! {
                dango::DENOM.clone() => 1,
                usdc::DENOM.clone() => 200,
            },
        )
        .should_succeed();

    // Query the mid price to make sure it's accurate.
    suite
        .query_wasm_smart(contracts.dex, QueryRestingOrderBookStateRequest {
            base_denom: dango::DENOM.clone(),
            quote_denom: usdc::DENOM.clone(),
        })
        .should_succeed_and_equal(RestingOrderBookState {
            best_bid_price: Some(Price::new(100)),
            best_ask_price: None,
            mid_price: Some(Price::new(100)),
        });

    suite
        .balances()
        .record_many([&accounts.user1, &accounts.user2, &accounts.user3]);

    // Block 2: submit two orders:
    // - user 2 submits the limit order that will be matched;
    // - user 3 submits the market order that will be left over.
    // The limit order has slightly better price, so it has priority order the
    // market order.
    suite
        .make_block(vec![
            accounts
                .user2
                .sign_transaction(
                    NonEmpty::new_unchecked(vec![
                        Message::execute(
                            contracts.dex,
                            &dex::ExecuteMsg::BatchUpdateOrders {
                                creates: vec![CreateOrderRequest::new_limit(
                                    dango::DENOM.clone(),
                                    usdc::DENOM.clone(),
                                    Direction::Ask,
                                    NonZero::new_unchecked(Price::new(99)),
                                    NonZero::new_unchecked(Uint128::new(1)),
                                )],
                                cancels: None,
                            },
                            coins! {
                                dango::DENOM.clone() => 1,
                            },
                        )
                        .unwrap(),
                    ]),
                    &suite.chain_id,
                    100_000,
                )
                .unwrap(),
            accounts
                .user3
                .sign_transaction(
                    NonEmpty::new_unchecked(vec![
                        Message::execute(
                            contracts.dex,
                            &dex::ExecuteMsg::BatchUpdateOrders {
                                creates: vec![CreateOrderRequest::new_market(
                                    dango::DENOM.clone(),
                                    usdc::DENOM.clone(),
                                    Direction::Ask,
                                    Bounded::new_unchecked(Udec128::ZERO),
                                    NonZero::new_unchecked(Uint128::new(1)),
                                )],
                                cancels: None,
                            },
                            coins! {
                                dango::DENOM.clone() => 1,
                            },
                        )
                        .unwrap(),
                    ]),
                    &suite.chain_id,
                    100_000,
                )
                .unwrap(),
        ])
        .block_outcome
        .tx_outcomes
        .into_iter()
        .for_each(|outcome| {
            outcome.should_succeed();
        });

    // Check user 1 and user 2 balances.
    // The order should match with range 99-100. Since previous block's mid
    // price was 100, which is within the range, so the orders settle at 100.
    suite.balances().should_change(&accounts.user1, btree_map! {
        dango::DENOM.clone() => BalanceChange::Increased(1),
        usdc::DENOM.clone() => BalanceChange::Unchanged,
    });
    suite.balances().should_change(&accounts.user2, btree_map! {
        dango::DENOM.clone() => BalanceChange::Decreased(1),
        usdc::DENOM.clone() => BalanceChange::Increased(100),
    });

    // THE IMPORTANT PART: make sure user 3 has received the refund; or in other
    // words, his balance should be unchanged.
    suite.balances().should_change(&accounts.user3, btree_map! {
        dango::DENOM.clone() => BalanceChange::Unchanged,
        usdc::DENOM.clone() => BalanceChange::Unchanged,
    });
}

#[test]
fn resting_order_book_is_updated_correctly_orders_remain_on_both_sides() {
    let (mut suite, mut accounts, _, contracts, _) = setup_test_naive(Default::default());

    let txs = vec![
        accounts
            .user1
            .sign_transaction(
                NonEmpty::new_unchecked(vec![
                    Message::execute(
                        contracts.dex,
                        &dex::ExecuteMsg::BatchUpdateOrders {
                            creates: vec![CreateOrderRequest::new_limit(
                                dango::DENOM.clone(),
                                usdc::DENOM.clone(),
                                Direction::Ask,
                                NonZero::new_unchecked(Price::new(100)),
                                NonZero::new_unchecked(Uint128::new(1000000)),
                            )],
                            cancels: None,
                        },
                        coins! {
                            dango::DENOM.clone() => 1000000,
                        },
                    )
                    .unwrap(),
                ]),
                &suite.chain_id,
                100_000,
            )
            .unwrap(),
        accounts
            .user2
            .sign_transaction(
                NonEmpty::new_unchecked(vec![
                    Message::execute(
                        contracts.dex,
                        &dex::ExecuteMsg::BatchUpdateOrders {
                            creates: vec![CreateOrderRequest::new_limit(
                                dango::DENOM.clone(),
                                usdc::DENOM.clone(),
                                Direction::Bid,
                                NonZero::new_unchecked(Price::new(99)),
                                NonZero::new_unchecked(Uint128::new(1000000 * 99)),
                            )],
                            cancels: None,
                        },
                        coins! {
                            usdc::DENOM.clone() => 1000000 * 99,
                        },
                    )
                    .unwrap(),
                ]),
                &suite.chain_id,
                100_000,
            )
            .unwrap(),
    ];

    suite
        .make_block(txs)
        .block_outcome
        .tx_outcomes
        .into_iter()
        .for_each(|outcome| {
            outcome.should_succeed();
        });

    suite
        .query_wasm_smart(contracts.dex, QueryRestingOrderBookStateRequest {
            base_denom: dango::DENOM.clone(),
            quote_denom: usdc::DENOM.clone(),
        })
        .should_succeed_and_equal(RestingOrderBookState {
            best_bid_price: Some(Price::new(99)),
            best_ask_price: Some(Price::new(100)),
            mid_price: Some(Price::new_permille(99500)),
        });
}

#[test_case(
    vec![
        (Direction::Ask, Price::new(50), Uint128::new(1)),
        (Direction::Bid, Price::new(50), Uint128::new(1)),
        (Direction::Ask, Price::new(52), Uint128::new(1)),
    ],
    None,
    Price::new(1),
    None,
    dex::LiquidityDepthResponse {
        bid_depth: None,
        ask_depth: Some(vec![
            (Price::new(52), dex::LiquidityDepth {
                depth_base: Udec128_6::new(1),
                depth_quote: Udec128_6::new(52),
            }),
        ]),
    },
    None;
    "no bid depth, one ask at 52, bucket size 1"
)]
#[test_case(
    vec![
        (Direction::Ask, Price::new(50), Uint128::new(1)),
        (Direction::Bid, Price::new(50), Uint128::new(1)),
        (Direction::Ask, Price::new(52), Uint128::new(1)),
    ],
    None,
    Price::new(10),
    None,
    dex::LiquidityDepthResponse {
        bid_depth: None,
        ask_depth: Some(vec![
            (Price::new(60), dex::LiquidityDepth {
                depth_base: Udec128_6::new(1),
                depth_quote: Udec128_6::new(52),
            }),
        ]),
    },
    None;
    "no bid depth, one ask at 52, bucket size 10"
)]
#[test_case(
    vec![
        (Direction::Ask, Price::new(50), Uint128::new(1)),
        (Direction::Bid, Price::new(50), Uint128::new(1)),
        (Direction::Bid, Price::new(48), Uint128::new(1)),
    ],
    None,
    Price::new(1),
    None,
    dex::LiquidityDepthResponse {
        bid_depth: Some(vec![
            (Price::new(48), dex::LiquidityDepth {
                depth_base: Udec128_6::new(1),
                depth_quote: Udec128_6::new(48),
            }),
        ]),
        ask_depth: None,
    },
    None;
    "no ask depth, one bid at 48, bucket size 1"
)]
#[test_case(
    vec![
        (Direction::Ask, Price::new(50), Uint128::new(1)),
        (Direction::Bid, Price::new(50), Uint128::new(1)),
        (Direction::Bid, Price::new(48), Uint128::new(1)),
    ],
    None,
    Price::new(10),
    None,
    dex::LiquidityDepthResponse {
        bid_depth: Some(vec![
            (Price::new(40), dex::LiquidityDepth {
                depth_base: Udec128_6::new(1),
                depth_quote: Udec128_6::new(48),
            }),
        ]),
        ask_depth: None,
    },
    None;
    "no ask depth, one bid at 48, bucket size 10"
)]
#[test_case(
    vec![
        (Direction::Ask, Price::new(50), Uint128::new(1)),
        (Direction::Bid, Price::new(50), Uint128::new(1)),
        (Direction::Bid, Price::new(49), Uint128::new(1)),
        (Direction::Bid, Price::new(48), Uint128::new(2)),
        (Direction::Bid, Price::new(47), Uint128::new(3)),
        (Direction::Bid, Price::new(46), Uint128::new(4)),
        (Direction::Bid, Price::new(45), Uint128::new(5)),
        (Direction::Bid, Price::new(44), Uint128::new(6)),
        (Direction::Bid, Price::new(43), Uint128::new(7)),
        (Direction::Bid, Price::new(42), Uint128::new(8)),
        (Direction::Bid, Price::new(41), Uint128::new(9)),
        (Direction::Bid, Price::new(40), Uint128::new(10)),
        (Direction::Ask, Price::new(51), Uint128::new(1)),
        (Direction::Ask, Price::new(52), Uint128::new(2)),
        (Direction::Ask, Price::new(53), Uint128::new(3)),
        (Direction::Ask, Price::new(54), Uint128::new(4)),
        (Direction::Ask, Price::new(55), Uint128::new(5)),
        (Direction::Ask, Price::new(56), Uint128::new(6)),
        (Direction::Ask, Price::new(57), Uint128::new(7)),
        (Direction::Ask, Price::new(58), Uint128::new(8)),
        (Direction::Ask, Price::new(59), Uint128::new(9)),
        (Direction::Ask, Price::new(60), Uint128::new(10)),
    ],
    None,
    Price::new(10),
    None,
    dex::LiquidityDepthResponse {
        bid_depth: Some(vec![
            (Price::new(40), dex::LiquidityDepth {
                depth_base: Udec128_6::new(55),
                depth_quote: Udec128_6::new(2365),
            }),
        ]),
        ask_depth: Some(vec![
            (Price::new(60), dex::LiquidityDepth {
                depth_base: Udec128_6::new(55),
                depth_quote: Udec128_6::new(3135),
            }),
        ]),
    },
    None;
    "multiple orders on both sides, bucket size 10"
)]
#[test_case(
    vec![
        (Direction::Ask, Price::new(50), Uint128::new(1)),
        (Direction::Bid, Price::new(50), Uint128::new(1)),
        (Direction::Bid, Price::new(49), Uint128::new(1)),
        (Direction::Bid, Price::new(48), Uint128::new(2)),
        (Direction::Bid, Price::new(47), Uint128::new(3)),
        (Direction::Bid, Price::new(46), Uint128::new(4)),
        (Direction::Bid, Price::new(45), Uint128::new(5)),
        (Direction::Bid, Price::new(44), Uint128::new(6)),
        (Direction::Bid, Price::new(43), Uint128::new(7)),
        (Direction::Bid, Price::new(42), Uint128::new(8)),
        (Direction::Bid, Price::new(41), Uint128::new(9)),
        (Direction::Bid, Price::new(40), Uint128::new(10)),
        (Direction::Ask, Price::new(51), Uint128::new(1)),
        (Direction::Ask, Price::new(52), Uint128::new(2)),
        (Direction::Ask, Price::new(53), Uint128::new(3)),
        (Direction::Ask, Price::new(54), Uint128::new(4)),
        (Direction::Ask, Price::new(55), Uint128::new(5)),
        (Direction::Ask, Price::new(56), Uint128::new(6)),
        (Direction::Ask, Price::new(57), Uint128::new(7)),
        (Direction::Ask, Price::new(58), Uint128::new(8)),
        (Direction::Ask, Price::new(59), Uint128::new(9)),
        (Direction::Ask, Price::new(60), Uint128::new(10)),
    ],
    None,
    Price::new(1),
    None,
    dex::LiquidityDepthResponse {
        bid_depth: Some(vec![
            (Price::new(49), dex::LiquidityDepth {
                depth_base: Udec128_6::new(1),
                depth_quote: Udec128_6::new(49),
            }),
            (Price::new(48), dex::LiquidityDepth {
                depth_base: Udec128_6::new(2),
                depth_quote: Udec128_6::new(2 * 48),
            }),
            (Price::new(47), dex::LiquidityDepth {
                depth_base: Udec128_6::new(3),
                depth_quote: Udec128_6::new(3 * 47),
            }),
            (Price::new(46), dex::LiquidityDepth {
                depth_base: Udec128_6::new(4),
                depth_quote: Udec128_6::new(4 * 46),
            }),
            (Price::new(45), dex::LiquidityDepth {
                depth_base: Udec128_6::new(5),
                depth_quote: Udec128_6::new(5 * 45),
            }),
            (Price::new(44), dex::LiquidityDepth {
                depth_base: Udec128_6::new(6),
                depth_quote: Udec128_6::new(6 * 44),
            }),
            (Price::new(43), dex::LiquidityDepth {
                depth_base: Udec128_6::new(7),
                depth_quote: Udec128_6::new(7 * 43),
            }),
            (Price::new(42), dex::LiquidityDepth {
                depth_base: Udec128_6::new(8),
                depth_quote: Udec128_6::new(8 * 42),
            }),
            (Price::new(41), dex::LiquidityDepth {
                depth_base: Udec128_6::new(9),
                depth_quote: Udec128_6::new(9 * 41),
            }),
            (Price::new(40), dex::LiquidityDepth {
                depth_base: Udec128_6::new(10),
                depth_quote: Udec128_6::new(10 * 40),
            }),
        ]),
        ask_depth: Some(vec![
            (Price::new(51), dex::LiquidityDepth {
                depth_base: Udec128_6::new(1),
                depth_quote: Udec128_6::new(51),
            }),
            (Price::new(52), dex::LiquidityDepth {
                depth_base: Udec128_6::new(2),
                depth_quote: Udec128_6::new(2 * 52),
            }),
            (Price::new(53), dex::LiquidityDepth {
                depth_base: Udec128_6::new(3),
                depth_quote: Udec128_6::new(3 * 53),
            }),
            (Price::new(54), dex::LiquidityDepth {
                depth_base: Udec128_6::new(4),
                depth_quote: Udec128_6::new(4 * 54),
            }),
            (Price::new(55), dex::LiquidityDepth {
                depth_base: Udec128_6::new(5),
                depth_quote: Udec128_6::new(5 * 55),
            }),
            (Price::new(56), dex::LiquidityDepth {
                depth_base: Udec128_6::new(6),
                depth_quote: Udec128_6::new(6 * 56),
            }),
            (Price::new(57), dex::LiquidityDepth {
                depth_base: Udec128_6::new(7),
                depth_quote: Udec128_6::new(7 * 57),
            }),
            (Price::new(58), dex::LiquidityDepth {
                depth_base: Udec128_6::new(8),
                depth_quote: Udec128_6::new(8 * 58),
            }),
            (Price::new(59), dex::LiquidityDepth {
                depth_base: Udec128_6::new(9),
                depth_quote: Udec128_6::new(9 * 59),
            }),
            (Price::new(60), dex::LiquidityDepth {
                depth_base: Udec128_6::new(10),
                depth_quote: Udec128_6::new(10 * 60),
            }),
        ]),
    },
    None;
    "multiple orders on both sides, bucket size 1"
)]
#[test_case(
    vec![
        (Direction::Ask, Price::new(50), Uint128::new(1)),
        (Direction::Bid, Price::new(50), Uint128::new(1)),
        (Direction::Bid, Price::new(49), Uint128::new(1)),
        (Direction::Bid, Price::new(48), Uint128::new(2)),
        (Direction::Bid, Price::new(47), Uint128::new(3)),
        (Direction::Bid, Price::new(46), Uint128::new(4)),
        (Direction::Bid, Price::new(45), Uint128::new(5)),
        (Direction::Bid, Price::new(44), Uint128::new(6)),
        (Direction::Bid, Price::new(43), Uint128::new(7)),
        (Direction::Bid, Price::new(42), Uint128::new(8)),
        (Direction::Bid, Price::new(41), Uint128::new(9)),
        (Direction::Bid, Price::new(40), Uint128::new(10)),
        (Direction::Ask, Price::new(51), Uint128::new(1)),
        (Direction::Ask, Price::new(52), Uint128::new(2)),
        (Direction::Ask, Price::new(53), Uint128::new(3)),
        (Direction::Ask, Price::new(54), Uint128::new(4)),
        (Direction::Ask, Price::new(55), Uint128::new(5)),
        (Direction::Ask, Price::new(56), Uint128::new(6)),
        (Direction::Ask, Price::new(57), Uint128::new(7)),
        (Direction::Ask, Price::new(58), Uint128::new(8)),
        (Direction::Ask, Price::new(59), Uint128::new(9)),
        (Direction::Ask, Price::new(60), Uint128::new(10)),
    ],
    None,
    Price::new(1),
    Some(3),
    dex::LiquidityDepthResponse {
        bid_depth: Some(vec![
            (Price::new(49), dex::LiquidityDepth {
                depth_base: Udec128_6::new(1),
                depth_quote: Udec128_6::new(49),
            }),
            (Price::new(48), dex::LiquidityDepth {
                depth_base: Udec128_6::new(2),
                depth_quote: Udec128_6::new(2 * 48),
            }),
            (Price::new(47), dex::LiquidityDepth {
                depth_base: Udec128_6::new(3),
                depth_quote: Udec128_6::new(3 * 47),
            }),
        ]),
        ask_depth: Some(vec![
            (Price::new(51), dex::LiquidityDepth {
                depth_base: Udec128_6::new(1),
                depth_quote: Udec128_6::new(51),
            }),
            (Price::new(52), dex::LiquidityDepth {
                depth_base: Udec128_6::new(2),
                depth_quote: Udec128_6::new(2 * 52),
            }),
            (Price::new(53), dex::LiquidityDepth {
                depth_base: Udec128_6::new(3),
                depth_quote: Udec128_6::new(3 * 53),
            }),
        ]),
    },
    None;
    "multiple orders on both sides, one order per bucket, bucket size 1, limit 3"
)]
#[test_case(
    vec![
        (Direction::Ask, Price::new(500), Uint128::new(1)),
        (Direction::Bid, Price::new(500), Uint128::new(1)),
        (Direction::Bid, Price::new(495), Uint128::new(1)),
        (Direction::Bid, Price::new(490), Uint128::new(2)),
        (Direction::Bid, Price::new(485), Uint128::new(3)),
        (Direction::Bid, Price::new(480), Uint128::new(4)),
        (Direction::Bid, Price::new(475), Uint128::new(5)),
        (Direction::Bid, Price::new(470), Uint128::new(6)),
        (Direction::Bid, Price::new(465), Uint128::new(7)),
        (Direction::Bid, Price::new(460), Uint128::new(8)),
        (Direction::Bid, Price::new(455), Uint128::new(9)),
        (Direction::Bid, Price::new(450), Uint128::new(10)),
        (Direction::Ask, Price::new(505), Uint128::new(1)),
        (Direction::Ask, Price::new(510), Uint128::new(2)),
        (Direction::Ask, Price::new(515), Uint128::new(3)),
        (Direction::Ask, Price::new(520), Uint128::new(4)),
        (Direction::Ask, Price::new(525), Uint128::new(5)),
        (Direction::Ask, Price::new(530), Uint128::new(6)),
        (Direction::Ask, Price::new(535), Uint128::new(7)),
        (Direction::Ask, Price::new(540), Uint128::new(8)),
        (Direction::Ask, Price::new(545), Uint128::new(9)),
        (Direction::Ask, Price::new(550), Uint128::new(10)),
    ],
    None,
    Price::new(10),
    None,
    dex::LiquidityDepthResponse {
        bid_depth: Some(vec![
            (Price::new(490), dex::LiquidityDepth {
                depth_base: Udec128_6::new(1 + 2),
                depth_quote: Udec128_6::new(495 + 2 * 490),
            }),
            (Price::new(480), dex::LiquidityDepth {
                depth_base: Udec128_6::new(3 + 4),
                depth_quote: Udec128_6::new(3 * 485 + 4 * 480),
            }),
            (Price::new(470), dex::LiquidityDepth {
                depth_base: Udec128_6::new(5 + 6),
                depth_quote: Udec128_6::new(5 * 475 + 6 * 470),
            }),
            (Price::new(460), dex::LiquidityDepth {
                depth_base: Udec128_6::new(7 + 8),
                depth_quote: Udec128_6::new(7 * 465 + 8 * 460),
            }),
            (Price::new(450), dex::LiquidityDepth {
                depth_base: Udec128_6::new(9 + 10),
                depth_quote: Udec128_6::new(9 * 455 + 10 * 450),
            }),
        ]),
        ask_depth: Some(vec![
            (Price::new(510), dex::LiquidityDepth {
                depth_base: Udec128_6::new(1 + 2),
                depth_quote: Udec128_6::new(505 + 2 * 510),
            }),
            (Price::new(520), dex::LiquidityDepth {
                depth_base: Udec128_6::new(3 + 4),
                depth_quote: Udec128_6::new(3 * 515 + 4 * 520),
            }),
            (Price::new(530), dex::LiquidityDepth {
                depth_base: Udec128_6::new(5 + 6),
                depth_quote: Udec128_6::new(5 * 525 + 6 * 530),
            }),
            (Price::new(540), dex::LiquidityDepth {
                depth_base: Udec128_6::new(7 + 8),
                depth_quote: Udec128_6::new(7 * 535 + 8 * 540),
            }),
            (Price::new(550), dex::LiquidityDepth {
                depth_base: Udec128_6::new(9 + 10),
                depth_quote: Udec128_6::new(9 * 545 + 10 * 550),
            }),
        ]),
    },
    None;
    "multiple orders on both sides, two orders per bucket, bucket size 20"
)]
#[test_case(
    vec![
        (Direction::Ask, Price::new(500), Uint128::new(1)),
        (Direction::Bid, Price::new(500), Uint128::new(1)),
        (Direction::Bid, Price::new(495), Uint128::new(1)),
        (Direction::Bid, Price::new(490), Uint128::new(2)),
        (Direction::Bid, Price::new(485), Uint128::new(3)),
        (Direction::Bid, Price::new(480), Uint128::new(4)),
        (Direction::Bid, Price::new(475), Uint128::new(5)),
        (Direction::Bid, Price::new(470), Uint128::new(6)),
        (Direction::Bid, Price::new(465), Uint128::new(7)),
        (Direction::Bid, Price::new(460), Uint128::new(8)),
        (Direction::Bid, Price::new(455), Uint128::new(9)),
        (Direction::Bid, Price::new(450), Uint128::new(10)),
        (Direction::Ask, Price::new(505), Uint128::new(1)),
        (Direction::Ask, Price::new(510), Uint128::new(2)),
        (Direction::Ask, Price::new(515), Uint128::new(3)),
        (Direction::Ask, Price::new(520), Uint128::new(4)),
        (Direction::Ask, Price::new(525), Uint128::new(5)),
        (Direction::Ask, Price::new(530), Uint128::new(6)),
        (Direction::Ask, Price::new(535), Uint128::new(7)),
        (Direction::Ask, Price::new(540), Uint128::new(8)),
        (Direction::Ask, Price::new(545), Uint128::new(9)),
        (Direction::Ask, Price::new(550), Uint128::new(10)),
    ],
    Some(CancelOrderRequest::All),
    Price::new(10),
    None,
    dex::LiquidityDepthResponse {
        bid_depth: Some(vec![
            (Price::new(490), dex::LiquidityDepth {
                depth_base: Udec128_6::new(1 + 2),
                depth_quote: Udec128_6::new(495 + 2 * 490),
            }),
            (Price::new(480), dex::LiquidityDepth {
                depth_base: Udec128_6::new(3 + 4),
                depth_quote: Udec128_6::new(3 * 485 + 4 * 480),
            }),
            (Price::new(470), dex::LiquidityDepth {
                depth_base: Udec128_6::new(5 + 6),
                depth_quote: Udec128_6::new(5 * 475 + 6 * 470),
            }),
            (Price::new(460), dex::LiquidityDepth {
                depth_base: Udec128_6::new(7 + 8),
                depth_quote: Udec128_6::new(7 * 465 + 8 * 460),
            }),
            (Price::new(450), dex::LiquidityDepth {
                depth_base: Udec128_6::new(9 + 10),
                depth_quote: Udec128_6::new(9 * 455 + 10 * 450),
            }),
        ]),
        ask_depth: Some(vec![
            (Price::new(510), dex::LiquidityDepth {
                depth_base: Udec128_6::new(1 + 2),
                depth_quote: Udec128_6::new(505 + 2 * 510),
            }),
            (Price::new(520), dex::LiquidityDepth {
                depth_base: Udec128_6::new(3 + 4),
                depth_quote: Udec128_6::new(3 * 515 + 4 * 520),
            }),
            (Price::new(530), dex::LiquidityDepth {
                depth_base: Udec128_6::new(5 + 6),
                depth_quote: Udec128_6::new(5 * 525 + 6 * 530),
            }),
            (Price::new(540), dex::LiquidityDepth {
                depth_base: Udec128_6::new(7 + 8),
                depth_quote: Udec128_6::new(7 * 535 + 8 * 540),
            }),
            (Price::new(550), dex::LiquidityDepth {
                depth_base: Udec128_6::new(9 + 10),
                depth_quote: Udec128_6::new(9 * 545 + 10 * 550),
            }),
        ]),
    },
    Some(dex::LiquidityDepthResponse {
        bid_depth: None,
        ask_depth: None,
    });
    "multiple orders on both sides, two orders per bucket, bucket size 20, cancel all orders"
)]
#[test_case(
    vec![
        (Direction::Ask, Price::new(500), Uint128::new(1)),
        (Direction::Bid, Price::new(500), Uint128::new(1)),
        (Direction::Bid, Price::new(495), Uint128::new(1)),
        (Direction::Bid, Price::new(490), Uint128::new(2)),
        (Direction::Bid, Price::new(485), Uint128::new(3)),
        (Direction::Bid, Price::new(480), Uint128::new(4)),
        (Direction::Bid, Price::new(475), Uint128::new(5)),
        (Direction::Bid, Price::new(470), Uint128::new(6)),
        (Direction::Bid, Price::new(465), Uint128::new(7)),
        (Direction::Bid, Price::new(460), Uint128::new(8)),
        (Direction::Bid, Price::new(455), Uint128::new(9)),
        (Direction::Bid, Price::new(450), Uint128::new(10)),
        (Direction::Ask, Price::new(505), Uint128::new(1)),
        (Direction::Ask, Price::new(510), Uint128::new(2)),
        (Direction::Ask, Price::new(515), Uint128::new(3)),
        (Direction::Ask, Price::new(520), Uint128::new(4)),
        (Direction::Ask, Price::new(525), Uint128::new(5)),
        (Direction::Ask, Price::new(530), Uint128::new(6)),
        (Direction::Ask, Price::new(535), Uint128::new(7)),
        (Direction::Ask, Price::new(540), Uint128::new(8)),
        (Direction::Ask, Price::new(545), Uint128::new(9)),
        (Direction::Ask, Price::new(550), Uint128::new(10)),
    ],
    Some(CancelOrderRequest::Some(BTreeSet::from([
        OrderId::new(!7),
        OrderId::new(!10),
        OrderId::new(16),
    ]))),
    Price::new(10),
    None,
    dex::LiquidityDepthResponse {
        bid_depth: Some(vec![
            (Price::new(490), dex::LiquidityDepth {
                depth_base: Udec128_6::new(1 + 2),
                depth_quote: Udec128_6::new(495 + 2 * 490),
            }),
            (Price::new(480), dex::LiquidityDepth {
                depth_base: Udec128_6::new(3 + 4),
                depth_quote: Udec128_6::new(3 * 485 + 4 * 480),
            }),
            (Price::new(470), dex::LiquidityDepth {
                depth_base: Udec128_6::new(5 + 6),
                depth_quote: Udec128_6::new(5 * 475 + 6 * 470),
            }),
            (Price::new(460), dex::LiquidityDepth {
                depth_base: Udec128_6::new(7 + 8),
                depth_quote: Udec128_6::new(7 * 465 + 8 * 460),
            }),
            (Price::new(450), dex::LiquidityDepth {
                depth_base: Udec128_6::new(9 + 10),
                depth_quote: Udec128_6::new(9 * 455 + 10 * 450),
            }),
        ]),
        ask_depth: Some(vec![
            (Price::new(510), dex::LiquidityDepth {
                depth_base: Udec128_6::new(1 + 2),
                depth_quote: Udec128_6::new(505 + 2 * 510),
            }),
            (Price::new(520), dex::LiquidityDepth {
                depth_base: Udec128_6::new(3 + 4),
                depth_quote: Udec128_6::new(3 * 515 + 4 * 520),
            }),
            (Price::new(530), dex::LiquidityDepth {
                depth_base: Udec128_6::new(5 + 6),
                depth_quote: Udec128_6::new(5 * 525 + 6 * 530),
            }),
            (Price::new(540), dex::LiquidityDepth {
                depth_base: Udec128_6::new(7 + 8),
                depth_quote: Udec128_6::new(7 * 535 + 8 * 540),
            }),
            (Price::new(550), dex::LiquidityDepth {
                depth_base: Udec128_6::new(9 + 10),
                depth_quote: Udec128_6::new(9 * 545 + 10 * 550),
            }),
        ]),
    },
    Some(dex::LiquidityDepthResponse {
        bid_depth: Some(vec![
            (Price::new(490), dex::LiquidityDepth {
                depth_base: Udec128_6::new(1 + 2),
                depth_quote: Udec128_6::new(495 + 2 * 490),
            }),
            (Price::new(480), dex::LiquidityDepth {
                depth_base: Udec128_6::new(3 + 4),
                depth_quote: Udec128_6::new(3 * 485 + 4 * 480),
            }),
            (Price::new(470), dex::LiquidityDepth {
                depth_base: Udec128_6::new(6),
                depth_quote: Udec128_6::new(6 * 470),
            }),
            (Price::new(460), dex::LiquidityDepth {
                depth_base: Udec128_6::new(7),
                depth_quote: Udec128_6::new(7 * 465),
            }),
            (Price::new(450), dex::LiquidityDepth {
                depth_base: Udec128_6::new(9 + 10),
                depth_quote: Udec128_6::new(9 * 455 + 10 * 450),
            }),
        ]),
        ask_depth: Some(vec![
            (Price::new(510), dex::LiquidityDepth {
                depth_base: Udec128_6::new(1 + 2),
                depth_quote: Udec128_6::new(505 + 2 * 510),
            }),
            (Price::new(520), dex::LiquidityDepth {
                depth_base: Udec128_6::new(3),
                depth_quote: Udec128_6::new(3 * 515),
            }),
            (Price::new(530), dex::LiquidityDepth {
                depth_base: Udec128_6::new(5 + 6),
                depth_quote: Udec128_6::new(5 * 525 + 6 * 530),
            }),
            (Price::new(540), dex::LiquidityDepth {
                depth_base: Udec128_6::new(7 + 8),
                depth_quote: Udec128_6::new(7 * 535 + 8 * 540),
            }),
            (Price::new(550), dex::LiquidityDepth {
                depth_base: Udec128_6::new(9 + 10),
                depth_quote: Udec128_6::new(9 * 545 + 10 * 550),
            }),
        ]),
    });
    "multiple orders on both sides, two orders per bucket, bucket size 20, cancel some orders"
)]
fn test_liquidity_depth_is_correctly_calculated_after_order_clearing_and_cancellation(
    limit_orders: Vec<(Direction, Price, Uint128)>, // direction, price, amount
    cancels: Option<CancelOrderRequest>,
    bucket_size: Price,
    limit: Option<u32>,
    expected_liquidity_depth_after_clearing: dex::LiquidityDepthResponse,
    expected_liquidity_depth_after_cancellation: Option<dex::LiquidityDepthResponse>,
) {
    // Setup test environment
    let (mut suite, mut accounts, _, contracts, _) = setup_test_naive(Default::default());

    // Configure the ETH-USDC pair with the bucket size we want to test.
    let mut params = suite
        .query_wasm_smart(contracts.dex, dex::QueryPairRequest {
            base_denom: eth::DENOM.clone(),
            quote_denom: usdc::DENOM.clone(),
        })
        .should_succeed();
    params.bucket_sizes = btree_set! { NonZero::new_unchecked(bucket_size) };

    suite
        .execute(
            &mut accounts.owner,
            contracts.dex,
            &dex::ExecuteMsg::Owner(dex::OwnerMsg::BatchUpdatePairs(vec![PairUpdate {
                base_denom: eth::DENOM.clone(),
                quote_denom: usdc::DENOM.clone(),
                params,
            }])),
            Coins::new(),
        )
        .should_succeed();

    // Register oracle price sources for ETH and USDC
    suite
        .execute(
            &mut accounts.owner,
            contracts.oracle,
            &oracle::ExecuteMsg::RegisterPriceSources(btree_map! {
                usdc::DENOM.clone() => PriceSource::Fixed {
                    humanized_price: Udec128::ONE,
                    precision: 6,
                    timestamp: Timestamp::from_seconds(1730802926),
                },
            }),
            Coins::new(),
        )
        .should_succeed();

    suite
        .execute(
            &mut accounts.owner,
            contracts.oracle,
            &oracle::ExecuteMsg::RegisterPriceSources(btree_map! {
                eth::DENOM.clone() => PriceSource::Fixed {
                    humanized_price: Udec128::ONE,
                    precision: 6,
                    timestamp: Timestamp::from_seconds(1730802926),
                },
            }),
            Coins::new(),
        )
        .should_succeed();

    // Calculate required funds for market orders
    let mut required_eth = Uint128::ZERO;
    let mut required_usdc = Uint128::ZERO;

    // Calculate required funds for limit orders
    for (direction, price, amount) in &limit_orders {
        match direction {
            Direction::Bid => {
                // For bid orders, we need USDC (quote currency)
                let cost = amount.checked_mul_dec_ceil(*price).unwrap();
                required_usdc += cost;
            },
            Direction::Ask => {
                // For ask orders, we need ETH (base currency)
                required_eth += *amount;
            },
        }
    }

    // Create limit order requests
    let limit_order_requests: Vec<CreateOrderRequest> = limit_orders
        .into_iter()
        .map(|(direction, price, amount)| {
            CreateOrderRequest::new_limit(
                eth::DENOM.clone(),
                usdc::DENOM.clone(),
                direction,
                NonZero::new_unchecked(price),
                NonZero::new_unchecked(match direction {
                    Direction::Bid => amount.checked_mul_dec_ceil(price).unwrap(),
                    Direction::Ask => amount,
                }),
            )
        })
        .collect();

    // Build funds for the transaction
    let funds = match (required_eth > Uint128::ZERO, required_usdc > Uint128::ZERO) {
        (true, true) => coins! {
            eth::DENOM.clone() => required_eth,
            usdc::DENOM.clone() => required_usdc,
        },
        (true, false) => Coins::one(eth::DENOM.clone(), required_eth).unwrap(),
        (false, true) => Coins::one(usdc::DENOM.clone(), required_usdc).unwrap(),
        (false, false) => Coins::new(),
    };

    // Execute all orders in a single batch
    suite
        .execute(
            &mut accounts.user1,
            contracts.dex,
            &dex::ExecuteMsg::BatchUpdateOrders {
                creates: limit_order_requests,
                cancels: None,
            },
            funds,
        )
        .should_succeed();

    // Query the liquidity depth
    suite
        .query_wasm_smart(contracts.dex, QueryLiquidityDepthRequest {
            base_denom: eth::DENOM.clone(),
            quote_denom: usdc::DENOM.clone(),
            bucket_size,
            limit,
        })
        .should_succeed_and_equal(expected_liquidity_depth_after_clearing.clone());

    // Cancel the orders
    suite
        .execute(
            &mut accounts.user1,
            contracts.dex,
            &dex::ExecuteMsg::BatchUpdateOrders {
                creates: vec![],
                cancels,
            },
            Coins::new(),
        )
        .should_succeed();

    // Query the liquidity depth
    suite
        .query_wasm_smart(contracts.dex, QueryLiquidityDepthRequest {
            base_denom: eth::DENOM.clone(),
            quote_denom: usdc::DENOM.clone(),
            bucket_size,
            limit,
        })
        .should_succeed_and_equal(
            expected_liquidity_depth_after_cancellation
                .unwrap_or(expected_liquidity_depth_after_clearing),
        );
}

#[test]
fn decrease_liquidity_depths_minimal_failing_test() {
    let (mut suite, mut accounts, _, contracts, _) = setup_test_naive(Default::default());

    // Register oracle price sources for ETH and USDC
    suite
        .execute(
            &mut accounts.owner,
            contracts.oracle,
            &oracle::ExecuteMsg::RegisterPriceSources(btree_map! {
                usdc::DENOM.clone() => PriceSource::Fixed {
                    humanized_price: Udec128::ONE,
                    precision: 6,
                    timestamp: Timestamp::from_seconds(1730802926),
                },
            }),
            Coins::new(),
        )
        .should_succeed();

    // Submit new orders with user1
    suite
        .execute(
            &mut accounts.user1,
            contracts.dex,
            &dex::ExecuteMsg::BatchUpdateOrders {
                creates: vec![
                    CreateOrderRequest::new_limit(
                        eth::DENOM.clone(),
                        usdc::DENOM.clone(),
                        Direction::Bid,
                        NonZero::new_unchecked(Price::from_str("852.485845").unwrap()),
                        NonZero::new_unchecked(Uint128::new(100_000_000)), // ceil(117304 * 852.485845)
                    ),
                    CreateOrderRequest::new_limit(
                        eth::DENOM.clone(),
                        usdc::DENOM.clone(),
                        Direction::Bid,
                        NonZero::new_unchecked(Price::from_str("937.7344336").unwrap()),
                        NonZero::new_unchecked(Uint128::new(110_000_000)), // ceil(117304 * 937.7344336)
                    ),
                ],
                cancels: None,
            },
            coins! {
                usdc::DENOM.clone() => 411_000_000,
            },
        )
        .should_succeed();

    // Submit matching orders with user2
    suite
        .execute(
            &mut accounts.user2,
            contracts.dex,
            &dex::ExecuteMsg::BatchUpdateOrders {
                creates: vec![CreateOrderRequest::new_limit(
                    eth::DENOM.clone(),
                    usdc::DENOM.clone(),
                    Direction::Ask,
                    NonZero::new_unchecked(
                        Price::from_str("85248.71").unwrap().checked_inv().unwrap(),
                    ),
                    NonZero::new_unchecked(Uint128::new(117304 * 2)),
                )],
                cancels: None,
            },
            coins! {
                eth::DENOM.clone() => 117304 * 2,
            },
        )
        .should_succeed();

    // Assert that orderbook is empty
    suite
        .query_wasm_smart(contracts.dex, dex::QueryOrdersByPairRequest {
            base_denom: eth::DENOM.clone(),
            quote_denom: usdc::DENOM.clone(),
            start_after: None,
            limit: None,
        })
        .should_succeed_and_equal(BTreeMap::new());
}

#[test_case(
    CreateOrderRequest::new_limit(
        dango::DENOM.clone(),
        usdc::DENOM.clone(),
        Direction::Bid,
        NonZero::new_unchecked(Price::new_percent(50)),
        NonZero::new_unchecked(Uint128::new(100)), // ceil(199 * 0.5)
    ),
    coins! { usdc::DENOM.clone() => 100 },
    Uint128::new(100),
    Uint128::new(100),
    None;
    "bid equal to minimum order size"
)]
#[test_case(
    CreateOrderRequest::new_limit(
        dango::DENOM.clone(),
        usdc::DENOM.clone(),
        Direction::Bid,
        NonZero::new_unchecked(Price::new_percent(50)),
        NonZero::new_unchecked(Uint128::new(99)), // ceil(198 * 0.5)
    ),
    coins! { usdc::DENOM.clone() => 100 },
    Uint128::new(100),
    Uint128::new(100),
    Some("order size (99 bridge/usdc) is less than the minimum (100 bridge/usdc)");
    "bid smaller than minimum order size"
)]
#[test_case(
    CreateOrderRequest::new_limit(
        dango::DENOM.clone(),
        usdc::DENOM.clone(),
        Direction::Ask,
        NonZero::new_unchecked(Price::new_percent(50)),
        NonZero::new_unchecked(Uint128::new(200)),
    ),
    coins! { dango::DENOM.clone() => 200 },
    Uint128::new(100),
    Uint128::new(100),
    None;
    "ask equal to minimum order size"
)]
#[test_case(
    CreateOrderRequest::new_limit(
        dango::DENOM.clone(),
        usdc::DENOM.clone(),
        Direction::Ask,
        NonZero::new_unchecked(Price::new_percent(50)),
        NonZero::new_unchecked(Uint128::new(198)),
    ),
    coins! { dango::DENOM.clone() => 198 },
    Uint128::new(100),
    Uint128::new(100),
    Some("order size (99 bridge/usdc) is less than the minimum (100 bridge/usdc)");
    "ask smaller than minimum order size"
)]
fn limit_order_minimum_order_size(
    order: CreateOrderRequest,
    funds: Coins,
    min_order_size_quote: Uint128,
    min_order_size_base: Uint128,
    expected_error: Option<&str>,
) {
    let (mut suite, mut accounts, _, contracts, _) = setup_test_naive(Default::default());

    // Update the pair params with the minimum order size

    suite
        .query_wasm_smart(contracts.dex, dex::QueryPairRequest {
            base_denom: dango::DENOM.clone(),
            quote_denom: usdc::DENOM.clone(),
        })
        .should_succeed_and(|pair_params: &PairParams| {
            suite
                .execute(
                    &mut accounts.owner,
                    contracts.dex,
                    &dex::ExecuteMsg::Owner(dex::OwnerMsg::BatchUpdatePairs(vec![PairUpdate {
                        base_denom: dango::DENOM.clone(),
                        quote_denom: usdc::DENOM.clone(),
                        params: PairParams {
                            lp_denom: pair_params.lp_denom.clone(),
                            bucket_sizes: BTreeSet::new(),
                            swap_fee_rate: pair_params.swap_fee_rate,
                            pool_type: pair_params.pool_type.clone(),
                            min_order_size_quote,
                            min_order_size_base,
                        },
                    }])),
                    Coins::new(),
                )
                .should_succeed();
            true
        });

    // Submit the order
    match expected_error {
        None => {
            suite
                .execute(
                    &mut accounts.user1,
                    contracts.dex,
                    &dex::ExecuteMsg::BatchUpdateOrders {
                        creates: vec![order],
                        cancels: None,
                    },
                    funds,
                )
                .should_succeed();
        },

        Some(error) => {
            suite
                .execute(
                    &mut accounts.user1,
                    contracts.dex,
                    &dex::ExecuteMsg::BatchUpdateOrders {
                        creates: vec![order],
                        cancels: None,
                    },
                    funds,
                )
                .should_fail_with_error(error);
        },
    }
}

#[test_case(
    CreateOrderRequest::new_limit(
        dango::DENOM.clone(),
        usdc::DENOM.clone(),
        Direction::Ask,
        NonZero::new_unchecked(Price::new_percent(50)),
        NonZero::new_unchecked(Uint128::new(200)),
    ),
    CreateOrderRequest::new_market(
        dango::DENOM.clone(),
        usdc::DENOM.clone(),
        Direction::Bid,
        Bounded::new_unchecked(Udec128::ZERO),
        NonZero::new_unchecked(Uint128::new(100)),
    ),
    coins! { dango::DENOM.clone() => 200 },
    coins! { usdc::DENOM.clone() => 100 },
    Uint128::new(100),
    Uint128::new(100),
    None;
    "bid equal to minimum order size no slippage"
)]
#[test_case(
    CreateOrderRequest::new_limit(
        dango::DENOM.clone(),
        usdc::DENOM.clone(),
        Direction::Ask,
        NonZero::new_unchecked(Price::new_percent(50)),
        NonZero::new_unchecked(Uint128::new(200)),
    ),
    CreateOrderRequest::new_market(
        dango::DENOM.clone(),
        usdc::DENOM.clone(),
        Direction::Bid,
        Bounded::new_unchecked(Udec128::ZERO),
        NonZero::new_unchecked(Uint128::new(99)),
    ),
    coins! { dango::DENOM.clone() => 200 },
    // User only needs to deposit 99 uusdc to create this order, which is
    // smaller than the minimum, hence should be rejected.
    // Even if user send 100 (more than necessary, and satisfies the minimum)
    // the contract needs to still properly reject the order.
    coins! { usdc::DENOM.clone() => 100 },
    Uint128::new(100),
    Uint128::new(100),
    Some("order size (99 bridge/usdc) is less than the minimum (100 bridge/usdc)");
    "bid smaller than minimum order size no slippage"
)]
#[test_case(
    // This test case is equal to the above test case
    // 'bid smaller than minimum order size no slippage'
    // but with slippage accounted order size is large
    // enough and so it should succeed, whereas the above
    // test case should fail. It is important that these
    // two tests remain equal except for the slippage
    // and expected error.
    CreateOrderRequest::new_limit(
        dango::DENOM.clone(),
        usdc::DENOM.clone(),
        Direction::Ask,
        NonZero::new_unchecked(Price::new_percent(50)),
        NonZero::new_unchecked(Uint128::new(200)),
    ),
    CreateOrderRequest::new_market(
        dango::DENOM.clone(),
        usdc::DENOM.clone(),
        Direction::Bid,
        Bounded::new_unchecked(Udec128::new_percent(1)),
        NonZero::new_unchecked(Uint128::new(100)), // ceil(198 * (0.5 * (1 + 0.01)))
    ),
    coins! { dango::DENOM.clone() => 200 },
    coins! { usdc::DENOM.clone() => 100 },
    Uint128::new(100),
    Uint128::new(100),
    None;
    "bid smaller than minimum order size but larger with slippage accounted for"
)]
#[test_case(
    CreateOrderRequest::new_limit(
        dango::DENOM.clone(),
        usdc::DENOM.clone(),
        Direction::Bid,
        NonZero::new_unchecked(Price::new_percent(50)),
        NonZero::new_unchecked(Uint128::new(100)), // 200 * 0.5
    ),
    CreateOrderRequest::new_market(
        dango::DENOM.clone(),
        usdc::DENOM.clone(),
        Direction::Ask,
        Bounded::new_unchecked(Udec128::ZERO),
        NonZero::new_unchecked(Uint128::new(200)),
    ),
    coins! { usdc::DENOM.clone() => 100 },
    coins! { dango::DENOM.clone() => 200 },
    Uint128::new(100),
    Uint128::new(100),
    None;
    "ask equal to minimum order size no slippage"
)]
#[test_case(
    // This test case is equal to the above test case
    // 'ask equal to minimum order size no slippage'
    // but with slippage accounted order size is smaller
    // enough and so it should fail, whereas the above
    // test case should succeed. It is important that these
    // two tests remain equal except for the slippage
    // and expected error.
    CreateOrderRequest::new_limit(
        dango::DENOM.clone(),
        usdc::DENOM.clone(),
        Direction::Bid,
        NonZero::new_unchecked(Price::new_percent(50)),
        NonZero::new_unchecked(Uint128::new(100)), // 200 * 0.5
    ),
    CreateOrderRequest::new_market(
        dango::DENOM.clone(),
        usdc::DENOM.clone(),
        Direction::Ask,
        Bounded::new_unchecked(Udec128::new_percent(1)), // this indicates a price of 0.5 * (1 - 0.01) = 0.495
        NonZero::new_unchecked(Uint128::new(200)),       // this indicates a base amount of 200 * 0.495 = 99, smaller than minimum order size (100)
    ),
    coins! { usdc::DENOM.clone() => 100 },
    coins! { dango::DENOM.clone() => 200 },
    Uint128::new(100),
    Uint128::new(100),
    Some("order size (99 bridge/usdc) is less than the minimum (100 bridge/usdc)");
    "ask equal to minimum order size but smaller with slippage accounted for"
)]
#[test_case(
    CreateOrderRequest::new_limit(
        dango::DENOM.clone(),
        usdc::DENOM.clone(),
        Direction::Bid,
        NonZero::new_unchecked(Price::new_percent(50)),
        NonZero::new_unchecked(Uint128::new(100)), // 200 * 0.5
    ),
    CreateOrderRequest::new_market(
        dango::DENOM.clone(),
        usdc::DENOM.clone(),
        Direction::Ask,
        Bounded::new_unchecked(Udec128::ZERO),
        NonZero::new_unchecked(Uint128::new(198)),
    ),
    coins! { usdc::DENOM.clone() => 100 },
    coins! { dango::DENOM.clone() => 198 },
    Uint128::new(100),
    Uint128::new(100),
    Some("order size (99 bridge/usdc) is less than the minimum (100 bridge/usdc)");
    "ask smaller than minimum order size no slippage"
)]
fn market_order_minimum_order_size(
    limit_order: CreateOrderRequest,
    market_order: CreateOrderRequest,
    limit_order_funds: Coins,
    market_order_funds: Coins,
    min_order_size_quote: Uint128,
    min_order_size_base: Uint128,
    expected_error: Option<&str>,
) {
    let (mut suite, mut accounts, _, contracts, _) = setup_test_naive(Default::default());

    // Update the pair params with the minimum order size
    suite
        .query_wasm_smart(contracts.dex, dex::QueryPairRequest {
            base_denom: dango::DENOM.clone(),
            quote_denom: usdc::DENOM.clone(),
        })
        .should_succeed_and(|pair_params: &PairParams| {
            suite
                .execute(
                    &mut accounts.owner,
                    contracts.dex,
                    &dex::ExecuteMsg::Owner(dex::OwnerMsg::BatchUpdatePairs(vec![PairUpdate {
                        base_denom: dango::DENOM.clone(),
                        quote_denom: usdc::DENOM.clone(),
                        params: PairParams {
                            min_order_size_quote,
                            min_order_size_base,
                            ..pair_params.clone()
                        },
                    }])),
                    Coins::new(),
                )
                .should_succeed();
            true
        });

    // Submit the limit order to create a resting order book
    suite
        .execute(
            &mut accounts.user1,
            contracts.dex,
            &dex::ExecuteMsg::BatchUpdateOrders {
                creates: vec![limit_order],
                cancels: None,
            },
            limit_order_funds,
        )
        .should_succeed();

    // Submit the order
    match expected_error {
        None => {
            suite
                .execute(
                    &mut accounts.user1,
                    contracts.dex,
                    &dex::ExecuteMsg::BatchUpdateOrders {
                        creates: vec![market_order],
                        cancels: None,
                    },
                    market_order_funds,
                )
                .should_succeed();
        },
        Some(error) => {
            suite
                .execute(
                    &mut accounts.user1,
                    contracts.dex,
                    &dex::ExecuteMsg::BatchUpdateOrders {
                        creates: vec![market_order],
                        cancels: None,
                    },
                    market_order_funds,
                )
                .should_fail_with_error(error);
        },
    }
}

#[test]
fn orders_cannot_be_created_for_non_existing_pair() {
    let (mut suite, mut accounts, _, contracts, _) = setup_test_naive(Default::default());

    // Submit limit order
    suite
        .execute(
            &mut accounts.user1,
            contracts.dex,
            &dex::ExecuteMsg::BatchUpdateOrders {
                creates: vec![CreateOrderRequest::new_limit(
                    dango::DENOM.clone(),
                    eth::DENOM.clone(),
                    Direction::Bid,
                    NonZero::new_unchecked(Price::new(1)),
                    NonZero::new_unchecked(Uint128::new(100)),
                )],
                cancels: None,
            },
            Coins::new(),
        )
        .should_fail_with_error(format!(
            "pair not found with base `{}` and quote `{}`",
            dango::DENOM.clone(),
            eth::DENOM.clone()
        ));

    // Submit the market order
    suite
        .execute(
            &mut accounts.user1,
            contracts.dex,
            &dex::ExecuteMsg::BatchUpdateOrders {
                creates: vec![CreateOrderRequest::new_market(
                    dango::DENOM.clone(),
                    eth::DENOM.clone(),
                    Direction::Bid,
                    Bounded::new_unchecked(Udec128::ZERO),
                    NonZero::new_unchecked(Uint128::new(100)),
                )],
                cancels: None,
            },
            Coins::new(),
        )
        .should_fail_with_error(format!(
            "pair not found with base `{}` and quote `{}`",
            dango::DENOM.clone(),
            eth::DENOM.clone()
        ));
}

/// Ensure that if user creates an order and then immediately cancels it, the
/// user should get back the original deposit amount. If handled incorrectly,
/// the user may get back less due to rounding.
///
/// In this test case, the user creates a limit BUY order at price 100 with
/// quote asset amount 150. The order's size will be: floor(150 / 100) = 1.
/// The DEX contract should understand that this should only require a deposit
/// of 1 * 100 = 100 quote asset deposit, and refund the excess 50, at the time
/// of order creation. Then, if the user cancels the order, he gets the remaining
/// 100 back.
#[test]
fn create_and_cancel_order_with_remainder() {
    let (mut suite, mut accounts, _, contracts, _) = setup_test_naive(Default::default());

    suite.balances().record(&accounts.user1);

    suite
        .execute(
            &mut accounts.user1,
            contracts.dex,
            &dex::ExecuteMsg::BatchUpdateOrders {
                creates: vec![CreateOrderRequest::new_limit(
                    eth::DENOM.clone(),
                    usdc::DENOM.clone(),
                    Direction::Bid,
                    NonZero::new_unchecked(Price::new(100)),
                    NonZero::new_unchecked(Uint128::new(150)),
                )],
                cancels: None,
            },
            Coins::one(usdc::DENOM.clone(), 150).unwrap(),
        )
        .should_succeed();

    suite
        .execute(
            &mut accounts.user1,
            contracts.dex,
            &dex::ExecuteMsg::BatchUpdateOrders {
                creates: vec![],
                cancels: Some(CancelOrderRequest::All),
            },
            Coins::default(),
        )
        .should_succeed();

    suite.balances().should_change(&accounts.user1, btree_map! {
        usdc::DENOM.clone() => BalanceChange::Unchanged,
    });
}

#[test]
fn provide_liquidity_fails_when_minimum_output_is_not_met() {
    let (mut suite, mut accounts, _, contracts, _) = setup_test_naive(Default::default());

    let expected_mint_amount = Uint128::new(100_000_000) - MINIMUM_LIQUIDITY;

    suite
        .execute(
            &mut accounts.user1,
            contracts.dex,
            &dex::ExecuteMsg::ProvideLiquidity {
                base_denom: dango::DENOM.clone(),
                quote_denom: usdc::DENOM.clone(),
                minimum_output: Some(expected_mint_amount + Uint128::new(1)),
            },
            coins! {
                dango::DENOM.clone() => 100,
                usdc::DENOM.clone() => 100,
            },
        )
        .should_fail_with_error(format!(
            "LP mint amount is less than the minimum output: {} < {}",
            expected_mint_amount,
            expected_mint_amount + Uint128::new(1)
        ));
}

#[test]
fn withdraw_liquidity_fails_when_minimum_output_is_not_met() {
    let (mut suite, mut accounts, _, contracts, _) = setup_test_naive(Default::default());

    let lp_denom = Denom::try_from("dex/pool/dango/usdc").unwrap();

    suite
        .execute(
            &mut accounts.user1,
            contracts.dex,
            &dex::ExecuteMsg::ProvideLiquidity {
                base_denom: dango::DENOM.clone(),
                quote_denom: usdc::DENOM.clone(),
                minimum_output: Some(Uint128::new(100_000_000) - MINIMUM_LIQUIDITY),
            },
            coins! {
                dango::DENOM.clone() => 100,
                usdc::DENOM.clone() => 100,
            },
        )
        .should_succeed();

    let lp_balance = suite
        .query_balance(&accounts.user1, lp_denom.clone())
        .unwrap();

    suite
        .execute(
            &mut accounts.user1,
            contracts.dex,
            &dex::ExecuteMsg::WithdrawLiquidity {
                base_denom: dango::DENOM.clone(),
                quote_denom: usdc::DENOM.clone(),
                minimum_output: Some(
                    CoinPair::new(
                        Coin::new(dango::DENOM.clone(), Uint128::new(100)).unwrap(),
                        Coin::new(usdc::DENOM.clone(), Uint128::new(100)).unwrap(),
                    )
                    .unwrap(),
                ),
            },
            Coins::one(lp_denom.clone(), lp_balance).unwrap(),
        )
        .should_fail_with_error(format!(
            "withdrawn assets are less than the minimum output: {:?} < {:?}",
            CoinPair::try_from(coins! {
                usdc::DENOM.clone() => 99,
                dango::DENOM.clone() => 99,
            })
            .unwrap(),
            CoinPair::try_from(coins! {
                usdc::DENOM.clone() => 100,
                dango::DENOM.clone() => 100,
            })
            .unwrap(),
        ));
}<|MERGE_RESOLUTION|>--- conflicted
+++ resolved
@@ -21,17 +21,10 @@
         oracle::{self, PrecisionlessPrice, PriceSource},
     },
     grug::{
-<<<<<<< HEAD
         Addr, Addressable, BalanceChange, Bounded, Coin, CoinPair, Coins, Dec, Denom, Duration,
-        Fraction, Inner, MaxLength, Message, MultiplyFraction, NonEmpty, NonZero, Number,
-        NumberConst, Order, QuerierExt, ResultExt, Signer, StdError, StdResult, Timestamp, Udec128,
-        Udec128_6, Uint128, UniqueVec, btree_map, btree_set, coin_pair, coins,
-=======
-        Addr, Addressable, BalanceChange, Bounded, Coin, CoinPair, Coins, Denom, Fraction, Inner,
-        LengthBounded, Message, MultiplyFraction, NonEmpty, NonZero, Number, NumberConst, Order,
-        QuerierExt, ResultExt, Signer, StdError, StdResult, Timestamp, Udec128, Udec128_6, Uint128,
-        UniqueVec, btree_map, btree_set, coin_pair, coins,
->>>>>>> 7e0e122c
+        Fraction, Inner, LengthBounded, MaxLength, Message, MultiplyFraction, NonEmpty, NonZero,
+        Number, NumberConst, Order, QuerierExt, ResultExt, Signer, StdError, StdResult, Timestamp,
+        Udec128, Udec128_6, Uint128, UniqueVec, btree_map, btree_set, coin_pair, coins,
     },
     grug_app::NaiveProposalPreparer,
     hyperlane_types::constants::ethereum,
