--- conflicted
+++ resolved
@@ -9,15 +9,9 @@
         },
     },
     grug::{
-<<<<<<< HEAD
-        btree_map, coins, Addr, Addressable, BalanceChange, Bounded, Coin, CoinPair, Coins, Denom,
-        Inner, Message, MultiplyFraction, NonEmpty, NumberConst, QuerierExt, ResultExt, Signer,
-        StdResult, Udec128, Uint128,
-=======
-        Addr, Addressable, BalanceChange, Bounded, Coin, Coins, Denom, Inner, Message,
+        Addr, Addressable, BalanceChange, Bounded, Coin, CoinPair, Coins, Denom, Inner, Message,
         MultiplyFraction, NonEmpty, NumberConst, QuerierExt, ResultExt, Signer, StdResult, Udec128,
         Uint128, btree_map, coins,
->>>>>>> 048d0397
     },
     std::collections::{BTreeMap, BTreeSet},
     test_case::test_case,
