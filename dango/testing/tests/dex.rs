use {
    dango_testing::{BridgeOp, TestOption, setup_test_naive},
    dango_types::{
        account::single::Params,
        account_factory::AccountParams,
        config::AppConfig,
        constants::{atom, dango, eth, usdc, xrp},
        dex::{
            self, CancelOrderRequest, CreateLimitOrderRequest, CurveInvariant, Direction, OrderId,
            OrderResponse, PairId, PairParams, PairUpdate, QueryOrdersByPairRequest,
            QueryOrdersRequest, QueryReserveRequest,
        },
        gateway::Remote,
        oracle::{self, PriceSource},
    },
    grug::{
        Addr, Addressable, BalanceChange, Bounded, Coin, CoinPair, Coins, Denom, Fraction, Inner,
        MaxLength, Message, MultiplyFraction, NonEmpty, NonZero, NumberConst, QuerierExt,
        ResultExt, Signer, StdResult, Udec128, Uint128, UniqueVec, btree_map, coin_pair, coins,
    },
    hyperlane_types::constants::ethereum,
    std::{
        collections::{BTreeMap, BTreeSet},
        str::FromStr,
    },
    test_case::test_case,
};

#[test]
fn cannot_submit_orders_in_non_existing_pairs() {
    let (mut suite, mut accounts, _, contracts, _) = setup_test_naive(Default::default());

    suite
        .execute(
            &mut accounts.user1,
            contracts.dex,
            &dex::ExecuteMsg::BatchUpdateOrders {
<<<<<<< HEAD
                creates_market: vec![],
                creates_limit: vec![CreateLimitOrderRequest {
                    base_denom: ATOM_DENOM.clone(),
                    quote_denom: USDC_DENOM.clone(),
=======
                creates: vec![CreateLimitOrderRequest {
                    base_denom: atom::DENOM.clone(),
                    quote_denom: usdc::DENOM.clone(),
>>>>>>> 94024b9f
                    direction: Direction::Bid,
                    amount: Uint128::new(100),
                    price: Udec128::new(1),
                }],
                cancels: None,
            },
            Coins::one(usdc::DENOM.clone(), 1).unwrap(),
        )
        .should_fail_with_error(format!(
            "pair not found with base `{}` and quote `{}`",
            atom::DENOM.clone(),
            usdc::DENOM.clone()
        ));
}

// Test cases from:
// https://motokodefi.substack.com/p/uniform-price-call-auctions-a-better
//
// --------------------------------- example 1 ---------------------------------
#[test_case(
    vec![
        (Direction::Bid, 30, 10), // order_id = !0
        (Direction::Bid, 20, 10), // !1
        (Direction::Bid, 10, 10), // !2
        (Direction::Ask, 10, 10), // 3
        (Direction::Ask, 20, 10), // 4
        (Direction::Ask, 30, 10), // 5
    ],
    btree_map! {
        !3 => 10,
         6 => 10,
    },
    btree_map! {
        !1 => btree_map! {
            dango::DENOM.clone() => BalanceChange::Increased(9), // Receives one less due to fee
            usdc::DENOM.clone()  => BalanceChange::Decreased(200),
        },
        !2 => btree_map! {
            dango::DENOM.clone() => BalanceChange::Increased(9), // Receives one less due to fee
            usdc::DENOM.clone()  => BalanceChange::Decreased(200),
        },
        !3 => btree_map! {
            dango::DENOM.clone() => BalanceChange::Unchanged,
            usdc::DENOM.clone()  => BalanceChange::Decreased(100),
        },
        4 => btree_map! {
            dango::DENOM.clone() => BalanceChange::Decreased(10),
            usdc::DENOM.clone()  => BalanceChange::Increased(199), // Receives one less due to fee
        },
        5 => btree_map! {
            dango::DENOM.clone() => BalanceChange::Decreased(10),
            usdc::DENOM.clone()  => BalanceChange::Increased(199), // Receives one less due to fee
        },
        6 => btree_map! {
            dango::DENOM.clone() => BalanceChange::Decreased(10),
            usdc::DENOM.clone()  => BalanceChange::Unchanged,
        },
    };
    "example 1"
)]
// --------------------------------- example 2 ---------------------------------
#[test_case(
    vec![
        (Direction::Bid, 30, 10), // !0
        (Direction::Bid, 20, 10), // !1
        (Direction::Bid, 10, 10), // !2
        (Direction::Ask,  5, 10), //  3
        (Direction::Ask, 15, 10), //  4
        (Direction::Ask, 25, 10), //  5
    ],
    btree_map! {
        !3 => 10,
         6 => 10,
    },
    btree_map! {
        !1 => btree_map! {
            dango::DENOM.clone() => BalanceChange::Increased(9), // Receives one less due to fee
            usdc::DENOM.clone()  => BalanceChange::Decreased(175),
        },
        !2 => btree_map! {
            dango::DENOM.clone() => BalanceChange::Increased(9), // Receives one less due to fee
            usdc::DENOM.clone()  => BalanceChange::Decreased(175),
        },
        !3 => btree_map! {
            dango::DENOM.clone() => BalanceChange::Unchanged,
            usdc::DENOM.clone()  => BalanceChange::Decreased(100),
        },
        4 => btree_map! {
            dango::DENOM.clone() => BalanceChange::Decreased(10),
            usdc::DENOM.clone()  => BalanceChange::Increased(174), // Receives one less due to fee
        },
        5 => btree_map! {
            dango::DENOM.clone() => BalanceChange::Decreased(10),
            usdc::DENOM.clone()  => BalanceChange::Increased(174), // Receives one less due to fee
        },
        6 => btree_map! {
            dango::DENOM.clone() => BalanceChange::Decreased(10),
            usdc::DENOM.clone()  => BalanceChange::Unchanged,
        },
    };
    "example 2"
)]
// --------------------------------- example 3 ---------------------------------
#[test_case(
    vec![
        (Direction::Bid, 30, 10), // !0 - filled
        (Direction::Bid, 20, 10), // !1 - 50% filled
        (Direction::Bid, 10, 10), // !2 - unfilled
        (Direction::Ask,  5, 10), //  3 - filled
        (Direction::Ask, 15, 10), //  4 - filled
        (Direction::Ask, 25, 10), //  5 - unfilled
        (Direction::Bid, 30,  5), // !6 - filled
    ],
    btree_map! {
        !2 =>  5,
        !3 => 10,
         6 => 10,
    },
    btree_map! {
        !1 => btree_map! {
            dango::DENOM.clone() => BalanceChange::Increased(9), // Receives one less due to fee
            usdc::DENOM.clone()  => BalanceChange::Decreased(175),
        },
        !2 => btree_map! {
            dango::DENOM.clone() => BalanceChange::Increased(4),   // half filled, receives one less due to fee
            usdc::DENOM.clone()  => BalanceChange::Decreased(188), // -200 deposit, +12 refund
        },
        !3 => btree_map! {
            dango::DENOM.clone() => BalanceChange::Unchanged,
            usdc::DENOM.clone()  => BalanceChange::Decreased(100),
        },
        4 => btree_map! {
            dango::DENOM.clone() => BalanceChange::Decreased(10),
            usdc::DENOM.clone()  => BalanceChange::Increased(174), // Receives one less due to fee
        },
        5 => btree_map! {
            dango::DENOM.clone() => BalanceChange::Decreased(10),
            usdc::DENOM.clone()  => BalanceChange::Increased(174),
        },
        6 => btree_map! {
            dango::DENOM.clone() => BalanceChange::Decreased(10),
            usdc::DENOM.clone()  => BalanceChange::Unchanged,
        },
        !7 => btree_map! {
            dango::DENOM.clone() => BalanceChange::Increased(4),
            usdc::DENOM.clone()  => BalanceChange::Decreased(88), // -150 deposit, +62 refund
        },
    };
    "example 3"
)]
// --------------------------------- example 4 ---------------------------------
#[test_case(
    vec![
        (Direction::Bid, 30, 20), // !0 - filled
        (Direction::Bid, 20, 10), // !1 - unfilled
        (Direction::Bid, 10, 10), // !2 - unfilled
        (Direction::Ask,  5, 10), //  3 - filled
        (Direction::Ask, 15, 10), //  4 - filled
        (Direction::Ask, 25, 10), //  5 - unfilled
    ],
    btree_map! {
        !2 => 10,
        !3 => 10,
         6 => 10,
    },
    btree_map! {
        !1 => btree_map! {
            dango::DENOM.clone() => BalanceChange::Increased(19), // Receives one less due to fee
            usdc::DENOM.clone()  => BalanceChange::Decreased(450), // -600 deposit, +150 refund
        },
        !2 => btree_map! {
            dango::DENOM.clone() => BalanceChange::Unchanged,
            usdc::DENOM.clone()  => BalanceChange::Decreased(200),
        },
        !3 => btree_map! {
            dango::DENOM.clone() => BalanceChange::Unchanged,
            usdc::DENOM.clone()  => BalanceChange::Decreased(100),
        },
        4 => btree_map! {
            dango::DENOM.clone() => BalanceChange::Decreased(10),
            usdc::DENOM.clone()  => BalanceChange::Increased(224), // Receives one less due to fee
        },
        5 => btree_map! {
            dango::DENOM.clone() => BalanceChange::Decreased(10),
            usdc::DENOM.clone()  => BalanceChange::Increased(224),
        },
        6 => btree_map! {
            dango::DENOM.clone() => BalanceChange::Decreased(10),
            usdc::DENOM.clone()  => BalanceChange::Unchanged,
        },
    };
    "example 4"
)]
// --------------------------------- example 5 ---------------------------------
#[test_case(
    vec![
        (Direction::Bid, 30, 25), // !0 - filled
        (Direction::Bid, 20, 10), // !1 - unfilled
        (Direction::Bid, 10, 10), // !2 - unfilled
        (Direction::Ask,  5, 10), //  3 - filled
        (Direction::Ask, 15, 10), //  4 - filled
        (Direction::Ask, 25, 10), //  5 - 50% filled
    ],
    btree_map! {
        !2 => 10,
        !3 => 10,
         6 =>  5,
    },
    btree_map! {
        !1 => btree_map! {
            dango::DENOM.clone() => BalanceChange::Increased(24),
            usdc::DENOM.clone()  => BalanceChange::Decreased(688), // -750 deposit, +62 refund
        },
        !2 => btree_map! {
            dango::DENOM.clone() => BalanceChange::Unchanged,
            usdc::DENOM.clone()  => BalanceChange::Decreased(200),
        },
        !3 => btree_map! {
            dango::DENOM.clone() => BalanceChange::Unchanged,
            usdc::DENOM.clone()  => BalanceChange::Decreased(100),
        },
        4 => btree_map! {
            dango::DENOM.clone() => BalanceChange::Decreased(10),
            usdc::DENOM.clone()  => BalanceChange::Increased(273), // Receives two less due to fee
        },
        5 => btree_map! {
            dango::DENOM.clone() => BalanceChange::Decreased(10),
            usdc::DENOM.clone()  => BalanceChange::Increased(273), // Receives two less due to fee
        },
        6 => btree_map! {
            dango::DENOM.clone() => BalanceChange::Decreased(10),
            usdc::DENOM.clone()  => BalanceChange::Increased(136), // refund: floor(5 * 27.5) = 137 minus 1 due to fee
        },
    };
    "example 5"
)]
fn dex_works(
    // A list of orders to submit: direction, price, amount.
    orders_to_submit: Vec<(Direction, u128, u128)>,
    // Orders that should remain not fully filled: order_id => remaining amount.
    remaining_orders: BTreeMap<OrderId, u128>,
    // Changes that should happen to the users' balances: order_id => denom => change.
    balance_changes: BTreeMap<OrderId, BTreeMap<Denom, BalanceChange>>,
) {
    let (mut suite, mut accounts, _, contracts, _) = setup_test_naive(Default::default());

    // Register oracle price source for USDC and DANGO. Needed for volume tracking in cron_execute
    suite
        .execute(
            &mut accounts.owner,
            contracts.oracle,
            &oracle::ExecuteMsg::RegisterPriceSources(btree_map! {
                usdc::DENOM.clone() => PriceSource::Fixed {
                    humanized_price: Udec128::ONE,
                    precision: 6,
                    timestamp: 1730802926,
                },
            }),
            Coins::new(),
        )
        .should_succeed();
    suite
        .execute(
            &mut accounts.owner,
            contracts.oracle,
            &oracle::ExecuteMsg::RegisterPriceSources(btree_map! {
                dango::DENOM.clone() => PriceSource::Fixed {
                    humanized_price: Udec128::ONE,
                    precision: 6,
                    timestamp: 1730802926,
                },
            }),
            Coins::new(),
        )
        .should_succeed();

    // Find which accounts will submit the orders, so we can track their balances.
    let users_by_order_id = orders_to_submit
        .iter()
        .zip(accounts.users())
        .enumerate()
        .map(|(order_id, ((direction, ..), signer))| {
            let order_id = (order_id + 1) as OrderId;
            match direction {
                Direction::Bid => (!order_id, signer.address()),
                Direction::Ask => (order_id, signer.address()),
            }
        })
        .collect::<BTreeMap<_, _>>();

    // Track the users' balances.
    suite.balances().record_many(users_by_order_id.values());

    // Submit the orders in a single block.
    let txs = orders_to_submit
        .into_iter()
        .zip(accounts.users_mut())
        .map(|((direction, price, amount), signer)| {
            let price = Udec128::new(price);
            let amount = Uint128::new(amount);

            let funds = match direction {
                Direction::Bid => {
                    let quote_amount = amount.checked_mul_dec_ceil(price).unwrap();
                    Coins::one(usdc::DENOM.clone(), quote_amount).unwrap()
                },
                Direction::Ask => Coins::one(dango::DENOM.clone(), amount).unwrap(),
            };

            let msg = Message::execute(
                contracts.dex,
                &dex::ExecuteMsg::BatchUpdateOrders {
<<<<<<< HEAD
                    creates_market: vec![],
                    creates_limit: vec![CreateLimitOrderRequest {
                        base_denom: DANGO_DENOM.clone(),
                        quote_denom: USDC_DENOM.clone(),
=======
                    creates: vec![CreateLimitOrderRequest {
                        base_denom: dango::DENOM.clone(),
                        quote_denom: usdc::DENOM.clone(),
>>>>>>> 94024b9f
                        direction,
                        amount,
                        price,
                    }],
                    cancels: None,
                },
                funds,
            )?;

            signer.sign_transaction(NonEmpty::new_unchecked(vec![msg]), &suite.chain_id, 100_000)
        })
        .collect::<StdResult<Vec<_>>>()
        .unwrap();

    // Make a block with the order submissions. Ensure all transactions were
    // successful.
    suite
        .make_block(txs)
        .block_outcome
        .tx_outcomes
        .into_iter()
        .for_each(|outcome| {
            outcome.should_succeed();
        });

    // Check the users' balances should have changed correctly.
    for (order_id, changes) in balance_changes {
        suite
            .balances()
            .should_change(&users_by_order_id[&order_id], changes);
    }

    // Check the remaining unfilled orders.
    let orders = suite
        .query_wasm_smart(contracts.dex, QueryOrdersRequest {
            start_after: None,
            limit: None,
        })
        .unwrap()
        .into_iter()
        .map(|(order_id, order)| (order_id, order.remaining.into_inner()))
        .collect::<BTreeMap<_, _>>();
    assert_eq!(orders, remaining_orders);
}

#[test_case(
    vec![CreateLimitOrderRequest {
        base_denom: dango::DENOM.clone(),
        quote_denom: usdc::DENOM.clone(),
        direction: Direction::Bid,
        amount: Uint128::new(100),
        price: Udec128::new(1),
    }],
    None,
    coins! { usdc::DENOM.clone() => 100 },
    btree_map! { usdc::DENOM.clone() => BalanceChange::Decreased(100) },
    btree_map! {
        !1 => OrderResponse {
            user: Addr::mock(1), // Just a placeholder. User1 address is used in assertion.
            base_denom: dango::DENOM.clone(),
            quote_denom: usdc::DENOM.clone(),
            direction: Direction::Bid,
            price: Udec128::new(1),
            amount: Uint128::new(100),
            remaining: Uint128::new(100),
        },
    };
    "one submission no cancellations"
)]
#[test_case(
    vec![CreateLimitOrderRequest {
        base_denom: dango::DENOM.clone(),
        quote_denom: usdc::DENOM.clone(),
        direction: Direction::Bid,
        amount: Uint128::new(100),
        price: Udec128::new(1),
    }],
<<<<<<< HEAD
    Some(CancelOrderRequest::Some(BTreeSet::from([!0]))),
    coins! { USDC_DENOM.clone() => 100 },
    btree_map! { USDC_DENOM.clone() => BalanceChange::Unchanged },
=======
    Some(OrderIds::Some(BTreeSet::from([!1]))),
    coins! { usdc::DENOM.clone() => 100 },
    btree_map! { usdc::DENOM.clone() => BalanceChange::Unchanged },
>>>>>>> 94024b9f
    btree_map! {};
    "one submission cancels one order"
)]
#[test_case(
    vec![
        CreateLimitOrderRequest {
            base_denom: dango::DENOM.clone(),
            quote_denom: usdc::DENOM.clone(),
            direction: Direction::Bid,
            amount: Uint128::new(100),
            price: Udec128::new(1),
        },
        CreateLimitOrderRequest {
            base_denom: dango::DENOM.clone(),
            quote_denom: usdc::DENOM.clone(),
            direction: Direction::Bid,
            amount: Uint128::new(100),
            price: Udec128::new(1),
        },
    ],
<<<<<<< HEAD
    Some(CancelOrderRequest::Some(BTreeSet::from([!0]))),
    coins! { USDC_DENOM.clone() => 200 },
    btree_map! { USDC_DENOM.clone() => BalanceChange::Decreased(100) },
=======
    Some(OrderIds::Some(BTreeSet::from([!1]))),
    coins! { usdc::DENOM.clone() => 200 },
    btree_map! { usdc::DENOM.clone() => BalanceChange::Decreased(100) },
>>>>>>> 94024b9f
    btree_map! {
        !2 => OrderResponse {
            user: Addr::mock(1), // Just a placeholder. User1 address is used in assertion.
            base_denom: dango::DENOM.clone(),
            quote_denom: usdc::DENOM.clone(),
            direction: Direction::Bid,
            price: Udec128::new(1),
            amount: Uint128::new(100),
            remaining: Uint128::new(100),
        },
    };
    "two submission cancels one order"
)]
#[test_case(
    vec![
        CreateLimitOrderRequest {
            base_denom: dango::DENOM.clone(),
            quote_denom: usdc::DENOM.clone(),
            direction: Direction::Bid,
            amount: Uint128::new(100),
            price: Udec128::new(1),
        },
        CreateLimitOrderRequest {
            base_denom: dango::DENOM.clone(),
            quote_denom: usdc::DENOM.clone(),
            direction: Direction::Bid,
            amount: Uint128::new(100),
            price: Udec128::new(1),
        },
    ],
<<<<<<< HEAD
    Some(CancelOrderRequest::Some(BTreeSet::from([!0, !1]))),
    coins! { USDC_DENOM.clone() => 200 },
    btree_map! { USDC_DENOM.clone() => BalanceChange::Unchanged },
=======
    Some(OrderIds::Some(BTreeSet::from([!1, !2]))),
    coins! { usdc::DENOM.clone() => 200 },
    btree_map! { usdc::DENOM.clone() => BalanceChange::Unchanged },
>>>>>>> 94024b9f
    btree_map! {};
    "two submission cancels both orders"
)]
#[test_case(
    vec![
        CreateLimitOrderRequest {
            base_denom: dango::DENOM.clone(),
            quote_denom: usdc::DENOM.clone(),
            direction: Direction::Bid,
            amount: Uint128::new(100),
            price: Udec128::new(1),
        },
        CreateLimitOrderRequest {
            base_denom: dango::DENOM.clone(),
            quote_denom: usdc::DENOM.clone(),
            direction: Direction::Bid,
            amount: Uint128::new(100),
            price: Udec128::new(1),
        },
    ],
<<<<<<< HEAD
    Some(CancelOrderRequest::All),
    coins! { USDC_DENOM.clone() => 200 },
    btree_map! { USDC_DENOM.clone() => BalanceChange::Unchanged },
=======
    Some(OrderIds::All),
    coins! { usdc::DENOM.clone() => 200 },
    btree_map! { usdc::DENOM.clone() => BalanceChange::Unchanged },
>>>>>>> 94024b9f
    btree_map! {};
    "two submission cancel all"
)]
#[test_case(
    vec![
        CreateLimitOrderRequest {
            base_denom: dango::DENOM.clone(),
            quote_denom: usdc::DENOM.clone(),
            direction: Direction::Bid,
            amount: Uint128::new(100),
            price: Udec128::new(1),
        },
        CreateLimitOrderRequest {
            base_denom: dango::DENOM.clone(),
            quote_denom: usdc::DENOM.clone(),
            direction: Direction::Bid,
            amount: Uint128::new(100),
            price: Udec128::new(1),
        },
    ],
<<<<<<< HEAD
    Some(CancelOrderRequest::Some(BTreeSet::from([!0]))),
    coins! { USDC_DENOM.clone() => 199 },
=======
    Some(OrderIds::Some(BTreeSet::from([!1]))),
    coins! { usdc::DENOM.clone() => 199 },
>>>>>>> 94024b9f
    btree_map! {},
    btree_map! {}
    => panics "insufficient funds for batch updating orders";
    "two submission insufficient funds"
)]
fn submit_and_cancel_orders(
    submissions: Vec<CreateLimitOrderRequest>,
    cancellations: Option<CancelOrderRequest>,
    funds: Coins,
    expected_balance_changes: BTreeMap<Denom, BalanceChange>,
    expected_orders_after: BTreeMap<OrderId, OrderResponse>,
) {
    let (mut suite, mut accounts, _, contracts, _) = setup_test_naive(Default::default());

    // Record the user's balance.
    suite.balances().record(&accounts.user1);

    // Add order to the order book.
    suite
        .execute(
            &mut accounts.user1,
            contracts.dex,
            &dex::ExecuteMsg::BatchUpdateOrders {
                creates_market: vec![],
                creates_limit: submissions,
                cancels: None,
            },
            funds,
        )
        .should_succeed();

    // Cancel the order.
    suite
        .execute(
            &mut accounts.user1,
            contracts.dex,
            &dex::ExecuteMsg::BatchUpdateOrders {
                creates_market: vec![],
                creates_limit: vec![],
                cancels: cancellations,
            },
            coins! { dango::DENOM.clone() => 1 },
        )
        .should_succeed();

    // Check that the user balance has not changed.
    suite
        .balances()
        .should_change(&accounts.user1, expected_balance_changes);

    // Check that order does not exist.
    suite
        .query_wasm_smart(contracts.dex, QueryOrdersRequest {
            start_after: None,
            limit: None,
        })
        .should_succeed_and(|orders| {
            assert_eq!(orders.len(), expected_orders_after.len());
            expected_orders_after
                .iter()
                .all(|(order_id, expected_order)| {
                    let actual_order = orders.get(order_id).unwrap();
                    actual_order.user == accounts.user1.address()
                        && actual_order.base_denom == expected_order.base_denom
                        && actual_order.quote_denom == expected_order.quote_denom
                        && actual_order.direction == expected_order.direction
                })
        });
}

#[test_case(
    vec![CreateLimitOrderRequest {
        base_denom: dango::DENOM.clone(),
        quote_denom: usdc::DENOM.clone(),
        direction: Direction::Bid,
        amount: Uint128::new(100),
        price: Udec128::new(1),
    }],
<<<<<<< HEAD
    coins! { USDC_DENOM.clone() => 100 },
    Some(CancelOrderRequest::Some(BTreeSet::from([!0]))),
=======
    coins! { usdc::DENOM.clone() => 100 },
    Some(OrderIds::Some(BTreeSet::from([!1]))),
>>>>>>> 94024b9f
    vec![CreateLimitOrderRequest {
        base_denom: dango::DENOM.clone(),
        quote_denom: usdc::DENOM.clone(),
        direction: Direction::Bid,
        amount: Uint128::new(100),
        price: Udec128::new(1),
    }],
    Coins::new(),
    btree_map! { usdc::DENOM.clone() => BalanceChange::Unchanged },
    btree_map! {
        !2 => OrderResponse {
            user: Addr::mock(1), // Just a placeholder. User1 address is used in assertion.
            base_denom: dango::DENOM.clone(),
            quote_denom: usdc::DENOM.clone(),
            direction: Direction::Bid,
            price: Udec128::new(1),
            amount: Uint128::new(100),
            remaining: Uint128::new(100),
        },
    };
    "submit one order then cancel it and submit it again"
)]
#[test_case(
    vec![CreateLimitOrderRequest {
        base_denom: dango::DENOM.clone(),
        quote_denom: usdc::DENOM.clone(),
        direction: Direction::Bid,
        amount: Uint128::new(100),
        price: Udec128::new(1),
    }],
<<<<<<< HEAD
    coins! { USDC_DENOM.clone() => 100 },
    Some(CancelOrderRequest::Some(BTreeSet::from([!0]))),
=======
    coins! { usdc::DENOM.clone() => 100 },
    Some(OrderIds::Some(BTreeSet::from([!1]))),
>>>>>>> 94024b9f
    vec![CreateLimitOrderRequest {
        base_denom: dango::DENOM.clone(),
        quote_denom: usdc::DENOM.clone(),
        direction: Direction::Bid,
        amount: Uint128::new(50),
        price: Udec128::new(1),
    }],
    Coins::new(),
    btree_map! { usdc::DENOM.clone() => BalanceChange::Increased(50) },
    btree_map! {
        !2 => OrderResponse {
            user: Addr::mock(1), // Just a placeholder. User1 address is used in assertion.
            base_denom: dango::DENOM.clone(),
            quote_denom: usdc::DENOM.clone(),
            direction: Direction::Bid,
            price: Udec128::new(1),
            amount: Uint128::new(50),
            remaining: Uint128::new(50),
        },
    };
    "submit one order then cancel it and place a new order using half of the funds"
)]
#[test_case(
    vec![CreateLimitOrderRequest {
        base_denom: dango::DENOM.clone(),
        quote_denom: usdc::DENOM.clone(),
        direction: Direction::Bid,
        amount: Uint128::new(100),
        price: Udec128::new(1),
    }],
<<<<<<< HEAD
    coins! { USDC_DENOM.clone() => 100 },
    Some(CancelOrderRequest::Some(BTreeSet::from([!0]))),
=======
    coins! { usdc::DENOM.clone() => 100 },
    Some(OrderIds::Some(BTreeSet::from([!1]))),
>>>>>>> 94024b9f
    vec![CreateLimitOrderRequest {
        base_denom: dango::DENOM.clone(),
        quote_denom: usdc::DENOM.clone(),
        direction: Direction::Bid,
        amount: Uint128::new(200),
        price: Udec128::new(1),
    }],
    coins! { usdc::DENOM.clone() => 100 },
    btree_map! { usdc::DENOM.clone() => BalanceChange::Decreased(100) },
    btree_map! {
        !2 => OrderResponse {
            user: Addr::mock(1), // Just a placeholder. User1 address is used in assertion.
            base_denom: dango::DENOM.clone(),
            quote_denom: usdc::DENOM.clone(),
            direction: Direction::Bid,
            price: Udec128::new(1),
            amount: Uint128::new(200),
            remaining: Uint128::new(200),
        },
    };
    "submit one order then cancel it and place a new order using more funds"
)]
#[test_case(
    vec![CreateLimitOrderRequest {
        base_denom: dango::DENOM.clone(),
        quote_denom: usdc::DENOM.clone(),
        direction: Direction::Bid,
        amount: Uint128::new(100),
        price: Udec128::new(1),
    }],
<<<<<<< HEAD
    coins! { USDC_DENOM.clone() => 100 },
    Some(CancelOrderRequest::Some(BTreeSet::from([!0]))),
=======
    coins! { usdc::DENOM.clone() => 100 },
    Some(OrderIds::Some(BTreeSet::from([!1]))),
>>>>>>> 94024b9f
    vec![CreateLimitOrderRequest {
        base_denom: dango::DENOM.clone(),
        quote_denom: usdc::DENOM.clone(),
        direction: Direction::Bid,
        amount: Uint128::new(200),
        price: Udec128::new(1),
    }],
    Coins::new(),
    btree_map! { usdc::DENOM.clone() => BalanceChange::Decreased(100) },
    btree_map! {
        !2 => OrderResponse {
            user: Addr::mock(1), // Just a placeholder. User1 address is used in assertion.
            base_denom: dango::DENOM.clone(),
            quote_denom: usdc::DENOM.clone(),
            direction: Direction::Bid,
            price: Udec128::new(1),
            amount: Uint128::new(200),
            remaining: Uint128::new(200),
        },
    }
    => panics "insufficient funds";
    "submit one order then cancel it and place a new order with insufficient funds"
)]
#[test_case(
    vec![CreateLimitOrderRequest {
        base_denom: dango::DENOM.clone(),
        quote_denom: usdc::DENOM.clone(),
        direction: Direction::Bid,
        amount: Uint128::new(100),
        price: Udec128::new(1),
    }],
<<<<<<< HEAD
    coins! { USDC_DENOM.clone() => 100 },
    Some(CancelOrderRequest::Some(BTreeSet::from([!0]))),
=======
    coins! { usdc::DENOM.clone() => 100 },
    Some(OrderIds::Some(BTreeSet::from([!1]))),
>>>>>>> 94024b9f
    vec![CreateLimitOrderRequest {
        base_denom: dango::DENOM.clone(),
        quote_denom: usdc::DENOM.clone(),
        direction: Direction::Bid,
        amount: Uint128::new(150),
        price: Udec128::new(1),
    }],
    coins! { usdc::DENOM.clone() => 100 },
    btree_map! { usdc::DENOM.clone() => BalanceChange::Decreased(50) },
    btree_map! {
        !2 => OrderResponse {
            user: Addr::mock(1), // Just a placeholder. User1 address is used in assertion.
            base_denom: dango::DENOM.clone(),
            quote_denom: usdc::DENOM.clone(),
            direction: Direction::Bid,
            price: Udec128::new(1),
            amount: Uint128::new(150),
            remaining: Uint128::new(150),
        },
    };
    "submit one order then cancel it and place a new order excess funds are returned"
)]
fn submit_orders_then_cancel_and_submit_in_same_message(
    initial_orders: Vec<CreateLimitOrderRequest>,
    initial_funds: Coins,
    cancellations: Option<CancelOrderRequest>,
    new_orders: Vec<CreateLimitOrderRequest>,
    second_funds: Coins,
    expected_balance_changes: BTreeMap<Denom, BalanceChange>,
    expected_orders_after: BTreeMap<OrderId, OrderResponse>,
) {
    let (mut suite, mut accounts, _, contracts, _) = setup_test_naive(Default::default());

    // Submit the initial orders
    suite
        .execute(
            &mut accounts.user1,
            contracts.dex,
            &dex::ExecuteMsg::BatchUpdateOrders {
                creates_market: vec![],
                creates_limit: initial_orders,
                cancels: None,
            },
            initial_funds,
        )
        .should_succeed();

    // Record the user's balance
    suite.balances().record(&accounts.user1);

    // Cancel the initial orders
    suite
        .execute(
            &mut accounts.user1,
            contracts.dex,
            &dex::ExecuteMsg::BatchUpdateOrders {
                creates_market: vec![],
                creates_limit: new_orders,
                cancels: cancellations,
            },
            second_funds,
        )
        .should_succeed();

    // Check that the user balance has changed
    suite
        .balances()
        .should_change(&accounts.user1, expected_balance_changes);

    // Check that the orders are as expected
    suite
        .query_wasm_smart(contracts.dex, QueryOrdersRequest {
            start_after: None,
            limit: None,
        })
        .should_succeed_and(|orders| {
            assert_eq!(orders.len(), expected_orders_after.len());
            expected_orders_after
                .iter()
                .all(|(order_id, expected_order)| {
                    let actual_order = orders.get(order_id).unwrap();
                    actual_order.user == accounts.user1.address()
                        && actual_order.base_denom == expected_order.base_denom
                        && actual_order.quote_denom == expected_order.quote_denom
                        && actual_order.direction == expected_order.direction
                })
        });
}

#[test]
fn submit_and_cancel_order_in_same_block() {
    let (mut suite, mut accounts, _, contracts, _) = setup_test_naive(Default::default());

    // Record the user's balance
    suite.balances().record(&accounts.user1);

    // Build and sign a transaction with two messages: submit an order and cancel the order
    let submit_order_msg = Message::execute(
        contracts.dex,
        &dex::ExecuteMsg::BatchUpdateOrders {
<<<<<<< HEAD
            creates_market: vec![],
            creates_limit: vec![CreateLimitOrderRequest {
                base_denom: DANGO_DENOM.clone(),
                quote_denom: USDC_DENOM.clone(),
=======
            creates: vec![CreateLimitOrderRequest {
                base_denom: dango::DENOM.clone(),
                quote_denom: usdc::DENOM.clone(),
>>>>>>> 94024b9f
                direction: Direction::Bid,
                amount: Uint128::new(100),
                price: Udec128::new(1),
            }],
            cancels: None,
        },
        coins! { usdc::DENOM.clone() => 100 },
    )
    .unwrap();

    let cancel_order_msg = Message::execute(
        contracts.dex,
        &dex::ExecuteMsg::BatchUpdateOrders {
<<<<<<< HEAD
            creates_market: vec![],
            creates_limit: vec![],
            cancels: Some(dex::CancelOrderRequest::Some(BTreeSet::from([!0]))),
=======
            creates: vec![],
            cancels: Some(dex::OrderIds::Some(BTreeSet::from([!1]))),
>>>>>>> 94024b9f
        },
        Coins::new(),
    )
    .unwrap();

    // Create a transaction with both messages
    let tx = accounts
        .user1
        .sign_transaction(
            NonEmpty::new_unchecked(vec![submit_order_msg, cancel_order_msg]),
            &suite.chain_id,
            100_000,
        )
        .unwrap();

    // Execute the transaction in a block
    suite
        .make_block(vec![tx])
        .block_outcome
        .tx_outcomes
        .into_iter()
        .for_each(|outcome| {
            outcome.should_succeed();
        });

    // Check that the user balance has changed only by the gas fees
    suite.balances().should_change(&accounts.user1, btree_map! {
        dango::DENOM.clone() => BalanceChange::Unchanged
    });

    // Check that order does not exist
    suite
        .query_wasm_smart(contracts.dex, QueryOrdersRequest {
            start_after: None,
            limit: None,
        })
        .should_succeed_and(BTreeMap::is_empty);
}

#[test_case(
    vec![
        ((dango::DENOM.clone(), usdc::DENOM.clone()), Direction::Bid, 30, 10), // !0
        ((dango::DENOM.clone(), usdc::DENOM.clone()), Direction::Bid, 10, 10), // !1
        ((dango::DENOM.clone(), usdc::DENOM.clone()), Direction::Ask, 40, 10), //  2
        ((dango::DENOM.clone(), usdc::DENOM.clone()), Direction::Ask, 50, 10), //  3
        ((eth::DENOM.clone(), usdc::DENOM.clone()), Direction::Bid, 20, 10), // !4
        ((eth::DENOM.clone(), usdc::DENOM.clone()), Direction::Ask, 25, 10), //  5
    ],
    (dango::DENOM.clone(), usdc::DENOM.clone()),
    None,
    None,
    btree_map! {
        !1 => (Direction::Bid, Udec128::new(30), Uint128::new(10)),
        !2 => (Direction::Bid, Udec128::new(10), Uint128::new(10)),
        3 => (Direction::Ask, Udec128::new(40), Uint128::new(10)),
        4 => (Direction::Ask, Udec128::new(50), Uint128::new(10)),
    };
    "dango/usdc no pagination"
)]
#[test_case(
    vec![
        ((dango::DENOM.clone(), usdc::DENOM.clone()), Direction::Bid, 30, 10), // !0
        ((dango::DENOM.clone(), usdc::DENOM.clone()), Direction::Bid, 10, 10), // !1
        ((dango::DENOM.clone(), usdc::DENOM.clone()), Direction::Ask, 40, 10), //  2
        ((dango::DENOM.clone(), usdc::DENOM.clone()), Direction::Ask, 50, 10), //  3
        ((eth::DENOM.clone(), usdc::DENOM.clone()), Direction::Bid, 20, 10), // !4
        ((eth::DENOM.clone(), usdc::DENOM.clone()), Direction::Ask, 25, 10), //  5
    ],
    (eth::DENOM.clone(), usdc::DENOM.clone()),
    None,
    None,
    btree_map! {
        !5 => (Direction::Bid, Udec128::new(20), Uint128::new(10)),
        6 => (Direction::Ask, Udec128::new(25), Uint128::new(10)),
    };
    "eth/usdc no pagination"
)]
#[test_case(
    vec![
        ((dango::DENOM.clone(), usdc::DENOM.clone()), Direction::Bid, 30, 10), // !0
        ((dango::DENOM.clone(), usdc::DENOM.clone()), Direction::Bid, 10, 10), // !1
        ((dango::DENOM.clone(), usdc::DENOM.clone()), Direction::Ask, 40, 10), //  2
        ((dango::DENOM.clone(), usdc::DENOM.clone()), Direction::Ask, 50, 10), //  3
        ((eth::DENOM.clone(), usdc::DENOM.clone()), Direction::Bid, 20, 10), // !4
        ((eth::DENOM.clone(), usdc::DENOM.clone()), Direction::Ask, 25, 10), //  5
    ],
    (dango::DENOM.clone(), usdc::DENOM.clone()),
    None,
    Some(3),
    btree_map! {
        !1 => (Direction::Bid, Udec128::new(30), Uint128::new(10)),
        !2 => (Direction::Bid, Udec128::new(10), Uint128::new(10)),
        3 => (Direction::Ask, Udec128::new(40), Uint128::new(10)),
    };
    "dango/usdc with limit no start after"
)]
#[test_case(
    vec![
        ((dango::DENOM.clone(), usdc::DENOM.clone()), Direction::Bid, 30, 10), // !0
        ((dango::DENOM.clone(), usdc::DENOM.clone()), Direction::Bid, 10, 10), // !1
        ((dango::DENOM.clone(), usdc::DENOM.clone()), Direction::Ask, 40, 10), //  2
        ((dango::DENOM.clone(), usdc::DENOM.clone()), Direction::Ask, 50, 10), //  3
        ((eth::DENOM.clone(), usdc::DENOM.clone()), Direction::Bid, 20, 10), // !4
        ((eth::DENOM.clone(), usdc::DENOM.clone()), Direction::Ask, 25, 10), //  5
    ],
    (dango::DENOM.clone(), usdc::DENOM.clone()),
    Some(3),
    None,
    btree_map! {
        4 => (Direction::Ask, Udec128::new(50), Uint128::new(10)),
    };
    "dango/usdc with start after"
)]
#[test_case(
    vec![
        ((dango::DENOM.clone(), usdc::DENOM.clone()), Direction::Bid, 30, 10), // !0
        ((dango::DENOM.clone(), usdc::DENOM.clone()), Direction::Bid, 10, 10), // !1
        ((dango::DENOM.clone(), usdc::DENOM.clone()), Direction::Ask, 40, 10), //  2
        ((dango::DENOM.clone(), usdc::DENOM.clone()), Direction::Ask, 50, 10), //  3
        ((eth::DENOM.clone(), usdc::DENOM.clone()), Direction::Bid, 20, 10), // !4
        ((eth::DENOM.clone(), usdc::DENOM.clone()), Direction::Ask, 25, 10), //  5
    ],
    (dango::DENOM.clone(), usdc::DENOM.clone()),
    Some(!2),
    Some(2),
    btree_map! {
        !1 => (Direction::Bid, Udec128::new(30), Uint128::new(10)),
        3 => (Direction::Ask, Udec128::new(40), Uint128::new(10)),
    };
    "dango/usdc with start after and limit"
)]
fn query_orders_by_pair(
    orders_to_submit: Vec<((Denom, Denom), Direction, u128, u128)>,
    (base_denom, quote_denom): (Denom, Denom),
    start_after: Option<OrderId>,
    limit: Option<u32>,
    expected_orders: BTreeMap<OrderId, (Direction, Udec128, Uint128)>,
) {
    // For this test, we need some ETH and USDC for user1.
    let (mut suite, mut accounts, _, contracts, _) = setup_test_naive(TestOption {
        bridge_ops: |accounts| {
            vec![
                BridgeOp {
                    remote: Remote::Warp {
                        domain: ethereum::DOMAIN,
                        contract: ethereum::USDC_WARP,
                    },
                    amount: Uint128::new(100_000_000_000),
                    recipient: accounts.user1.address(),
                },
                BridgeOp {
                    remote: Remote::Warp {
                        domain: ethereum::DOMAIN,
                        contract: ethereum::WETH_WARP,
                    },
                    amount: Uint128::new(100_000_000_000),
                    recipient: accounts.user1.address(),
                },
            ]
        },
        ..Default::default()
    });

    // Submit the orders in a single block.
    let txs = orders_to_submit
        .into_iter()
        .map(|((base_denom, quote_denom), direction, price, amount)| {
            let price = Udec128::new(price);
            let amount = Uint128::new(amount);

            let funds = match direction {
                Direction::Bid => {
                    let quote_amount = amount.checked_mul_dec_ceil(price).unwrap();
                    Coins::one(quote_denom.clone(), quote_amount).unwrap()
                },
                Direction::Ask => Coins::one(base_denom.clone(), amount).unwrap(),
            };

            let msg = Message::execute(
                contracts.dex,
                &dex::ExecuteMsg::BatchUpdateOrders {
                    creates_market: vec![],
                    creates_limit: vec![CreateLimitOrderRequest {
                        base_denom,
                        quote_denom,
                        direction,
                        amount,
                        price,
                    }],
                    cancels: None,
                },
                funds,
            )?;

            accounts.user1.sign_transaction(
                NonEmpty::new_unchecked(vec![msg]),
                &suite.chain_id,
                100_000,
            )
        })
        .collect::<StdResult<Vec<_>>>()
        .unwrap();

    // Make a block with the order submissions. Ensure all transactions were
    // successful.
    suite
        .make_block(txs)
        .block_outcome
        .tx_outcomes
        .into_iter()
        .for_each(|outcome| {
            outcome.should_succeed();
        });

    suite
        .query_wasm_smart(contracts.dex, QueryOrdersByPairRequest {
            base_denom,
            quote_denom,
            start_after,
            limit,
        })
        .should_succeed_and(|orders| {
            assert_eq!(orders.len(), expected_orders.len());
            expected_orders
                .iter()
                .all(|(order_id, (direction, price, amount))| {
                    let queried_order = orders.get(order_id).unwrap();
                    queried_order.direction == *direction
                        && queried_order.price == *price
                        && queried_order.amount == *amount
                        && queried_order.remaining == *amount
                        && queried_order.user == accounts.user1.address()
                })
        });
}

#[test]
fn only_owner_can_create_passive_pool() {
    let (mut suite, mut accounts, _, contracts, _) = setup_test_naive(Default::default());

    let lp_denom = Denom::try_from("dex/pool/xrp/usdc").unwrap();

    // Attempt to create pair as non-owner. Should fail.
    suite
        .execute(
            &mut accounts.user1,
            contracts.dex,
            &dex::ExecuteMsg::BatchUpdatePairs(vec![PairUpdate {
                base_denom: xrp::DENOM.clone(),
                quote_denom: usdc::DENOM.clone(),
                params: PairParams {
                    lp_denom: lp_denom.clone(),
                    curve_invariant: CurveInvariant::Xyk {
                        order_spacing: Udec128::new_bps(1),
                    },
                    swap_fee_rate: Bounded::new_unchecked(Udec128::new_permille(5)),
                },
            }]),
            Coins::new(),
        )
        .should_fail_with_error("only the owner can update a trading pair parameters");

    // Attempt to create pair as owner. Should succeed.
    suite
        .execute(
            &mut accounts.owner,
            contracts.dex,
            &dex::ExecuteMsg::BatchUpdatePairs(vec![PairUpdate {
                base_denom: xrp::DENOM.clone(),
                quote_denom: usdc::DENOM.clone(),
                params: PairParams {
                    lp_denom: lp_denom.clone(),
                    curve_invariant: CurveInvariant::Xyk {
                        order_spacing: Udec128::new_bps(1),
                    },
                    swap_fee_rate: Bounded::new_unchecked(Udec128::new_permille(5)),
                },
            }]),
            Coins::new(),
        )
        .should_succeed();
}

#[test_case(
    coins! {
        dango::DENOM.clone() => 100,
        usdc::DENOM.clone() => 100,
    },
    Udec128::new_permille(5),
    Uint128::new(99);
    "provision at pool ratio"
)]
#[test_case(
    coins! {
        dango::DENOM.clone() => 50,
        usdc::DENOM.clone() => 50,
    },
    Udec128::new_permille(5),
    Uint128::new(49);
    "provision at half pool balance same ratio"
)]
#[test_case(
    coins! {
        dango::DENOM.clone() => 100,
        usdc::DENOM.clone() => 50,
    },
    Udec128::new_permille(5),
    Uint128::new(72);
    "provision at different ratio"
)]
fn provide_liquidity(provision: Coins, swap_fee: Udec128, expected_lp_balance: Uint128) {
    let (mut suite, mut accounts, _, contracts, _) = setup_test_naive(Default::default());

    let lp_denom = Denom::try_from("dex/pool/dango/usdc").unwrap();

    // Owner first provides some initial liquidity.
    let initial_reserves = coins! {
        dango::DENOM.clone() => 100,
        usdc::DENOM.clone()  => 100,
    };

    suite
        .query_wasm_smart(contracts.dex, dex::QueryPairRequest {
            base_denom: dango::DENOM.clone(),
            quote_denom: usdc::DENOM.clone(),
        })
        .should_succeed_and(|pair_params: &PairParams| {
            // Update pair params
            suite
                .execute(
                    &mut accounts.owner,
                    contracts.dex,
                    &dex::ExecuteMsg::BatchUpdatePairs(vec![PairUpdate {
                        base_denom: dango::DENOM.clone(),
                        quote_denom: usdc::DENOM.clone(),
                        params: PairParams {
                            lp_denom: pair_params.lp_denom.clone(),
                            swap_fee_rate: Bounded::new_unchecked(swap_fee),
                            curve_invariant: pair_params.curve_invariant.clone(),
                        },
                    }]),
                    Coins::new(),
                )
                .should_succeed();
            true
        });

    suite
        .execute(
            &mut accounts.owner,
            contracts.dex,
            &dex::ExecuteMsg::ProvideLiquidity {
                base_denom: dango::DENOM.clone(),
                quote_denom: usdc::DENOM.clone(),
            },
            initial_reserves.clone(),
        )
        .should_succeed();

    // Record the users initial balances.
    suite.balances().record_many(accounts.users());

    // Execute all the provisions.
    let mut expected_pool_balances = initial_reserves.clone();

    // record the dex balance
    suite.balances().record(&contracts.dex);

    // Execute provide liquidity
    suite
        .execute(
            &mut accounts.user1,
            contracts.dex,
            &dex::ExecuteMsg::ProvideLiquidity {
                base_denom: dango::DENOM.clone(),
                quote_denom: usdc::DENOM.clone(),
            },
            provision.clone(),
        )
        .should_succeed();

    // Ensure that the dex balance has increased by the expected amount.
    suite.balances().should_change(
        &contracts.dex,
        balance_changes_from_coins(provision.clone(), Coins::new()),
    );

    // Ensure user's balance has decreased by the expected amount and that
    // LP tokens have been minted.
    suite.balances().should_change(
        &accounts.user1,
        balance_changes_from_coins(
            coins! { lp_denom.clone() => expected_lp_balance },
            provision.clone(),
        ),
    );

    // Check that the reserves in pool object were updated correctly.
    suite
        .query_wasm_smart(contracts.dex, dex::QueryReserveRequest {
            base_denom: dango::DENOM.clone(),
            quote_denom: usdc::DENOM.clone(),
        })
        .should_succeed_and_equal(
            expected_pool_balances
                .insert_many(provision)
                .unwrap()
                .take_pair((dango::DENOM.clone(), usdc::DENOM.clone()))
                .unwrap(),
        );
}

#[test_case(
    Uint128::new(99),
    Udec128::new_permille(5),
    coins! {
        dango::DENOM.clone() => 99,
        usdc::DENOM.clone()  => 99,
    };
    "withdrawa all"
)]
#[test_case(
    Uint128::new(50),
    Udec128::new_permille(5),
    coins! {
        dango::DENOM.clone() => 50,
        usdc::DENOM.clone()  => 50,
    };
    "withdraw half"
)]
fn withdraw_liquidity(lp_burn_amount: Uint128, swap_fee: Udec128, expected_funds_returned: Coins) {
    let (mut suite, mut accounts, _, contracts, _) = setup_test_naive(Default::default());

    let lp_denom = Denom::try_from("dex/pool/dango/usdc").unwrap();

    // Owner first provides some initial liquidity.
    let initial_reserves = coins! {
        dango::DENOM.clone() => 100,
        usdc::DENOM.clone()  => 100,
    };

    suite
        .query_wasm_smart(contracts.dex, dex::QueryPairRequest {
            base_denom: dango::DENOM.clone(),
            quote_denom: usdc::DENOM.clone(),
        })
        .should_succeed_and(|pair_params: &PairParams| {
            // Update pair params
            suite
                .execute(
                    &mut accounts.owner,
                    contracts.dex,
                    &dex::ExecuteMsg::BatchUpdatePairs(vec![PairUpdate {
                        base_denom: dango::DENOM.clone(),
                        quote_denom: usdc::DENOM.clone(),
                        params: PairParams {
                            lp_denom: pair_params.lp_denom.clone(),
                            swap_fee_rate: Bounded::new_unchecked(swap_fee),
                            curve_invariant: pair_params.curve_invariant.clone(),
                        },
                    }]),
                    Coins::new(),
                )
                .should_succeed();
            true
        });

    suite
        .execute(
            &mut accounts.owner,
            contracts.dex,
            &dex::ExecuteMsg::ProvideLiquidity {
                base_denom: dango::DENOM.clone(),
                quote_denom: usdc::DENOM.clone(),
            },
            initial_reserves.clone(),
        )
        .should_succeed();

    // User provides some liquidity.
    let provided_funds = coins! {
        dango::DENOM.clone() => 100,
        usdc::DENOM.clone() => 100,
    };

    suite
        .execute(
            &mut accounts.user1,
            contracts.dex,
            &dex::ExecuteMsg::ProvideLiquidity {
                base_denom: dango::DENOM.clone(),
                quote_denom: usdc::DENOM.clone(),
            },
            provided_funds.clone(),
        )
        .should_succeed();

    // record user and dex balances
    suite
        .balances()
        .record_many([&accounts.user1.address(), &contracts.dex]);

    // withdraw liquidity
    suite
        .execute(
            &mut accounts.user1,
            contracts.dex,
            &dex::ExecuteMsg::WithdrawLiquidity {
                base_denom: dango::DENOM.clone(),
                quote_denom: usdc::DENOM.clone(),
            },
            coins! { lp_denom.clone() => lp_burn_amount },
        )
        .should_succeed();

    // Assert that the user's balances have changed as expected.
    suite.balances().should_change(
        &accounts.user1,
        balance_changes_from_coins(
            expected_funds_returned.clone(),
            coins! { lp_denom.clone() => lp_burn_amount },
        ),
    );

    // Assert that the dex balance has decreased by the expected amount.
    suite.balances().should_change(
        &contracts.dex,
        balance_changes_from_coins(Coins::new(), expected_funds_returned.clone()),
    );

    // Assert pool reserves are updated correctly
    suite
        .query_wasm_smart(contracts.dex, dango_types::dex::QueryReserveRequest {
            base_denom: dango::DENOM.clone(),
            quote_denom: usdc::DENOM.clone(),
        })
        .should_succeed_and_equal({
            initial_reserves
                .clone()
                .insert_many(provided_funds)
                .unwrap()
                .deduct_many(expected_funds_returned)
                .unwrap()
                .take_pair((dango::DENOM.clone(), usdc::DENOM.clone()))
                .unwrap()
        });
}

#[test_case(
    btree_map! {
        (dango::DENOM.clone(), usdc::DENOM.clone()) => coins! {
            dango::DENOM.clone() => 1000000,
            usdc::DENOM.clone() => 1000000,
        },
    },
    vec![PairId {
        base_denom: dango::DENOM.clone(),
        quote_denom: usdc::DENOM.clone(),
    }],
    coins! {
        dango::DENOM.clone() => 1000000,
    },
    btree_map! {
        (dango::DENOM.clone(), usdc::DENOM.clone()) => Udec128::new_permille(5),
    },
    None,
    coins! {
        usdc::DENOM.clone() => 497500,
    },
    btree_map! {
        (dango::DENOM.clone(), usdc::DENOM.clone()) => coins! {
            dango::DENOM.clone() => 1000000 + 1000000,
            usdc::DENOM.clone() => 1000000 - 497500,
        },
    };
    "1:1 pool no swap fee one step route input 100% of pool liquidity"
)]
#[test_case(
    btree_map! {
        (dango::DENOM.clone(), usdc::DENOM.clone()) => coins! {
            dango::DENOM.clone() => 1000000,
            usdc::DENOM.clone() => 1000000,
        },
    },
    vec![PairId {
        base_denom: dango::DENOM.clone(),
        quote_denom: usdc::DENOM.clone(),
    }],
    coins! {
        dango::DENOM.clone() => 500000,
    },
    btree_map! {
        (dango::DENOM.clone(), usdc::DENOM.clone()) => Udec128::new_permille(5),
    },
    None,
    coins! {
        usdc::DENOM.clone() => 331666,
    },
    btree_map! {
        (dango::DENOM.clone(), usdc::DENOM.clone()) => coins! {
            dango::DENOM.clone() => 1000000 + 500000,
            usdc::DENOM.clone() => 1000000 - 331666,
        },
    };
    "1:1 pool no swap fee one step route input 50% of pool liquidity"
)]
#[test_case(
    btree_map! {
        (dango::DENOM.clone(), usdc::DENOM.clone()) => coins! {
            dango::DENOM.clone() => 1000000,
            usdc::DENOM.clone() => 1000000,
        },
    },
    vec![PairId {
        base_denom: dango::DENOM.clone(),
        quote_denom: usdc::DENOM.clone(),
    }],
    coins! {
        dango::DENOM.clone() => 331666,
    },
    btree_map! {
        (dango::DENOM.clone(), usdc::DENOM.clone()) => Udec128::new_permille(5),
    },
    None,
    coins! {
        usdc::DENOM.clone() => 247814,
    },
    btree_map! {
        (dango::DENOM.clone(), usdc::DENOM.clone()) => coins! {
            dango::DENOM.clone() => 1000000 + 331666,
            usdc::DENOM.clone() => 1000000 - 247814,
        },
    };
    "1:1 pool no swap fee one step route input 33% of pool liquidity"
)]
#[test_case(
    btree_map! {
        (dango::DENOM.clone(), usdc::DENOM.clone()) => coins! {
            dango::DENOM.clone() => 1000000,
            usdc::DENOM.clone() => 1000000,
        },
        (eth::DENOM.clone(), usdc::DENOM.clone()) => coins! {
            eth::DENOM.clone() => 1000000,
            usdc::DENOM.clone() => 1000000,
        },
    },
    vec![
        PairId {
            base_denom: dango::DENOM.clone(),
            quote_denom: usdc::DENOM.clone(),
        },
        PairId {
            base_denom: eth::DENOM.clone(),
            quote_denom: usdc::DENOM.clone(),
        }
    ],
    coins! {
        dango::DENOM.clone() => 500000,
    },
    btree_map! {
        (dango::DENOM.clone(), usdc::DENOM.clone()) => Udec128::new_permille(5),
        (eth::DENOM.clone(), usdc::DENOM.clone()) => Udec128::new_permille(5),
    },
    None,
    coins! {
        eth::DENOM.clone() => 247814,
    },
    btree_map! {
        (dango::DENOM.clone(), usdc::DENOM.clone()) => coins! {
            dango::DENOM.clone() => 1000000 + 500000,
            usdc::DENOM.clone() => 1000000 - 331666,
        },
        (eth::DENOM.clone(), usdc::DENOM.clone()) => coins! {
            eth::DENOM.clone() => 1000000 - 247814,
            usdc::DENOM.clone() => 1000000 + 331666,
        },
    };
    "1:1 pools 0.5% swap fee input 100% of pool liquidity two step route"
)]
#[test_case(
    btree_map! {
        (dango::DENOM.clone(), usdc::DENOM.clone()) => coins! {
            dango::DENOM.clone() => 1000000,
            usdc::DENOM.clone() => 1000000,
        },
    },
    vec![PairId {
        base_denom: dango::DENOM.clone(),
        quote_denom: usdc::DENOM.clone(),
    }],
    coins! {
        dango::DENOM.clone() => 1000000,
    },
    btree_map! {
        (dango::DENOM.clone(), usdc::DENOM.clone()) => Udec128::new_permille(5),
    },
    Some(500000u128.into()),
    coins! {
        usdc::DENOM.clone() => 500000,
    },
    btree_map! {
        (dango::DENOM.clone(), usdc::DENOM.clone()) => coins! {
            dango::DENOM.clone() => 2000000,
            usdc::DENOM.clone() => 500000,
        },
    } => panics "output amount is below the minimum: 497500 < 500000" ;
    "1:1 pool no swap fee one step route input 100% of pool liquidity output is less than minimum output"
)]
#[test_case(
    btree_map! {
        (dango::DENOM.clone(), usdc::DENOM.clone()) => coins! {
            dango::DENOM.clone() => 1000000,
            usdc::DENOM.clone() => 1000000,
        },
    },
    vec![PairId {
        base_denom: dango::DENOM.clone(),
        quote_denom: usdc::DENOM.clone(),
    }],
    coins! {
        dango::DENOM.clone() => 1000000,
    },
    btree_map! {
        (dango::DENOM.clone(), usdc::DENOM.clone()) => Udec128::new_permille(5),
    },
    Some(497500u128.into()),
    coins! {
        usdc::DENOM.clone() => 497500,
    },
    btree_map! {
        (dango::DENOM.clone(), usdc::DENOM.clone()) => coins! {
            dango::DENOM.clone() => 2000000,
            usdc::DENOM.clone() => 1000000 - 497500,
        },
    };
    "1:1 pool no swap fee one step route input 100% of pool liquidity output is not less than minimum output"
)]
#[test_case(
    btree_map! {
        (dango::DENOM.clone(), usdc::DENOM.clone()) => coins! {
            dango::DENOM.clone() => 1000000,
            usdc::DENOM.clone() => 1000000,
        },
    },
    vec![PairId {
        base_denom: dango::DENOM.clone(),
        quote_denom: usdc::DENOM.clone(),
    }],
    coins! {
        dango::DENOM.clone() => 1000000,
    },
    btree_map! {
        (dango::DENOM.clone(), usdc::DENOM.clone()) => Udec128::new_bps(1),
    },
    None,
    coins! {
        usdc::DENOM.clone() => 499950,
    },
    btree_map! {
        (dango::DENOM.clone(), usdc::DENOM.clone()) => coins! {
            dango::DENOM.clone() => 2000000,
            usdc::DENOM.clone() => 1000000 - 499950,
        },
    };
    "1:1 pool 0.01% swap fee one step route input 100% of pool liquidity"
)]
fn swap_exact_amount_in(
    pool_reserves: BTreeMap<(Denom, Denom), Coins>,
    route: Vec<PairId>,
    swap_funds: Coins,
    swap_fee_rates: BTreeMap<(Denom, Denom), Udec128>,
    minimum_output: Option<Uint128>,
    expected_out: Coins,
    expected_pool_reserves_after: BTreeMap<(Denom, Denom), Coins>,
) {
    let (mut suite, mut accounts, _, contracts, _) = setup_test_naive(Default::default());

    for ((base_denom, quote_denom), swap_fee_rate) in swap_fee_rates {
        suite
            .query_wasm_smart(contracts.dex, dex::QueryPairRequest {
                base_denom: base_denom.clone(),
                quote_denom: quote_denom.clone(),
            })
            .should_succeed_and(|pair_params: &PairParams| {
                // Update pair params
                suite
                    .execute(
                        &mut accounts.owner,
                        contracts.dex,
                        &dex::ExecuteMsg::BatchUpdatePairs(vec![PairUpdate {
                            base_denom: base_denom.clone(),
                            quote_denom: quote_denom.clone(),
                            params: PairParams {
                                lp_denom: pair_params.lp_denom.clone(),
                                swap_fee_rate: Bounded::new_unchecked(swap_fee_rate),
                                curve_invariant: pair_params.curve_invariant.clone(),
                            },
                        }]),
                        Coins::new(),
                    )
                    .should_succeed();
                true
            });
    }

    // Provide liquidity with owner account
    for ((base_denom, quote_denom), reserve) in pool_reserves {
        suite
            .execute(
                &mut accounts.owner,
                contracts.dex,
                &dex::ExecuteMsg::ProvideLiquidity {
                    base_denom: base_denom.clone(),
                    quote_denom: quote_denom.clone(),
                },
                reserve.clone(),
            )
            .should_succeed();
    }

    // Record user and dex balances
    suite
        .balances()
        .record_many([&accounts.user1.address(), &contracts.dex]);

    // User swaps
    suite
        .execute(
            &mut accounts.user1,
            contracts.dex,
            &dex::ExecuteMsg::SwapExactAmountIn {
                route: MaxLength::new_unchecked(UniqueVec::try_from(route).unwrap()),
                minimum_output,
            },
            swap_funds.clone(),
        )
        .should_succeed();

    // Assert that the user's balances have changed as expected.
    suite.balances().should_change(
        &accounts.user1,
        balance_changes_from_coins(expected_out.clone(), swap_funds.clone()),
    );

    // Assert that the dex balance has changed by the expected amount.
    suite.balances().should_change(
        &contracts.dex,
        balance_changes_from_coins(swap_funds.clone(), expected_out.clone()),
    );

    // Query pools and assert that the reserves are updated correctly
    for ((base_denom, quote_denom), expected_reserve) in expected_pool_reserves_after {
        suite
            .query_wasm_smart(contracts.dex, QueryReserveRequest {
                base_denom: base_denom.clone(),
                quote_denom: quote_denom.clone(),
            })
            .should_succeed_and(|reserve: &CoinPair| {
                reserve.clone() == CoinPair::try_from(expected_reserve).unwrap()
            });
    }
}

#[test_case(
    btree_map! {
        (dango::DENOM.clone(), usdc::DENOM.clone()) => coins! {
            dango::DENOM.clone() => 1000000,
            usdc::DENOM.clone() => 1000000,
        },
    },
    vec![PairId {
        base_denom: dango::DENOM.clone(),
        quote_denom: usdc::DENOM.clone(),
    }],
    Coin::new(usdc::DENOM.clone(), 500000).unwrap(),
    coins! {
        dango::DENOM.clone() => 1002006,
    },
    btree_map! {
        (dango::DENOM.clone(), usdc::DENOM.clone()) => Udec128::new_permille(1),
    },
    Coin::new(dango::DENOM.clone(), 1002006).unwrap(),
    btree_map! {
        (dango::DENOM.clone(), usdc::DENOM.clone()) => coins! {
            dango::DENOM.clone() => 1000000 + 1002006,
            usdc::DENOM.clone() => 1000000 - 500000,
        },
    };
    "1:1 pool 0.1% swap fee one step route output 50% of pool liquidity"
)]
#[test_case(
    btree_map! {
        (dango::DENOM.clone(), usdc::DENOM.clone()) => coins! {
            dango::DENOM.clone() => 1000000,
            usdc::DENOM.clone() => 1000000,
        },
    },
    vec![PairId {
        base_denom: dango::DENOM.clone(),
        quote_denom: usdc::DENOM.clone(),
    }],
    Coin::new(usdc::DENOM.clone(), 333333).unwrap(),
    coins! {
        dango::DENOM.clone() => 500751,
    },
    btree_map! {
        (dango::DENOM.clone(), usdc::DENOM.clone()) => Udec128::new_permille(1),
    },
    Coin::new(dango::DENOM.clone(), 500751).unwrap(),
    btree_map! {
        (dango::DENOM.clone(), usdc::DENOM.clone()) => coins! {
            dango::DENOM.clone() => 1000000 + 500751,
            usdc::DENOM.clone() => 1000000 - 333333,
        },
    };
    "1:1 pool 0.1% swap fee one step route output 33% of pool liquidity"
)]
#[test_case(
    btree_map! {
        (dango::DENOM.clone(), usdc::DENOM.clone()) => coins! {
            dango::DENOM.clone() => 1000000,
            usdc::DENOM.clone() => 1000000,
        },
    },
    vec![PairId {
        base_denom: dango::DENOM.clone(),
        quote_denom: usdc::DENOM.clone(),
    }],
    Coin::new(usdc::DENOM.clone(), 250000).unwrap(),
    coins! {
        dango::DENOM.clone() => 333779,
    },
    btree_map! {
        (dango::DENOM.clone(), usdc::DENOM.clone()) => Udec128::new_permille(1),
    },
    Coin::new(dango::DENOM.clone(), 333779).unwrap(),
    btree_map! {
        (dango::DENOM.clone(), usdc::DENOM.clone()) => coins! {
            dango::DENOM.clone() => 1000000 + 333779,
            usdc::DENOM.clone() => 1000000 - 250000,
        },
    };
    "1:1 pool 0.1% swap fee one step route output 25% of pool liquidity"
)]
#[test_case(
    btree_map! {
        (dango::DENOM.clone(), usdc::DENOM.clone()) => coins! {
            dango::DENOM.clone() => 1000000,
            usdc::DENOM.clone() => 1000000,
        },
    },
    vec![PairId {
        base_denom: dango::DENOM.clone(),
        quote_denom: usdc::DENOM.clone(),
    }],
    Coin::new(usdc::DENOM.clone(), 1000000).unwrap(),
    coins! {
        dango::DENOM.clone() => 1000000,
    },
    btree_map! {
        (dango::DENOM.clone(), usdc::DENOM.clone()) => Udec128::new_permille(1),
    },
    Coin::new(dango::DENOM.clone(), 1000000).unwrap(),
    btree_map! {
        (dango::DENOM.clone(), usdc::DENOM.clone()) => coins! {
            dango::DENOM.clone() => 2000000,
            usdc::DENOM.clone() => 500000,
        },
    }
    => panics "insufficient liquidity" ;
    "1:1 pool no swap fee one step route output 100% of pool liquidity"
)]
#[test_case(
    btree_map! {
        (dango::DENOM.clone(), usdc::DENOM.clone()) => coins! {
            dango::DENOM.clone() => 1000000,
            usdc::DENOM.clone() => 1000000,
        },
    },
    vec![PairId {
        base_denom: dango::DENOM.clone(),
        quote_denom: usdc::DENOM.clone(),
    }],
    Coin::new(usdc::DENOM.clone(), 500000).unwrap(),
    coins! {
        dango::DENOM.clone() => 999999,
    },
    btree_map! {
        (dango::DENOM.clone(), usdc::DENOM.clone()) => Udec128::new_permille(1),
    },
    Coin::new(dango::DENOM.clone(), 1000000).unwrap(),
    btree_map! {
        (dango::DENOM.clone(), usdc::DENOM.clone()) => coins! {
            dango::DENOM.clone() => 2000000,
            usdc::DENOM.clone() => 500000,
        },
    }
    => panics "insufficient input for swap" ;
    "1:1 pool no swap fee one step route output 50% of pool liquidity insufficient funds"
)]
#[test_case(
    btree_map! {
        (dango::DENOM.clone(), usdc::DENOM.clone()) => coins! {
            dango::DENOM.clone() => 1000000,
            usdc::DENOM.clone() => 1000000,
        },
    },
    vec![PairId {
        base_denom: dango::DENOM.clone(),
        quote_denom: usdc::DENOM.clone(),
    }],
    Coin::new(usdc::DENOM.clone(), 500000).unwrap(),
    coins! {
        dango::DENOM.clone() => 1100000,
    },
    btree_map! {
        (dango::DENOM.clone(), usdc::DENOM.clone()) => Udec128::new_permille(1),
    },
    Coin::new(dango::DENOM.clone(), 1002006).unwrap(),
    btree_map! {
        (dango::DENOM.clone(), usdc::DENOM.clone()) => coins! {
            dango::DENOM.clone() => 1000000 + 1002006,
            usdc::DENOM.clone() => 1000000 - 500000,
        },
    };
    "1:1 pool 0.1% swap fee one step route output 50% of pool liquidity excessive funds returned"
)]
#[test_case(
    btree_map! {
        (dango::DENOM.clone(), usdc::DENOM.clone()) => coins! {
            dango::DENOM.clone() => 1000000,
            usdc::DENOM.clone() => 1000000,
        },
        (eth::DENOM.clone(), usdc::DENOM.clone()) => coins! {
            eth::DENOM.clone() => 1000000,
            usdc::DENOM.clone() => 1000000,
        },
    },
    vec![
        PairId {
            base_denom: dango::DENOM.clone(),
            quote_denom: usdc::DENOM.clone(),
        },
        PairId {
            base_denom: eth::DENOM.clone(),
            quote_denom: usdc::DENOM.clone(),
        },
    ],
    Coin::new(eth::DENOM.clone(), 250000).unwrap(),
    coins! {
        dango::DENOM.clone() => 1000000,
    },
    btree_map! {
        (dango::DENOM.clone(), usdc::DENOM.clone()) => Udec128::new_permille(1),
        (eth::DENOM.clone(), usdc::DENOM.clone()) => Udec128::new_permille(1),
    },
    Coin::new(dango::DENOM.clone(), 501758).unwrap(),
    btree_map! {
        (dango::DENOM.clone(), usdc::DENOM.clone()) => coins! {
            dango::DENOM.clone() => 1000000 + 501758,
            usdc::DENOM.clone() => 1000000 - 333779,
        },
        (eth::DENOM.clone(), usdc::DENOM.clone()) => coins! {
            eth::DENOM.clone() => 1000000 - 250000,
            usdc::DENOM.clone() => 1000000 + 333779,
        },
    };
    "1:1 pool 0.1% swap fee two step route output 25% of pool liquidity"
)]
#[test_case(
    btree_map! {
        (dango::DENOM.clone(), usdc::DENOM.clone()) => coins! {
            dango::DENOM.clone() => 1000000,
            usdc::DENOM.clone() => 1000000,
        },
    },
    vec![PairId {
        base_denom: dango::DENOM.clone(),
        quote_denom: usdc::DENOM.clone(),
    }],
    Coin::new(usdc::DENOM.clone(), 499950).unwrap(),
    coins! {
        dango::DENOM.clone() => 1000000,
    },
    btree_map! {
        (dango::DENOM.clone(), usdc::DENOM.clone()) => Udec128::new_bps(1),
    },
    Coin::new(dango::DENOM.clone(), 1000000).unwrap(),
    btree_map! {
        (dango::DENOM.clone(), usdc::DENOM.clone()) => coins! {
            dango::DENOM.clone() => 2000000,
            usdc::DENOM.clone() => 1000000 - 499950,
        },
    };
    "1:1 pool 0.01% swap fee one step route output 49.995% of pool liquidity"
)]
fn swap_exact_amount_out(
    pool_reserves: BTreeMap<(Denom, Denom), Coins>,
    route: Vec<PairId>,
    exact_out: Coin,
    swap_funds: Coins,
    swap_fee_rates: BTreeMap<(Denom, Denom), Udec128>,
    expected_in: Coin,
    expected_pool_reserves_after: BTreeMap<(Denom, Denom), Coins>,
) {
    let (mut suite, mut accounts, _, contracts, _) = setup_test_naive(Default::default());

    // Update the pairs with the new swap fee rates.
    for ((base_denom, quote_denom), swap_fee_rate) in swap_fee_rates {
        let mut params = suite
            .query_wasm_smart(contracts.dex, dex::QueryPairRequest {
                base_denom: base_denom.clone(),
                quote_denom: quote_denom.clone(),
            })
            .should_succeed();

        if params.swap_fee_rate.into_inner() != swap_fee_rate {
            params.swap_fee_rate = Bounded::new_unchecked(swap_fee_rate);

            suite
                .execute(
                    &mut accounts.owner,
                    contracts.dex,
                    &dex::ExecuteMsg::BatchUpdatePairs(vec![PairUpdate {
                        base_denom: base_denom.clone(),
                        quote_denom: quote_denom.clone(),
                        params,
                    }]),
                    Coins::new(),
                )
                .should_succeed();
        }
    }

    // Provide liquidity with owner account
    for ((base_denom, quote_denom), reserve) in pool_reserves {
        suite
            .execute(
                &mut accounts.owner,
                contracts.dex,
                &dex::ExecuteMsg::ProvideLiquidity {
                    base_denom: base_denom.clone(),
                    quote_denom: quote_denom.clone(),
                },
                reserve.clone(),
            )
            .should_succeed();
    }

    // Record user and dex balances
    suite
        .balances()
        .record_many([&accounts.user1.address(), &contracts.dex]);

    // User swaps
    suite
        .execute(
            &mut accounts.user1,
            contracts.dex,
            &dex::ExecuteMsg::SwapExactAmountOut {
                route: MaxLength::new_unchecked(UniqueVec::try_from(route).unwrap()),
                output: NonZero::new(exact_out.clone()).unwrap(),
            },
            swap_funds.clone(),
        )
        .should_succeed();

    // Assert that the user's balances have changed as expected.
    let expected_out_coins: Coins = vec![exact_out].try_into().unwrap();
    let expected_in_coins: Coins = vec![expected_in].try_into().unwrap();
    suite.balances().should_change(
        &accounts.user1,
        balance_changes_from_coins(expected_out_coins.clone(), expected_in_coins.clone()),
    );

    // Assert that the dex balance has changed by the expected amount.
    suite.balances().should_change(
        &contracts.dex,
        balance_changes_from_coins(expected_in_coins.clone(), expected_out_coins.clone()),
    );

    // Query pools and assert that the reserves are updated correctly
    for ((base_denom, quote_denom), expected_reserve) in expected_pool_reserves_after {
        suite
            .query_wasm_smart(contracts.dex, QueryReserveRequest {
                base_denom: base_denom.clone(),
                quote_denom: quote_denom.clone(),
            })
            .should_succeed_and(|reserve: &CoinPair| {
                reserve.clone() == CoinPair::try_from(expected_reserve).unwrap()
            });
    }
}

#[test_case(
    CurveInvariant::Xyk {
        order_spacing: Udec128::ONE,
    },
    Udec128::new_percent(1),
    coins! {
        eth::DENOM.clone() => 10000000,
        usdc::DENOM.clone() => 200 * 10000000,
    },
    vec![
        vec![
            CreateLimitOrderRequest {
                base_denom: eth::DENOM.clone(),
                quote_denom: usdc::DENOM.clone(),
                direction: Direction::Bid,
                amount: Uint128::from(49751),
                price: Udec128::new_percent(20100),
            },
        ],
    ],
    vec![
        coins! {
            usdc::DENOM.clone() => 49751 * 201,
        },
    ],
    btree_map! {
        !1u64 => (Udec128::new_percent(20100), Uint128::from(49751), Direction::Bid),
    },
    btree_map! {
        (eth::DENOM.clone(), usdc::DENOM.clone()) => coin_pair! {
            eth::DENOM.clone() => 10000000,
            usdc::DENOM.clone() => 200 * 10000000,
        },
    },
    btree_map! {
        eth::DENOM.clone() => BalanceChange::Unchanged,
        usdc::DENOM.clone() => BalanceChange::Increased(49751 * 201),
    },
    vec![
        btree_map! {
            eth::DENOM.clone() => BalanceChange::Unchanged,
            usdc::DENOM.clone() => BalanceChange::Decreased(49751 * 201),
        },
    ];
    "xyk pool balance 1:200 tick size 1 one percent fee no matching orders"
)]
#[test_case(
    CurveInvariant::Xyk {
        order_spacing: Udec128::ONE,
    },
    Udec128::new_permille(5),
    coins! {
        eth::DENOM.clone() => 10000000,
        usdc::DENOM.clone() => 200 * 10000000,
    },
    vec![
        vec![
            CreateLimitOrderRequest {
                base_denom: eth::DENOM.clone(),
                quote_denom: usdc::DENOM.clone(),
                direction: Direction::Bid,
                amount: Uint128::from(49751),
                price: Udec128::new_percent(20100),
            },
        ],
    ],
    vec![
        coins! {
            usdc::DENOM.clone() => 49751 * 201,
        },
    ],
    BTreeMap::new(),
    btree_map! {
        (eth::DENOM.clone(), usdc::DENOM.clone()) => coin_pair! {
            eth::DENOM.clone() => 10000000 - 49751,
            usdc::DENOM.clone() => 200 * 10000000 + 49751 * 201,
        },
    },
    btree_map! {
        eth::DENOM.clone() => BalanceChange::Decreased(49751),
        usdc::DENOM.clone() => BalanceChange::Increased(49751 * 201),
    },
    vec![
        btree_map! {
            eth::DENOM.clone() => BalanceChange::Increased(49751),
            usdc::DENOM.clone() => BalanceChange::Decreased(49751 * 201),
        },
    ];
    "xyk pool balance 1:200 tick size 1 no fee user bid order exactly matches passive order"
)]
#[test_case(
    CurveInvariant::Xyk {
        order_spacing: Udec128::ONE,
    },
    Udec128::new_percent(1),
    coins! {
        eth::DENOM.clone() => 10000000,
        usdc::DENOM.clone() => 200 * 10000000,
    },
    vec![
        vec![
            CreateLimitOrderRequest {
                base_denom: eth::DENOM.clone(),
                quote_denom: usdc::DENOM.clone(),
                direction: Direction::Bid,
                amount: Uint128::from(47783),
                price: Udec128::new_percent(20200),
            },
        ],
    ],
    vec![
        coins! {
            usdc::DENOM.clone() => 47783 * 202,
        },
    ],
    BTreeMap::new(),
    btree_map! {
        (eth::DENOM.clone(), usdc::DENOM.clone()) => coin_pair! {
            eth::DENOM.clone() => 10000000 - 47783,
            usdc::DENOM.clone() => 200 * 10000000 + 47783 * 202,
        },
    },
    btree_map! {
        eth::DENOM.clone() => BalanceChange::Decreased(47783),
        usdc::DENOM.clone() => BalanceChange::Increased(47783 * 202),
    },
    vec![
        btree_map! {
            eth::DENOM.clone() => BalanceChange::Increased(47783),
            usdc::DENOM.clone() => BalanceChange::Decreased(47783 * 202),
        },
    ];
    "xyk pool balance 1:200 tick size 1 one percent fee user bid order partially fills passive order"
)]
#[test_case(
    CurveInvariant::Xyk {
        order_spacing: Udec128::ONE,
    },
    Udec128::new_percent(1),
    coins! {
        eth::DENOM.clone() => 10000000,
        usdc::DENOM.clone() => 200 * 10000000,
    },
    vec![
        vec![
            CreateLimitOrderRequest {
                base_denom: eth::DENOM.clone(),
                quote_denom: usdc::DENOM.clone(),
                direction: Direction::Bid,
                amount: Uint128::from(157784),
                price: Udec128::new_percent(20300),
            },
        ],
    ],
    vec![
        coins! {
            usdc::DENOM.clone() => 157784 * 203,
        },
    ],
    btree_map! {
        !1u64 => (Udec128::new_percent(20300), Uint128::from(10000), Direction::Bid),
    },
    btree_map! {
        (eth::DENOM.clone(), usdc::DENOM.clone()) => coin_pair! {
            eth::DENOM.clone() => 10000000 - 147784,
            usdc::DENOM.clone() => 200 * 10000000 + 147784 * 203,
        },
    },
    btree_map! {
        eth::DENOM.clone() => BalanceChange::Decreased(147784),
        usdc::DENOM.clone() => BalanceChange::Increased(157784 * 203),
    },
    vec![
        btree_map! {
            eth::DENOM.clone() => BalanceChange::Increased(147784),
            usdc::DENOM.clone() => BalanceChange::Decreased(157784 * 203),
        }
    ];
    "xyk pool balance 1:200 tick size 1 one percent fee user bid order fully fills passive order with amount remaining after"
)]
#[test_case(
    CurveInvariant::Xyk {
        order_spacing: Udec128::ONE,
    },
    Udec128::new_permille(5),
    coins! {
        eth::DENOM.clone() => 10000000,
        usdc::DENOM.clone() => 200 * 10000000,
    },
    vec![
        vec![
            CreateLimitOrderRequest {
                base_denom: eth::DENOM.clone(),
                quote_denom: usdc::DENOM.clone(),
                direction: Direction::Ask,
                amount: Uint128::from(50251),
                price: Udec128::new_percent(19900),
            },
        ],
    ],
    vec![
        coins! {
            eth::DENOM.clone() => 50251,
        },
    ],
    BTreeMap::new(),
    btree_map! {
        (eth::DENOM.clone(), usdc::DENOM.clone()) => coin_pair! {
            eth::DENOM.clone() => 10000000 + 50251,
            usdc::DENOM.clone() => 200 * 10000000 - 50251 * 199,
        },
    },
    btree_map! {
        eth::DENOM.clone() => BalanceChange::Increased(50251),
        usdc::DENOM.clone() => BalanceChange::Decreased(50251 * 199),
    },
    vec![
        btree_map! {
            eth::DENOM.clone() => BalanceChange::Decreased(50251),
            usdc::DENOM.clone() => BalanceChange::Increased(50251 * 199),
        },
    ];
    "xyk pool balance 1:200 tick size 1 no fee user ask order exactly matches passive order"
)]
#[test_case(
    CurveInvariant::Xyk {
        order_spacing: Udec128::ONE,
    },
    Udec128::new_permille(5),
    coins! {
        eth::DENOM.clone() => 10000000,
        usdc::DENOM.clone() => 200 * 10000000,
    },
    vec![
        vec![
            CreateLimitOrderRequest {
                base_denom: eth::DENOM.clone(),
                quote_denom: usdc::DENOM.clone(),
                direction: Direction::Ask,
                amount: Uint128::from(30000),
                price: Udec128::new_percent(19900),
            },
        ],
    ],
    vec![
        coins! {
            eth::DENOM.clone() => 30000,
        },
    ],
    BTreeMap::new(),
    btree_map! {
        (eth::DENOM.clone(), usdc::DENOM.clone()) => coin_pair! {
            eth::DENOM.clone() => 10000000 + 30000,
            usdc::DENOM.clone() => 200 * 10000000 - 30000 * 199,
        },
    },
    btree_map! {
        eth::DENOM.clone() => BalanceChange::Increased(30000),
        usdc::DENOM.clone() => BalanceChange::Decreased(30000 * 199),
    },
    vec![
        btree_map! {
            eth::DENOM.clone() => BalanceChange::Decreased(30000),
            usdc::DENOM.clone() => BalanceChange::Increased(30000 * 199),
        },
    ];
    "xyk pool balance 1:200 tick size 1 no fee user ask order partially fills passive order"
)]
#[test_case(
    CurveInvariant::Xyk {
        order_spacing: Udec128::ONE,
    },
    Udec128::new_permille(5),
    coins! {
        eth::DENOM.clone() => 10000000,
        usdc::DENOM.clone() => 200 * 10000000,
    },
    vec![
        vec![
            CreateLimitOrderRequest {
                base_denom: eth::DENOM.clone(),
                quote_denom: usdc::DENOM.clone(),
                direction: Direction::Ask,
                amount: Uint128::from(60251),
                price: Udec128::new_percent(19900),
            },
        ],
    ],
    vec![
        coins! {
            eth::DENOM.clone() => 60251,
        },
    ],
    btree_map! {
        1u64 => (Udec128::new_percent(19900), Uint128::from(10000), Direction::Ask),
    },
    btree_map! {
        (eth::DENOM.clone(), usdc::DENOM.clone()) => coin_pair! {
            eth::DENOM.clone() => 10000000 + 50251,
            usdc::DENOM.clone() => 200 * 10000000 - 50251 * 199,
        },
    },
    btree_map! {
        eth::DENOM.clone() => BalanceChange::Increased(60251),
        usdc::DENOM.clone() => BalanceChange::Decreased(50251 * 199),
    },
    vec![
        btree_map! {
            eth::DENOM.clone() => BalanceChange::Decreased(60251),
            usdc::DENOM.clone() => BalanceChange::Increased(50251 * 199),
        },
    ];
    "xyk pool balance 1:200 tick size 1 no fee user ask order fully fills passive order with amount remaining after"
)]
#[test_case(
    CurveInvariant::Xyk {
        order_spacing: Udec128::ONE,
    },
    Udec128::new_percent(1),
    coins! {
        eth::DENOM.clone() => 10000000,
        usdc::DENOM.clone() => 200 * 10000000,
    },
    vec![
        vec![
            CreateLimitOrderRequest {
                base_denom: eth::DENOM.clone(),
                quote_denom: usdc::DENOM.clone(),
                direction: Direction::Ask,
                amount: Uint128::from(162284),
                price: Udec128::new_percent(19800),
            },
        ],
        vec![
            CreateLimitOrderRequest {
                base_denom: eth::DENOM.clone(),
                    quote_denom: usdc::DENOM.clone(),
                direction: Direction::Bid,
                amount: Uint128::from(157784),
                price: Udec128::new_percent(20200),
            },
        ],
    ],
    vec![
        coins! {
            eth::DENOM.clone() => 162284,
        },
        coins! {
            usdc::DENOM.clone() => 157784 * 203,
        },
    ],
    BTreeMap::new(),
    btree_map! {
        (eth::DENOM.clone(), usdc::DENOM.clone()) => coin_pair! {
            eth::DENOM.clone() => 10000000 + 4500, // only the remaining amount of the ask order traded against the passive pool
            usdc::DENOM.clone() => 200 * 10000000 - 4500 * 198,
        },
    },
    btree_map! {
        eth::DENOM.clone() => BalanceChange::Increased(162284 - 157784),
        usdc::DENOM.clone() => BalanceChange::Decreased(4500 * 198),
    },
    vec![
        btree_map! {
            eth::DENOM.clone() => BalanceChange::Decreased(162284),
            usdc::DENOM.clone() => BalanceChange::Increased(162284 * 198),
        },
        btree_map! {
            eth::DENOM.clone() => BalanceChange::Increased(157784),
            usdc::DENOM.clone() => BalanceChange::Decreased(157784 * 198),
        },
    ];
    "xyk pool balance 1:200 tick size 1 one percent fee three users with multiple orders"
)]
fn curve_on_orderbook(
    curve_invariant: CurveInvariant,
    swap_fee_rate: Udec128,
    pool_liquidity: Coins,
    orders: Vec<Vec<CreateLimitOrderRequest>>,
    order_creation_funds: Vec<Coins>,
    expected_orders_after_clearing: BTreeMap<OrderId, (Udec128, Uint128, Direction)>,
    expected_reserves_after_clearing: BTreeMap<(Denom, Denom), CoinPair>,
    expected_dex_balance_changes: BTreeMap<Denom, BalanceChange>,
    expected_user_balance_changes: Vec<BTreeMap<Denom, BalanceChange>>,
) {
    let (mut suite, mut accounts, _, contracts, _) = setup_test_naive(Default::default());

    // Set maker and taker fee rates to 0 for simplicity
    let mut app_config: AppConfig = suite.query_app_config().unwrap();
    app_config.maker_fee_rate = Bounded::new(Udec128::ZERO).unwrap();
    app_config.taker_fee_rate = Bounded::new(Udec128::ZERO).unwrap();
    suite
        .configure(
            &mut accounts.owner, // Must be the chain owner
            None,                // No chain config update
            Some(app_config),    // App config update
        )
        .should_succeed();

    // Update pair params
    suite
        .query_wasm_smart(contracts.dex, dex::QueryPairRequest {
            base_denom: eth::DENOM.clone(),
            quote_denom: usdc::DENOM.clone(),
        })
        .should_succeed_and(|pair_params: &PairParams| {
            // Provide liquidity with owner account
            suite
                .execute(
                    &mut accounts.owner,
                    contracts.dex,
                    &dex::ExecuteMsg::BatchUpdatePairs(vec![PairUpdate {
                        base_denom: eth::DENOM.clone(),
                        quote_denom: usdc::DENOM.clone(),
                        params: PairParams {
                            lp_denom: pair_params.lp_denom.clone(),
                            curve_invariant,
                            swap_fee_rate: Bounded::new_unchecked(swap_fee_rate),
                        },
                    }]),
                    pool_liquidity.clone(),
                )
                .should_succeed();
            true
        });

    // Register oracle price source for USDC
    suite
        .execute(
            &mut accounts.owner,
            contracts.oracle,
            &oracle::ExecuteMsg::RegisterPriceSources(btree_map! {
                usdc::DENOM.clone() => PriceSource::Fixed {
                    humanized_price: Udec128::ONE,
                    precision: 6,
                    timestamp: 1730802926,
                },
            }),
            Coins::new(),
        )
        .should_succeed();

    // Register oracle price source for ETH
    suite
        .execute(
            &mut accounts.owner,
            contracts.oracle,
            &oracle::ExecuteMsg::RegisterPriceSources(btree_map! {
                eth::DENOM.clone() => PriceSource::Fixed {
                    humanized_price: Udec128::new_percent(2000),
                    precision: 6,
                    timestamp: 1730802926,
                },
            }),
            Coins::new(),
        )
        .should_succeed();

    // Provide liquidity with owner account
    suite
        .execute(
            &mut accounts.owner,
            contracts.dex,
            &dex::ExecuteMsg::ProvideLiquidity {
                base_denom: eth::DENOM.clone(),
                quote_denom: usdc::DENOM.clone(),
            },
            pool_liquidity.clone(),
        )
        .should_succeed();

    // Record dex and user balances
    suite.balances().record(&contracts.dex.address());
    suite.balances().record_many(accounts.users());

    // Create txs for all the orders from all users.
    let txs = accounts
        .users_mut()
        .zip(orders)
        .zip(order_creation_funds)
        .map(|((user, orders), order_creation_funds)| {
            let msg = Message::execute(
                contracts.dex,
                &dex::ExecuteMsg::BatchUpdateOrders {
                    creates: orders,
                    cancels: None,
                },
                order_creation_funds,
            )?;

            user.sign_transaction(NonEmpty::new_unchecked(vec![msg]), &suite.chain_id, 100_000)
        })
        .collect::<StdResult<Vec<_>>>()
        .unwrap();

    // Make a block with the order submissions. Ensure all transactions were
    // successful.
    suite
        .make_block(txs)
        .block_outcome
        .tx_outcomes
        .into_iter()
        .for_each(|outcome| {
            outcome.should_succeed();
        });

    // Assert that user balances have changed as expected
    for (user, expected_user_balance_change) in accounts.users().zip(expected_user_balance_changes)
    {
        suite
            .balances()
            .should_change(&user.address(), expected_user_balance_change);
    }

    // Assert that dex balances have changed as expected
    suite
        .balances()
        .should_change(&contracts.dex.address(), expected_dex_balance_changes);

    // Assert that reserves have changed as expected
    for ((base_denom, quote_denom), expected_reserve) in expected_reserves_after_clearing {
        suite
            .query_wasm_smart(contracts.dex, QueryReserveRequest {
                base_denom: base_denom.clone(),
                quote_denom: quote_denom.clone(),
            })
            .should_succeed_and_equal(expected_reserve);
    }

    // Assert that the order book contains the expected orders
    suite
        .query_wasm_smart(contracts.dex, QueryOrdersRequest {
            start_after: None,
            limit: None,
        })
        .should_succeed_and(|orders| {
            assert_eq!(orders.len(), expected_orders_after_clearing.len());
            for (order_id, (price, remaining, direction)) in expected_orders_after_clearing {
                let order = orders.get(&order_id).unwrap();
                assert_eq!(order.price, price);
                assert_eq!(order.remaining, remaining);
                assert_eq!(order.direction, direction);
            }
            true
        });
}

fn balance_changes_from_coins(
    increases: Coins,
    decreases: Coins,
) -> BTreeMap<Denom, BalanceChange> {
    increases
        .into_iter()
        .map(|Coin { denom, amount }| {
            (denom.clone(), BalanceChange::Increased(amount.into_inner()))
        })
        .chain(decreases.into_iter().map(|Coin { denom, amount }| {
            (denom.clone(), BalanceChange::Decreased(amount.into_inner()))
        }))
        .collect()
}

#[test]
fn volume_tracking_works() {
    let (mut suite, mut accounts, _, contracts, _) = setup_test_naive(Default::default());

    // Register oracle price source for USDC
    suite
        .execute(
            &mut accounts.owner,
            contracts.oracle,
            &oracle::ExecuteMsg::RegisterPriceSources(btree_map! {
                usdc::DENOM.clone() => PriceSource::Fixed {
                    humanized_price: Udec128::ONE,
                    precision: 6,
                    timestamp: 1730802926,
                },
            }),
            Coins::new(),
        )
        .should_succeed();

    // Register oracle price source for DANGO
    suite
        .execute(
            &mut accounts.owner,
            contracts.oracle,
            &oracle::ExecuteMsg::RegisterPriceSources(btree_map! {
                dango::DENOM.clone() => PriceSource::Fixed {
                    humanized_price: Udec128::ONE,
                    precision: 6,
                    timestamp: 1730802926,
                },
            }),
            Coins::new(),
        )
        .should_succeed();

    let mut user1_addr_1 = accounts.user1;
    let mut user1_addr_2 = user1_addr_1
        .register_new_account(
            &mut suite,
            contracts.account_factory,
            AccountParams::Spot(Params::new(user1_addr_1.username.clone())),
            Coins::one(usdc::DENOM.clone(), 100_000_000).unwrap(),
        )
        .unwrap();

    let mut user2_addr_1 = accounts.user2;
    let mut user2_addr_2 = user2_addr_1
        .register_new_account(
            &mut suite,
            contracts.account_factory,
            AccountParams::Spot(Params::new(user2_addr_1.username.clone())),
            Coins::one(dango::DENOM.clone(), 100_000_000).unwrap(),
        )
        .unwrap();

    // Query volumes before, should be 0
    suite
        .query_wasm_smart(contracts.dex, dex::QueryVolumeByUserRequest {
            user: user1_addr_1.username.clone(),
            since: None,
        })
        .should_succeed_and_equal(Uint128::ZERO);

    suite
        .query_wasm_smart(contracts.dex, dex::QueryVolumeRequest {
            user: user1_addr_1.address(),
            since: None,
        })
        .should_succeed_and_equal(Uint128::ZERO);

    suite
        .query_wasm_smart(contracts.dex, dex::QueryVolumeRequest {
            user: user1_addr_2.address(),
            since: None,
        })
        .should_succeed_and_equal(Uint128::ZERO);

    suite
        .query_wasm_smart(contracts.dex, dex::QueryVolumeByUserRequest {
            user: user1_addr_1.username.clone(),
            since: None,
        })
        .should_succeed_and_equal(Uint128::ZERO);

    suite
        .query_wasm_smart(contracts.dex, dex::QueryVolumeRequest {
            user: user2_addr_1.address(),
            since: None,
        })
        .should_succeed_and_equal(Uint128::ZERO);

    suite
        .query_wasm_smart(contracts.dex, dex::QueryVolumeRequest {
            user: user2_addr_2.address(),
            since: None,
        })
        .should_succeed_and_equal(Uint128::ZERO);

    // Submit a new order with user1 address 1
    suite
        .execute(
            &mut user1_addr_1,
            contracts.dex,
            &dex::ExecuteMsg::BatchUpdateOrders {
<<<<<<< HEAD
                creates_market: vec![],
                creates_limit: vec![CreateLimitOrderRequest {
                    base_denom: DANGO_DENOM.clone(),
                    quote_denom: USDC_DENOM.clone(),
=======
                creates: vec![CreateLimitOrderRequest {
                    base_denom: dango::DENOM.clone(),
                    quote_denom: usdc::DENOM.clone(),
>>>>>>> 94024b9f
                    direction: Direction::Bid,
                    amount: Uint128::new(100_000_000),
                    price: Udec128::new(1),
                }],
                cancels: None,
            },
            Coins::one(usdc::DENOM.clone(), 100_000_000).unwrap(),
        )
        .should_succeed();

    // User2 submit an opposite matching order with address 1
    suite
        .execute(
            &mut user2_addr_1,
            contracts.dex,
            &dex::ExecuteMsg::BatchUpdateOrders {
<<<<<<< HEAD
                creates_market: vec![],
                creates_limit: vec![CreateLimitOrderRequest {
                    base_denom: DANGO_DENOM.clone(),
                    quote_denom: USDC_DENOM.clone(),
=======
                creates: vec![CreateLimitOrderRequest {
                    base_denom: dango::DENOM.clone(),
                    quote_denom: usdc::DENOM.clone(),
>>>>>>> 94024b9f
                    direction: Direction::Ask,
                    amount: Uint128::new(100_000_000),
                    price: Udec128::new(1),
                }],
                cancels: None,
            },
            Coins::one(dango::DENOM.clone(), 100_000_000).unwrap(),
        )
        .should_succeed();

    // Get timestamp after trade
    let timestamp_after_first_trade = suite.block.timestamp;

    // Query the volume for username user1, should be 100
    suite
        .query_wasm_smart(contracts.dex, dex::QueryVolumeByUserRequest {
            user: user1_addr_1.username.clone(),
            since: None,
        })
        .should_succeed_and_equal(Uint128::new(100));

    // Query the volume for username user2, should be 100
    suite
        .query_wasm_smart(contracts.dex, dex::QueryVolumeByUserRequest {
            user: user2_addr_1.username.clone(),
            since: None,
        })
        .should_succeed_and_equal(Uint128::new(100));

    // Query the volume for user1 address 1, should be 100
    suite
        .query_wasm_smart(contracts.dex, dex::QueryVolumeRequest {
            user: user1_addr_1.address(),
            since: None,
        })
        .should_succeed_and_equal(Uint128::new(100));

    // Query the volume for user2 address 1, should be 100
    suite
        .query_wasm_smart(contracts.dex, dex::QueryVolumeRequest {
            user: user2_addr_1.address(),
            since: None,
        })
        .should_succeed_and_equal(Uint128::new(100));

    // Query the volume for user1 address 2, should be zero
    suite
        .query_wasm_smart(contracts.dex, dex::QueryVolumeRequest {
            user: user1_addr_2.address(),
            since: None,
        })
        .should_succeed_and_equal(Uint128::ZERO);

    // Query the volume for user2 address 2, should be zero
    suite
        .query_wasm_smart(contracts.dex, dex::QueryVolumeRequest {
            user: user2_addr_2.address(),
            since: None,
        })
        .should_succeed_and_equal(Uint128::ZERO);

    // Submit a new order with user1 address 2
    suite
        .execute(
            &mut user1_addr_2,
            contracts.dex,
            &dex::ExecuteMsg::BatchUpdateOrders {
<<<<<<< HEAD
                creates_market: vec![],
                creates_limit: vec![CreateLimitOrderRequest {
                    base_denom: DANGO_DENOM.clone(),
                    quote_denom: USDC_DENOM.clone(),
=======
                creates: vec![CreateLimitOrderRequest {
                    base_denom: dango::DENOM.clone(),
                    quote_denom: usdc::DENOM.clone(),
>>>>>>> 94024b9f
                    direction: Direction::Bid,
                    amount: Uint128::new(100_000_000),
                    price: Udec128::new(1),
                }],
                cancels: None,
            },
            Coins::one(usdc::DENOM.clone(), 100_000_000).unwrap(),
        )
        .should_succeed();

    // Submit a new opposite matching order with user2 address 2
    suite
        .execute(
            &mut user2_addr_2,
            contracts.dex,
            &dex::ExecuteMsg::BatchUpdateOrders {
<<<<<<< HEAD
                creates_market: vec![],
                creates_limit: vec![CreateLimitOrderRequest {
                    base_denom: DANGO_DENOM.clone(),
                    quote_denom: USDC_DENOM.clone(),
=======
                creates: vec![CreateLimitOrderRequest {
                    base_denom: dango::DENOM.clone(),
                    quote_denom: usdc::DENOM.clone(),
>>>>>>> 94024b9f
                    direction: Direction::Ask,
                    amount: Uint128::new(100_000_000),
                    price: Udec128::new(1),
                }],
                cancels: None,
            },
            Coins::one(dango::DENOM.clone(), 100_000_000).unwrap(),
        )
        .should_succeed();

    // Query the volume for username user1, should be 200
    suite
        .query_wasm_smart(contracts.dex, dex::QueryVolumeByUserRequest {
            user: user1_addr_1.username.clone(),
            since: None,
        })
        .should_succeed_and_equal(Uint128::new(200));

    // Query the volume for username user2, should be 200
    suite
        .query_wasm_smart(contracts.dex, dex::QueryVolumeByUserRequest {
            user: user2_addr_1.username.clone(),
            since: None,
        })
        .should_succeed_and_equal(Uint128::new(200));

    // Query the volume for all addresses, should be 100
    suite
        .query_wasm_smart(contracts.dex, dex::QueryVolumeRequest {
            user: user1_addr_1.address(),
            since: None,
        })
        .should_succeed_and_equal(Uint128::new(100));

    suite
        .query_wasm_smart(contracts.dex, dex::QueryVolumeRequest {
            user: user1_addr_2.address(),
            since: None,
        })
        .should_succeed_and_equal(Uint128::new(100));

    suite
        .query_wasm_smart(contracts.dex, dex::QueryVolumeRequest {
            user: user2_addr_1.address(),
            since: None,
        })
        .should_succeed_and_equal(Uint128::new(100));

    suite
        .query_wasm_smart(contracts.dex, dex::QueryVolumeRequest {
            user: user2_addr_2.address(),
            since: None,
        })
        .should_succeed_and_equal(Uint128::new(100));

    // Query the volume for both usernames since timestamp after first trade, should be 100
    suite
        .query_wasm_smart(contracts.dex, dex::QueryVolumeByUserRequest {
            user: user1_addr_1.username.clone(),
            since: Some(timestamp_after_first_trade),
        })
        .should_succeed_and_equal(Uint128::new(100));

    suite
        .query_wasm_smart(contracts.dex, dex::QueryVolumeByUserRequest {
            user: user2_addr_1.username.clone(),
            since: Some(timestamp_after_first_trade),
        })
        .should_succeed_and_equal(Uint128::new(100));

    // Query the volume for both users address 1 since timestamp after first trade, should be zero
    suite
        .query_wasm_smart(contracts.dex, dex::QueryVolumeRequest {
            user: user1_addr_1.address(),
            since: Some(timestamp_after_first_trade),
        })
        .should_succeed_and_equal(Uint128::ZERO);

    suite
        .query_wasm_smart(contracts.dex, dex::QueryVolumeRequest {
            user: user2_addr_1.address(),
            since: Some(timestamp_after_first_trade),
        })
        .should_succeed_and_equal(Uint128::ZERO);

    // Query the volume for both users address 2 since timestamp after first trade, should be 100
    suite
        .query_wasm_smart(contracts.dex, dex::QueryVolumeRequest {
            user: user1_addr_2.address(),
            since: Some(timestamp_after_first_trade),
        })
        .should_succeed_and_equal(Uint128::new(100));

    suite
        .query_wasm_smart(contracts.dex, dex::QueryVolumeRequest {
            user: user2_addr_2.address(),
            since: Some(timestamp_after_first_trade),
        })
        .should_succeed_and_equal(Uint128::new(100));
}

#[test]
fn volume_tracking_works_with_multiple_orders_from_same_user() {
    let (mut suite, mut accounts, _, contracts, _) = setup_test_naive(Default::default());

    // Register oracle price source for USDC
    suite
        .execute(
            &mut accounts.owner,
            contracts.oracle,
            &oracle::ExecuteMsg::RegisterPriceSources(btree_map! {
                usdc::DENOM.clone() => PriceSource::Fixed {
                    humanized_price: Udec128::ONE,
                    precision: 6,
                    timestamp: 1730802926,
                },
            }),
            Coins::new(),
        )
        .should_succeed();

    // Register oracle price source for DANGO
    suite
        .execute(
            &mut accounts.owner,
            contracts.oracle,
            &oracle::ExecuteMsg::RegisterPriceSources(btree_map! {
                dango::DENOM.clone() => PriceSource::Fixed {
                    humanized_price: Udec128::ONE,
                    precision: 6,
                    timestamp: 1730802926,
                },
            }),
            Coins::new(),
        )
        .should_succeed();

    // Register oracle price source for BTC
    suite
        .execute(
            &mut accounts.owner,
            contracts.oracle,
            &oracle::ExecuteMsg::RegisterPriceSources(btree_map! {
                eth::DENOM.clone() => PriceSource::Fixed {
                    humanized_price: Udec128::from_str("85248.71").unwrap(),
                    precision: 8,
                    timestamp: 1730802926,
                },
            }),
            Coins::new(),
        )
        .should_succeed();

    // Submit two orders for DANGO/USDC and one for BTC/USDC with user1
    suite
        .execute(
            &mut accounts.user1,
            contracts.dex,
            &dex::ExecuteMsg::BatchUpdateOrders {
                creates_market: vec![],
                creates_limit: vec![
                    CreateLimitOrderRequest {
                        base_denom: dango::DENOM.clone(),
                        quote_denom: usdc::DENOM.clone(),
                        direction: Direction::Bid,
                        amount: Uint128::new(100_000_000),
                        price: Udec128::new(1),
                    },
                    CreateLimitOrderRequest {
                        base_denom: dango::DENOM.clone(),
                        quote_denom: usdc::DENOM.clone(),
                        direction: Direction::Bid,
                        amount: Uint128::new(100_000_000),
                        price: Udec128::from_str("1.01").unwrap(),
                    },
                    CreateLimitOrderRequest {
                        base_denom: eth::DENOM.clone(),
                        quote_denom: usdc::DENOM.clone(),
                        direction: Direction::Bid,
                        amount: Uint128::new(117304),
                        price: Udec128::from_str("852.485845").unwrap(),
                    },
                ],
                cancels: None,
            },
            Coins::one(usdc::DENOM.clone(), 301_000_000).unwrap(),
        )
        .should_succeed();

    // Submit matching orders with user2
    suite
        .execute(
            &mut accounts.user2,
            contracts.dex,
            &dex::ExecuteMsg::BatchUpdateOrders {
                creates_market: vec![],
                creates_limit: vec![
                    CreateLimitOrderRequest {
                        base_denom: dango::DENOM.clone(),
                        quote_denom: usdc::DENOM.clone(),
                        direction: Direction::Ask,
                        amount: Uint128::new(200_000_000),
                        price: Udec128::new(1),
                    },
                    CreateLimitOrderRequest {
                        base_denom: eth::DENOM.clone(),
                        quote_denom: usdc::DENOM.clone(),
                        direction: Direction::Ask,
                        amount: Uint128::new(117304),
                        price: Udec128::from_str("852.485845").unwrap(),
                    },
                ],
                cancels: None,
            },
            coins! {
                dango::DENOM.clone() => 200_000_000,
                eth::DENOM.clone() => 117304,
            },
        )
        .should_succeed();

    // Get timestamp after trade
    let timestamp_after_first_trade = suite.block.timestamp;

    // Query the volume for username user1, should be 300
    suite
        .query_wasm_smart(contracts.dex, dex::QueryVolumeByUserRequest {
            user: accounts.user1.username.clone(),
            since: None,
        })
        .should_succeed_and_equal(Uint128::new(300));

    // Query the volume for username user2, should be 300
    suite
        .query_wasm_smart(contracts.dex, dex::QueryVolumeByUserRequest {
            user: accounts.user2.username.clone(),
            since: None,
        })
        .should_succeed_and_equal(Uint128::new(300));

    // Query the volume for user1 address, should be 300
    suite
        .query_wasm_smart(contracts.dex, dex::QueryVolumeRequest {
            user: accounts.user1.address(),
            since: None,
        })
        .should_succeed_and_equal(Uint128::new(300));

    // Query the volume for user2 address, should be 300
    suite
        .query_wasm_smart(contracts.dex, dex::QueryVolumeRequest {
            user: accounts.user2.address(),
            since: None,
        })
        .should_succeed_and_equal(Uint128::new(300));

    // Query the volume for both usernames since timestamp after first trade, should be zero
    suite
        .query_wasm_smart(contracts.dex, dex::QueryVolumeByUserRequest {
            user: accounts.user1.username.clone(),
            since: Some(timestamp_after_first_trade),
        })
        .should_succeed_and_equal(Uint128::ZERO);
    suite
        .query_wasm_smart(contracts.dex, dex::QueryVolumeByUserRequest {
            user: accounts.user2.username.clone(),
            since: Some(timestamp_after_first_trade),
        })
        .should_succeed_and_equal(Uint128::ZERO);

    // Submit new orders with user1
    suite
        .execute(
            &mut accounts.user1,
            contracts.dex,
            &dex::ExecuteMsg::BatchUpdateOrders {
                creates_market: vec![],
                creates_limit: vec![
                    CreateLimitOrderRequest {
                        base_denom: dango::DENOM.clone(),
                        quote_denom: usdc::DENOM.clone(),
                        direction: Direction::Bid,
                        amount: Uint128::new(100_000_000),
                        price: Udec128::new(1),
                    },
                    CreateLimitOrderRequest {
                        base_denom: dango::DENOM.clone(),
                        quote_denom: usdc::DENOM.clone(),
                        direction: Direction::Bid,
                        amount: Uint128::new(100_000_000),
                        price: Udec128::from_str("1.01").unwrap(),
                    },
                    CreateLimitOrderRequest {
                        base_denom: eth::DENOM.clone(),
                        quote_denom: usdc::DENOM.clone(),
                        direction: Direction::Bid,
                        amount: Uint128::new(117304),
                        price: Udec128::from_str("852.485845").unwrap(),
                    },
                    CreateLimitOrderRequest {
                        base_denom: eth::DENOM.clone(),
                        quote_denom: usdc::DENOM.clone(),
                        direction: Direction::Bid,
                        amount: Uint128::new(117304),
                        price: Udec128::from_str("937.7344336").unwrap(),
                    },
                ],
                cancels: None,
            },
            coins! {
                usdc::DENOM.clone() => 411_000_000,
            },
        )
        .should_succeed();

    // Submit matching orders with user2
    suite
        .execute(
            &mut accounts.user2,
            contracts.dex,
            &dex::ExecuteMsg::BatchUpdateOrders {
                creates_market: vec![],
                creates_limit: vec![
                    CreateLimitOrderRequest {
                        base_denom: dango::DENOM.clone(),
                        quote_denom: usdc::DENOM.clone(),
                        direction: Direction::Ask,
                        amount: Uint128::new(300_000_000),
                        price: Udec128::new(1),
                    },
                    CreateLimitOrderRequest {
                        base_denom: eth::DENOM.clone(),
                        quote_denom: usdc::DENOM.clone(),
                        direction: Direction::Ask,
                        amount: Uint128::new(117304 * 2),
                        price: Udec128::from_str("85248.71")
                            .unwrap()
                            .checked_inv()
                            .unwrap(),
                    },
                ],
                cancels: None,
            },
            coins! {
                dango::DENOM.clone() => 300_000_000,
                eth::DENOM.clone() => 117304 * 2,
            },
        )
        .should_succeed();

    // Get timestamp after second trade
    let timestamp_after_second_trade = suite.block.timestamp;

    // Query the volume for username user1, should be 700
    suite
        .query_wasm_smart(contracts.dex, dex::QueryVolumeByUserRequest {
            user: accounts.user1.username.clone(),
            since: None,
        })
        .should_succeed_and_equal(Uint128::new(700));

    // Query the volume for username user2, should be 700
    suite
        .query_wasm_smart(contracts.dex, dex::QueryVolumeByUserRequest {
            user: accounts.user2.username.clone(),
            since: None,
        })
        .should_succeed_and_equal(Uint128::new(700));

    // Query the volume for user1 address, should be 700
    suite
        .query_wasm_smart(contracts.dex, dex::QueryVolumeRequest {
            user: accounts.user1.address(),
            since: None,
        })
        .should_succeed_and_equal(Uint128::new(700));

    // Query the volume for user2 address, should be 700
    suite
        .query_wasm_smart(contracts.dex, dex::QueryVolumeRequest {
            user: accounts.user2.address(),
            since: None,
        })
        .should_succeed_and_equal(Uint128::new(700));

    // Query the volume for both usernames since timestamp after second trade, should be zero
    suite
        .query_wasm_smart(contracts.dex, dex::QueryVolumeByUserRequest {
            user: accounts.user1.username.clone(),
            since: Some(timestamp_after_second_trade),
        })
        .should_succeed_and_equal(Uint128::ZERO);
    suite
        .query_wasm_smart(contracts.dex, dex::QueryVolumeByUserRequest {
            user: accounts.user2.username.clone(),
            since: Some(timestamp_after_second_trade),
        })
        .should_succeed_and_equal(Uint128::ZERO);

    // Query the volume for both addresses since timestamp after the first trade, should be 400
    suite
        .query_wasm_smart(contracts.dex, dex::QueryVolumeRequest {
            user: accounts.user1.address(),
            since: Some(timestamp_after_first_trade),
        })
        .should_succeed_and_equal(Uint128::new(400));
    suite
        .query_wasm_smart(contracts.dex, dex::QueryVolumeRequest {
            user: accounts.user2.address(),
            since: Some(timestamp_after_first_trade),
        })
        .should_succeed_and_equal(Uint128::new(400));
}<|MERGE_RESOLUTION|>--- conflicted
+++ resolved
@@ -35,16 +35,10 @@
             &mut accounts.user1,
             contracts.dex,
             &dex::ExecuteMsg::BatchUpdateOrders {
-<<<<<<< HEAD
                 creates_market: vec![],
                 creates_limit: vec![CreateLimitOrderRequest {
-                    base_denom: ATOM_DENOM.clone(),
-                    quote_denom: USDC_DENOM.clone(),
-=======
-                creates: vec![CreateLimitOrderRequest {
                     base_denom: atom::DENOM.clone(),
                     quote_denom: usdc::DENOM.clone(),
->>>>>>> 94024b9f
                     direction: Direction::Bid,
                     amount: Uint128::new(100),
                     price: Udec128::new(1),
@@ -357,16 +351,10 @@
             let msg = Message::execute(
                 contracts.dex,
                 &dex::ExecuteMsg::BatchUpdateOrders {
-<<<<<<< HEAD
                     creates_market: vec![],
                     creates_limit: vec![CreateLimitOrderRequest {
-                        base_denom: DANGO_DENOM.clone(),
-                        quote_denom: USDC_DENOM.clone(),
-=======
-                    creates: vec![CreateLimitOrderRequest {
                         base_denom: dango::DENOM.clone(),
                         quote_denom: usdc::DENOM.clone(),
->>>>>>> 94024b9f
                         direction,
                         amount,
                         price,
@@ -444,15 +432,9 @@
         amount: Uint128::new(100),
         price: Udec128::new(1),
     }],
-<<<<<<< HEAD
-    Some(CancelOrderRequest::Some(BTreeSet::from([!0]))),
-    coins! { USDC_DENOM.clone() => 100 },
-    btree_map! { USDC_DENOM.clone() => BalanceChange::Unchanged },
-=======
-    Some(OrderIds::Some(BTreeSet::from([!1]))),
+    Some(CancelOrderRequest::Some(BTreeSet::from([!1]))),
     coins! { usdc::DENOM.clone() => 100 },
     btree_map! { usdc::DENOM.clone() => BalanceChange::Unchanged },
->>>>>>> 94024b9f
     btree_map! {};
     "one submission cancels one order"
 )]
@@ -473,15 +455,9 @@
             price: Udec128::new(1),
         },
     ],
-<<<<<<< HEAD
-    Some(CancelOrderRequest::Some(BTreeSet::from([!0]))),
-    coins! { USDC_DENOM.clone() => 200 },
-    btree_map! { USDC_DENOM.clone() => BalanceChange::Decreased(100) },
-=======
-    Some(OrderIds::Some(BTreeSet::from([!1]))),
+    Some(CancelOrderRequest::Some(BTreeSet::from([!1]))),
     coins! { usdc::DENOM.clone() => 200 },
     btree_map! { usdc::DENOM.clone() => BalanceChange::Decreased(100) },
->>>>>>> 94024b9f
     btree_map! {
         !2 => OrderResponse {
             user: Addr::mock(1), // Just a placeholder. User1 address is used in assertion.
@@ -512,15 +488,9 @@
             price: Udec128::new(1),
         },
     ],
-<<<<<<< HEAD
-    Some(CancelOrderRequest::Some(BTreeSet::from([!0, !1]))),
-    coins! { USDC_DENOM.clone() => 200 },
-    btree_map! { USDC_DENOM.clone() => BalanceChange::Unchanged },
-=======
-    Some(OrderIds::Some(BTreeSet::from([!1, !2]))),
+    Some(CancelOrderRequest::Some(BTreeSet::from([!1, !2]))),
     coins! { usdc::DENOM.clone() => 200 },
     btree_map! { usdc::DENOM.clone() => BalanceChange::Unchanged },
->>>>>>> 94024b9f
     btree_map! {};
     "two submission cancels both orders"
 )]
@@ -541,15 +511,9 @@
             price: Udec128::new(1),
         },
     ],
-<<<<<<< HEAD
     Some(CancelOrderRequest::All),
-    coins! { USDC_DENOM.clone() => 200 },
-    btree_map! { USDC_DENOM.clone() => BalanceChange::Unchanged },
-=======
-    Some(OrderIds::All),
     coins! { usdc::DENOM.clone() => 200 },
     btree_map! { usdc::DENOM.clone() => BalanceChange::Unchanged },
->>>>>>> 94024b9f
     btree_map! {};
     "two submission cancel all"
 )]
@@ -570,13 +534,8 @@
             price: Udec128::new(1),
         },
     ],
-<<<<<<< HEAD
-    Some(CancelOrderRequest::Some(BTreeSet::from([!0]))),
-    coins! { USDC_DENOM.clone() => 199 },
-=======
-    Some(OrderIds::Some(BTreeSet::from([!1]))),
+    Some(CancelOrderRequest::Some(BTreeSet::from([!1]))),
     coins! { usdc::DENOM.clone() => 199 },
->>>>>>> 94024b9f
     btree_map! {},
     btree_map! {}
     => panics "insufficient funds for batch updating orders";
@@ -655,13 +614,8 @@
         amount: Uint128::new(100),
         price: Udec128::new(1),
     }],
-<<<<<<< HEAD
-    coins! { USDC_DENOM.clone() => 100 },
-    Some(CancelOrderRequest::Some(BTreeSet::from([!0]))),
-=======
     coins! { usdc::DENOM.clone() => 100 },
-    Some(OrderIds::Some(BTreeSet::from([!1]))),
->>>>>>> 94024b9f
+    Some(CancelOrderRequest::Some(BTreeSet::from([!1]))),
     vec![CreateLimitOrderRequest {
         base_denom: dango::DENOM.clone(),
         quote_denom: usdc::DENOM.clone(),
@@ -692,13 +646,8 @@
         amount: Uint128::new(100),
         price: Udec128::new(1),
     }],
-<<<<<<< HEAD
-    coins! { USDC_DENOM.clone() => 100 },
-    Some(CancelOrderRequest::Some(BTreeSet::from([!0]))),
-=======
     coins! { usdc::DENOM.clone() => 100 },
-    Some(OrderIds::Some(BTreeSet::from([!1]))),
->>>>>>> 94024b9f
+    Some(CancelOrderRequest::Some(BTreeSet::from([!1]))),
     vec![CreateLimitOrderRequest {
         base_denom: dango::DENOM.clone(),
         quote_denom: usdc::DENOM.clone(),
@@ -729,13 +678,8 @@
         amount: Uint128::new(100),
         price: Udec128::new(1),
     }],
-<<<<<<< HEAD
-    coins! { USDC_DENOM.clone() => 100 },
-    Some(CancelOrderRequest::Some(BTreeSet::from([!0]))),
-=======
     coins! { usdc::DENOM.clone() => 100 },
-    Some(OrderIds::Some(BTreeSet::from([!1]))),
->>>>>>> 94024b9f
+    Some(CancelOrderRequest::Some(BTreeSet::from([!1]))),
     vec![CreateLimitOrderRequest {
         base_denom: dango::DENOM.clone(),
         quote_denom: usdc::DENOM.clone(),
@@ -766,13 +710,8 @@
         amount: Uint128::new(100),
         price: Udec128::new(1),
     }],
-<<<<<<< HEAD
-    coins! { USDC_DENOM.clone() => 100 },
-    Some(CancelOrderRequest::Some(BTreeSet::from([!0]))),
-=======
     coins! { usdc::DENOM.clone() => 100 },
-    Some(OrderIds::Some(BTreeSet::from([!1]))),
->>>>>>> 94024b9f
+    Some(CancelOrderRequest::Some(BTreeSet::from([!1]))),
     vec![CreateLimitOrderRequest {
         base_denom: dango::DENOM.clone(),
         quote_denom: usdc::DENOM.clone(),
@@ -804,13 +743,8 @@
         amount: Uint128::new(100),
         price: Udec128::new(1),
     }],
-<<<<<<< HEAD
-    coins! { USDC_DENOM.clone() => 100 },
-    Some(CancelOrderRequest::Some(BTreeSet::from([!0]))),
-=======
     coins! { usdc::DENOM.clone() => 100 },
-    Some(OrderIds::Some(BTreeSet::from([!1]))),
->>>>>>> 94024b9f
+    Some(CancelOrderRequest::Some(BTreeSet::from([!1]))),
     vec![CreateLimitOrderRequest {
         base_denom: dango::DENOM.clone(),
         quote_denom: usdc::DENOM.clone(),
@@ -911,16 +845,10 @@
     let submit_order_msg = Message::execute(
         contracts.dex,
         &dex::ExecuteMsg::BatchUpdateOrders {
-<<<<<<< HEAD
             creates_market: vec![],
             creates_limit: vec![CreateLimitOrderRequest {
-                base_denom: DANGO_DENOM.clone(),
-                quote_denom: USDC_DENOM.clone(),
-=======
-            creates: vec![CreateLimitOrderRequest {
                 base_denom: dango::DENOM.clone(),
                 quote_denom: usdc::DENOM.clone(),
->>>>>>> 94024b9f
                 direction: Direction::Bid,
                 amount: Uint128::new(100),
                 price: Udec128::new(1),
@@ -934,14 +862,9 @@
     let cancel_order_msg = Message::execute(
         contracts.dex,
         &dex::ExecuteMsg::BatchUpdateOrders {
-<<<<<<< HEAD
             creates_market: vec![],
             creates_limit: vec![],
-            cancels: Some(dex::CancelOrderRequest::Some(BTreeSet::from([!0]))),
-=======
-            creates: vec![],
-            cancels: Some(dex::OrderIds::Some(BTreeSet::from([!1]))),
->>>>>>> 94024b9f
+            cancels: Some(dex::CancelOrderRequest::Some(BTreeSet::from([!1]))),
         },
         Coins::new(),
     )
@@ -2620,7 +2543,8 @@
             let msg = Message::execute(
                 contracts.dex,
                 &dex::ExecuteMsg::BatchUpdateOrders {
-                    creates: orders,
+                    creates_market: vec![],
+                    creates_limit: orders,
                     cancels: None,
                 },
                 order_creation_funds,
@@ -2803,16 +2727,10 @@
             &mut user1_addr_1,
             contracts.dex,
             &dex::ExecuteMsg::BatchUpdateOrders {
-<<<<<<< HEAD
                 creates_market: vec![],
                 creates_limit: vec![CreateLimitOrderRequest {
-                    base_denom: DANGO_DENOM.clone(),
-                    quote_denom: USDC_DENOM.clone(),
-=======
-                creates: vec![CreateLimitOrderRequest {
                     base_denom: dango::DENOM.clone(),
                     quote_denom: usdc::DENOM.clone(),
->>>>>>> 94024b9f
                     direction: Direction::Bid,
                     amount: Uint128::new(100_000_000),
                     price: Udec128::new(1),
@@ -2829,16 +2747,10 @@
             &mut user2_addr_1,
             contracts.dex,
             &dex::ExecuteMsg::BatchUpdateOrders {
-<<<<<<< HEAD
                 creates_market: vec![],
                 creates_limit: vec![CreateLimitOrderRequest {
-                    base_denom: DANGO_DENOM.clone(),
-                    quote_denom: USDC_DENOM.clone(),
-=======
-                creates: vec![CreateLimitOrderRequest {
                     base_denom: dango::DENOM.clone(),
                     quote_denom: usdc::DENOM.clone(),
->>>>>>> 94024b9f
                     direction: Direction::Ask,
                     amount: Uint128::new(100_000_000),
                     price: Udec128::new(1),
@@ -2906,16 +2818,10 @@
             &mut user1_addr_2,
             contracts.dex,
             &dex::ExecuteMsg::BatchUpdateOrders {
-<<<<<<< HEAD
                 creates_market: vec![],
                 creates_limit: vec![CreateLimitOrderRequest {
-                    base_denom: DANGO_DENOM.clone(),
-                    quote_denom: USDC_DENOM.clone(),
-=======
-                creates: vec![CreateLimitOrderRequest {
                     base_denom: dango::DENOM.clone(),
                     quote_denom: usdc::DENOM.clone(),
->>>>>>> 94024b9f
                     direction: Direction::Bid,
                     amount: Uint128::new(100_000_000),
                     price: Udec128::new(1),
@@ -2932,16 +2838,10 @@
             &mut user2_addr_2,
             contracts.dex,
             &dex::ExecuteMsg::BatchUpdateOrders {
-<<<<<<< HEAD
                 creates_market: vec![],
                 creates_limit: vec![CreateLimitOrderRequest {
-                    base_denom: DANGO_DENOM.clone(),
-                    quote_denom: USDC_DENOM.clone(),
-=======
-                creates: vec![CreateLimitOrderRequest {
                     base_denom: dango::DENOM.clone(),
                     quote_denom: usdc::DENOM.clone(),
->>>>>>> 94024b9f
                     direction: Direction::Ask,
                     amount: Uint128::new(100_000_000),
                     price: Udec128::new(1),
