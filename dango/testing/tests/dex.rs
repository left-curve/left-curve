use {
    dango_oracle::{PRICE_SOURCES, PRICES},
    dango_testing::{BridgeOp, TestOption, setup_test_naive},
    dango_types::{
        account::single::Params,
        account_factory::AccountParams,
        config::AppConfig,
        constants::{atom, dango, eth, usdc, xrp},
        dex::{
            self, CancelOrderRequest, CreateLimitOrderRequest, CreateMarketOrderRequest, Direction,
            OrderId, OrderResponse, PairId, PairParams, PairUpdate, PassiveLiquidity,
            QueryOrdersByPairRequest, QueryOrdersRequest, QueryReserveRequest,
        },
<<<<<<< HEAD
        gateway::{Remote, WarpRemote},
        oracle::{self, PriceSource},
=======
        gateway::Remote,
        oracle::{self, PrecisionlessPrice, PriceSource},
>>>>>>> 111514fe
    },
    grug::{
        Addr, Addressable, BalanceChange, Bounded, Coin, CoinPair, Coins, Denom, Fraction, Inner,
        MaxLength, Message, MultiplyFraction, NonEmpty, NonZero, NumberConst, QuerierExt,
        ResultExt, Signer, StdError, StdResult, Timestamp, Udec128, Uint128, UniqueVec, btree_map,
        coin_pair, coins,
    },
    hyperlane_types::constants::ethereum,
    pyth_types::constants::USDC_USD_ID,
    std::{
        collections::{BTreeMap, BTreeSet},
        str::FromStr,
    },
    test_case::test_case,
};

/// Ensure order amounts can't be zero.
///
/// Typically this should fail during `CheckTx`, because the tx would fail to
/// deserialize. However, let's just assume an attacker somehow circumvents that
/// (which would require him to collude with a validator), then the contract
/// would still reject the order.
#[test]
fn cannot_submit_order_with_zero_amount() {
    let (mut suite, mut accounts, _, contracts, _) = setup_test_naive(Default::default());

    // Attempt to submit a limit order with zero amount.
    suite
        .execute(
            &mut accounts.user1,
            contracts.dex,
            &dex::ExecuteMsg::BatchUpdateOrders {
                creates_market: vec![],
                creates_limit: vec![CreateLimitOrderRequest {
                    base_denom: dango::DENOM.clone(),
                    quote_denom: usdc::DENOM.clone(),
                    direction: Direction::Bid,
                    amount: NonZero::new_unchecked(Uint128::ZERO), // incorrect!
                    price: Udec128::new(1),
                }],
                cancels: None,
            },
            Coins::one(usdc::DENOM.clone(), 1).unwrap(),
        )
        .should_fail_with_error(StdError::zero_value::<Uint128>());

    // Attempt to submit a market order with zero amount.
    suite
        .execute(
            &mut accounts.user1,
            contracts.dex,
            &dex::ExecuteMsg::BatchUpdateOrders {
                creates_market: vec![CreateMarketOrderRequest {
                    base_denom: dango::DENOM.clone(),
                    quote_denom: usdc::DENOM.clone(),
                    direction: Direction::Bid,
                    amount: NonZero::new_unchecked(Uint128::ZERO), // incorrect!
                    max_slippage: Udec128::ZERO,
                }],
                creates_limit: vec![],
                cancels: None,
            },
            Coins::one(usdc::DENOM.clone(), 1).unwrap(),
        )
        .should_fail_with_error(StdError::zero_value::<Uint128>());
}

#[test]
fn cannot_submit_orders_in_non_existing_pairs() {
    let (mut suite, mut accounts, _, contracts, _) = setup_test_naive(Default::default());

    suite
        .execute(
            &mut accounts.user1,
            contracts.dex,
            &dex::ExecuteMsg::BatchUpdateOrders {
                creates_market: vec![],
                creates_limit: vec![CreateLimitOrderRequest {
                    base_denom: atom::DENOM.clone(),
                    quote_denom: usdc::DENOM.clone(),
                    direction: Direction::Bid,
                    amount: NonZero::new_unchecked(Uint128::new(100)),
                    price: Udec128::new(1),
                }],
                cancels: None,
            },
            Coins::one(usdc::DENOM.clone(), 1).unwrap(),
        )
        .should_fail_with_error(format!(
            "pair not found with base `{}` and quote `{}`",
            atom::DENOM.clone(),
            usdc::DENOM.clone()
        ));
}

// Test cases from:
// https://motokodefi.substack.com/p/uniform-price-call-auctions-a-better
//
// --------------------------------- example 1 ---------------------------------
#[test_case(
    vec![
        (Direction::Bid, 30, 10), // order_id = !0
        (Direction::Bid, 20, 10), // !1
        (Direction::Bid, 10, 10), // !2
        (Direction::Ask, 10, 10), // 3
        (Direction::Ask, 20, 10), // 4
        (Direction::Ask, 30, 10), // 5
    ],
    btree_map! {
        !3 => 10,
         6 => 10,
    },
    btree_map! {
        !1 => btree_map! {
            dango::DENOM.clone() => BalanceChange::Increased(9), // Receives one less due to fee
            usdc::DENOM.clone()  => BalanceChange::Decreased(200),
        },
        !2 => btree_map! {
            dango::DENOM.clone() => BalanceChange::Increased(9), // Receives one less due to fee
            usdc::DENOM.clone()  => BalanceChange::Decreased(200),
        },
        !3 => btree_map! {
            dango::DENOM.clone() => BalanceChange::Unchanged,
            usdc::DENOM.clone()  => BalanceChange::Decreased(100),
        },
        4 => btree_map! {
            dango::DENOM.clone() => BalanceChange::Decreased(10),
            usdc::DENOM.clone()  => BalanceChange::Increased(199), // Receives one less due to fee
        },
        5 => btree_map! {
            dango::DENOM.clone() => BalanceChange::Decreased(10),
            usdc::DENOM.clone()  => BalanceChange::Increased(199), // Receives one less due to fee
        },
        6 => btree_map! {
            dango::DENOM.clone() => BalanceChange::Decreased(10),
            usdc::DENOM.clone()  => BalanceChange::Unchanged,
        },
    };
    "example 1"
)]
// --------------------------------- example 2 ---------------------------------
#[test_case(
    vec![
        (Direction::Bid, 30, 10), // !0
        (Direction::Bid, 20, 10), // !1
        (Direction::Bid, 10, 10), // !2
        (Direction::Ask,  5, 10), //  3
        (Direction::Ask, 15, 10), //  4
        (Direction::Ask, 25, 10), //  5
    ],
    btree_map! {
        !3 => 10,
         6 => 10,
    },
    btree_map! {
        !1 => btree_map! {
            dango::DENOM.clone() => BalanceChange::Increased(9), // Receives one less due to fee
            usdc::DENOM.clone()  => BalanceChange::Decreased(175),
        },
        !2 => btree_map! {
            dango::DENOM.clone() => BalanceChange::Increased(9), // Receives one less due to fee
            usdc::DENOM.clone()  => BalanceChange::Decreased(175),
        },
        !3 => btree_map! {
            dango::DENOM.clone() => BalanceChange::Unchanged,
            usdc::DENOM.clone()  => BalanceChange::Decreased(100),
        },
        4 => btree_map! {
            dango::DENOM.clone() => BalanceChange::Decreased(10),
            usdc::DENOM.clone()  => BalanceChange::Increased(174), // Receives one less due to fee
        },
        5 => btree_map! {
            dango::DENOM.clone() => BalanceChange::Decreased(10),
            usdc::DENOM.clone()  => BalanceChange::Increased(174), // Receives one less due to fee
        },
        6 => btree_map! {
            dango::DENOM.clone() => BalanceChange::Decreased(10),
            usdc::DENOM.clone()  => BalanceChange::Unchanged,
        },
    };
    "example 2"
)]
// --------------------------------- example 3 ---------------------------------
#[test_case(
    vec![
        (Direction::Bid, 30, 10), // !0 - filled
        (Direction::Bid, 20, 10), // !1 - 50% filled
        (Direction::Bid, 10, 10), // !2 - unfilled
        (Direction::Ask,  5, 10), //  3 - filled
        (Direction::Ask, 15, 10), //  4 - filled
        (Direction::Ask, 25, 10), //  5 - unfilled
        (Direction::Bid, 30,  5), // !6 - filled
    ],
    btree_map! {
        !2 =>  5,
        !3 => 10,
         6 => 10,
    },
    btree_map! {
        !1 => btree_map! {
            dango::DENOM.clone() => BalanceChange::Increased(9), // Receives one less due to fee
            usdc::DENOM.clone()  => BalanceChange::Decreased(175),
        },
        !2 => btree_map! {
            dango::DENOM.clone() => BalanceChange::Increased(4),   // half filled, receives one less due to fee
            usdc::DENOM.clone()  => BalanceChange::Decreased(188), // -200 deposit, +12 refund
        },
        !3 => btree_map! {
            dango::DENOM.clone() => BalanceChange::Unchanged,
            usdc::DENOM.clone()  => BalanceChange::Decreased(100),
        },
        4 => btree_map! {
            dango::DENOM.clone() => BalanceChange::Decreased(10),
            usdc::DENOM.clone()  => BalanceChange::Increased(174), // Receives one less due to fee
        },
        5 => btree_map! {
            dango::DENOM.clone() => BalanceChange::Decreased(10),
            usdc::DENOM.clone()  => BalanceChange::Increased(174),
        },
        6 => btree_map! {
            dango::DENOM.clone() => BalanceChange::Decreased(10),
            usdc::DENOM.clone()  => BalanceChange::Unchanged,
        },
        !7 => btree_map! {
            dango::DENOM.clone() => BalanceChange::Increased(4),
            usdc::DENOM.clone()  => BalanceChange::Decreased(88), // -150 deposit, +62 refund
        },
    };
    "example 3"
)]
// --------------------------------- example 4 ---------------------------------
#[test_case(
    vec![
        (Direction::Bid, 30, 20), // !0 - filled
        (Direction::Bid, 20, 10), // !1 - unfilled
        (Direction::Bid, 10, 10), // !2 - unfilled
        (Direction::Ask,  5, 10), //  3 - filled
        (Direction::Ask, 15, 10), //  4 - filled
        (Direction::Ask, 25, 10), //  5 - unfilled
    ],
    btree_map! {
        !2 => 10,
        !3 => 10,
         6 => 10,
    },
    btree_map! {
        !1 => btree_map! {
            dango::DENOM.clone() => BalanceChange::Increased(19), // Receives one less due to fee
            usdc::DENOM.clone()  => BalanceChange::Decreased(450), // -600 deposit, +150 refund
        },
        !2 => btree_map! {
            dango::DENOM.clone() => BalanceChange::Unchanged,
            usdc::DENOM.clone()  => BalanceChange::Decreased(200),
        },
        !3 => btree_map! {
            dango::DENOM.clone() => BalanceChange::Unchanged,
            usdc::DENOM.clone()  => BalanceChange::Decreased(100),
        },
        4 => btree_map! {
            dango::DENOM.clone() => BalanceChange::Decreased(10),
            usdc::DENOM.clone()  => BalanceChange::Increased(224), // Receives one less due to fee
        },
        5 => btree_map! {
            dango::DENOM.clone() => BalanceChange::Decreased(10),
            usdc::DENOM.clone()  => BalanceChange::Increased(224),
        },
        6 => btree_map! {
            dango::DENOM.clone() => BalanceChange::Decreased(10),
            usdc::DENOM.clone()  => BalanceChange::Unchanged,
        },
    };
    "example 4"
)]
// --------------------------------- example 5 ---------------------------------
#[test_case(
    vec![
        (Direction::Bid, 30, 25), // !0 - filled
        (Direction::Bid, 20, 10), // !1 - unfilled
        (Direction::Bid, 10, 10), // !2 - unfilled
        (Direction::Ask,  5, 10), //  3 - filled
        (Direction::Ask, 15, 10), //  4 - filled
        (Direction::Ask, 25, 10), //  5 - 50% filled
    ],
    btree_map! {
        !2 => 10,
        !3 => 10,
         6 =>  5,
    },
    btree_map! {
        !1 => btree_map! {
            dango::DENOM.clone() => BalanceChange::Increased(24),
            usdc::DENOM.clone()  => BalanceChange::Decreased(688), // -750 deposit, +62 refund
        },
        !2 => btree_map! {
            dango::DENOM.clone() => BalanceChange::Unchanged,
            usdc::DENOM.clone()  => BalanceChange::Decreased(200),
        },
        !3 => btree_map! {
            dango::DENOM.clone() => BalanceChange::Unchanged,
            usdc::DENOM.clone()  => BalanceChange::Decreased(100),
        },
        4 => btree_map! {
            dango::DENOM.clone() => BalanceChange::Decreased(10),
            usdc::DENOM.clone()  => BalanceChange::Increased(273), // Receives two less due to fee
        },
        5 => btree_map! {
            dango::DENOM.clone() => BalanceChange::Decreased(10),
            usdc::DENOM.clone()  => BalanceChange::Increased(273), // Receives two less due to fee
        },
        6 => btree_map! {
            dango::DENOM.clone() => BalanceChange::Decreased(10),
            usdc::DENOM.clone()  => BalanceChange::Increased(136), // refund: floor(5 * 27.5) = 137 minus 1 due to fee
        },
    };
    "example 5"
)]
fn dex_works(
    // A list of orders to submit: direction, price, amount.
    orders_to_submit: Vec<(Direction, u128, u128)>,
    // Orders that should remain not fully filled: order_id => remaining amount.
    remaining_orders: BTreeMap<OrderId, u128>,
    // Changes that should happen to the users' balances: order_id => denom => change.
    balance_changes: BTreeMap<OrderId, BTreeMap<Denom, BalanceChange>>,
) {
    let (mut suite, mut accounts, _, contracts, _) = setup_test_naive(Default::default());

    // Register oracle price source for USDC and DANGO. Needed for volume tracking in cron_execute
    suite
        .execute(
            &mut accounts.owner,
            contracts.oracle,
            &oracle::ExecuteMsg::RegisterPriceSources(btree_map! {
                usdc::DENOM.clone() => PriceSource::Fixed {
                    humanized_price: Udec128::ONE,
                    precision: 6,
                    timestamp: Timestamp::from_seconds(1730802926),
                },
            }),
            Coins::new(),
        )
        .should_succeed();
    suite
        .execute(
            &mut accounts.owner,
            contracts.oracle,
            &oracle::ExecuteMsg::RegisterPriceSources(btree_map! {
                dango::DENOM.clone() => PriceSource::Fixed {
                    humanized_price: Udec128::ONE,
                    precision: 6,
                    timestamp: Timestamp::from_seconds(1730802926),
                },
            }),
            Coins::new(),
        )
        .should_succeed();

    // Find which accounts will submit the orders, so we can track their balances.
    let users_by_order_id = orders_to_submit
        .iter()
        .zip(accounts.users())
        .enumerate()
        .map(|(order_id, ((direction, ..), signer))| {
            let order_id = (order_id + 1) as OrderId;
            match direction {
                Direction::Bid => (!order_id, signer.address()),
                Direction::Ask => (order_id, signer.address()),
            }
        })
        .collect::<BTreeMap<_, _>>();

    // Track the users' balances.
    suite.balances().record_many(users_by_order_id.values());

    // Submit the orders in a single block.
    let txs = orders_to_submit
        .into_iter()
        .zip(accounts.users_mut())
        .map(|((direction, price, amount), signer)| {
            let price = Udec128::new(price);
            let amount = Uint128::new(amount);

            let funds = match direction {
                Direction::Bid => {
                    let quote_amount = amount.checked_mul_dec_ceil(price).unwrap();
                    Coins::one(usdc::DENOM.clone(), quote_amount).unwrap()
                },
                Direction::Ask => Coins::one(dango::DENOM.clone(), amount).unwrap(),
            };

            let msg = Message::execute(
                contracts.dex,
                &dex::ExecuteMsg::BatchUpdateOrders {
                    creates_market: vec![],
                    creates_limit: vec![CreateLimitOrderRequest {
                        base_denom: dango::DENOM.clone(),
                        quote_denom: usdc::DENOM.clone(),
                        direction,
                        amount: NonZero::new_unchecked(amount),
                        price,
                    }],
                    cancels: None,
                },
                funds,
            )?;

            signer.sign_transaction(NonEmpty::new_unchecked(vec![msg]), &suite.chain_id, 100_000)
        })
        .collect::<StdResult<Vec<_>>>()
        .unwrap();

    // Make a block with the order submissions. Ensure all transactions were
    // successful.
    suite
        .make_block(txs)
        .block_outcome
        .tx_outcomes
        .into_iter()
        .for_each(|outcome| {
            outcome.should_succeed();
        });

    // Check the users' balances should have changed correctly.
    for (order_id, changes) in balance_changes {
        suite
            .balances()
            .should_change(&users_by_order_id[&order_id], changes);
    }

    // Check the remaining unfilled orders.
    let orders = suite
        .query_wasm_smart(contracts.dex, QueryOrdersRequest {
            start_after: None,
            limit: None,
        })
        .unwrap()
        .into_iter()
        .map(|(order_id, order)| (order_id, order.remaining.into_inner()))
        .collect::<BTreeMap<_, _>>();
    assert_eq!(orders, remaining_orders);
}

#[test_case(
    vec![CreateLimitOrderRequest {
        base_denom: dango::DENOM.clone(),
        quote_denom: usdc::DENOM.clone(),
        direction: Direction::Bid,
        amount: NonZero::new_unchecked(Uint128::new(100)),
        price: Udec128::new(1),
    }],
    None,
    coins! { usdc::DENOM.clone() => 100 },
    btree_map! { usdc::DENOM.clone() => BalanceChange::Decreased(100) },
    btree_map! {
        !1 => OrderResponse {
            user: Addr::mock(1), // Just a placeholder. User1 address is used in assertion.
            base_denom: dango::DENOM.clone(),
            quote_denom: usdc::DENOM.clone(),
            direction: Direction::Bid,
            price: Udec128::new(1),
            amount: Uint128::new(100),
            remaining: Uint128::new(100),
        },
    };
    "one submission no cancellations"
)]
#[test_case(
    vec![CreateLimitOrderRequest {
        base_denom: dango::DENOM.clone(),
        quote_denom: usdc::DENOM.clone(),
        direction: Direction::Bid,
        amount: NonZero::new_unchecked(Uint128::new(100)),
        price: Udec128::new(1),
    }],
    Some(CancelOrderRequest::Some(BTreeSet::from([!1]))),
    coins! { usdc::DENOM.clone() => 100 },
    btree_map! { usdc::DENOM.clone() => BalanceChange::Unchanged },
    btree_map! {};
    "one submission cancels one order"
)]
#[test_case(
    vec![
        CreateLimitOrderRequest {
            base_denom: dango::DENOM.clone(),
            quote_denom: usdc::DENOM.clone(),
            direction: Direction::Bid,
            amount: NonZero::new_unchecked(Uint128::new(100)),
            price: Udec128::new(1),
        },
        CreateLimitOrderRequest {
            base_denom: dango::DENOM.clone(),
            quote_denom: usdc::DENOM.clone(),
            direction: Direction::Bid,
            amount: NonZero::new_unchecked(Uint128::new(100)),
            price: Udec128::new(1),
        },
    ],
    Some(CancelOrderRequest::Some(BTreeSet::from([!1]))),
    coins! { usdc::DENOM.clone() => 200 },
    btree_map! { usdc::DENOM.clone() => BalanceChange::Decreased(100) },
    btree_map! {
        !2 => OrderResponse {
            user: Addr::mock(1), // Just a placeholder. User1 address is used in assertion.
            base_denom: dango::DENOM.clone(),
            quote_denom: usdc::DENOM.clone(),
            direction: Direction::Bid,
            price: Udec128::new(1),
            amount: Uint128::new(100),
            remaining: Uint128::new(100),
        },
    };
    "two submission cancels one order"
)]
#[test_case(
    vec![
        CreateLimitOrderRequest {
            base_denom: dango::DENOM.clone(),
            quote_denom: usdc::DENOM.clone(),
            direction: Direction::Bid,
            amount: NonZero::new_unchecked(Uint128::new(100)),
            price: Udec128::new(1),
        },
        CreateLimitOrderRequest {
            base_denom: dango::DENOM.clone(),
            quote_denom: usdc::DENOM.clone(),
            direction: Direction::Bid,
            amount: NonZero::new_unchecked(Uint128::new(100)),
            price: Udec128::new(1),
        },
    ],
    Some(CancelOrderRequest::Some(BTreeSet::from([!1, !2]))),
    coins! { usdc::DENOM.clone() => 200 },
    btree_map! { usdc::DENOM.clone() => BalanceChange::Unchanged },
    btree_map! {};
    "two submission cancels both orders"
)]
#[test_case(
    vec![
        CreateLimitOrderRequest {
            base_denom: dango::DENOM.clone(),
            quote_denom: usdc::DENOM.clone(),
            direction: Direction::Bid,
            amount: NonZero::new_unchecked(Uint128::new(100)),
            price: Udec128::new(1),
        },
        CreateLimitOrderRequest {
            base_denom: dango::DENOM.clone(),
            quote_denom: usdc::DENOM.clone(),
            direction: Direction::Bid,
            amount: NonZero::new_unchecked(Uint128::new(100)),
            price: Udec128::new(1),
        },
    ],
    Some(CancelOrderRequest::All),
    coins! { usdc::DENOM.clone() => 200 },
    btree_map! { usdc::DENOM.clone() => BalanceChange::Unchanged },
    btree_map! {};
    "two submission cancel all"
)]
#[test_case(
    vec![
        CreateLimitOrderRequest {
            base_denom: dango::DENOM.clone(),
            quote_denom: usdc::DENOM.clone(),
            direction: Direction::Bid,
            amount: NonZero::new_unchecked(Uint128::new(100)),
            price: Udec128::new(1),
        },
        CreateLimitOrderRequest {
            base_denom: dango::DENOM.clone(),
            quote_denom: usdc::DENOM.clone(),
            direction: Direction::Bid,
            amount: NonZero::new_unchecked(Uint128::new(100)),
            price: Udec128::new(1),
        },
    ],
    Some(CancelOrderRequest::Some(BTreeSet::from([!1]))),
    coins! { usdc::DENOM.clone() => 199 },
    btree_map! {},
    btree_map! {}
    => panics "insufficient funds for batch updating orders";
    "two submission insufficient funds"
)]
fn submit_and_cancel_orders(
    submissions: Vec<CreateLimitOrderRequest>,
    cancellations: Option<CancelOrderRequest>,
    funds: Coins,
    expected_balance_changes: BTreeMap<Denom, BalanceChange>,
    expected_orders_after: BTreeMap<OrderId, OrderResponse>,
) {
    let (mut suite, mut accounts, _, contracts, _) = setup_test_naive(Default::default());

    // Record the user's balance.
    suite.balances().record(&accounts.user1);

    // Add order to the order book.
    suite
        .execute(
            &mut accounts.user1,
            contracts.dex,
            &dex::ExecuteMsg::BatchUpdateOrders {
                creates_market: vec![],
                creates_limit: submissions,
                cancels: None,
            },
            funds,
        )
        .should_succeed();

    // Cancel the order.
    suite
        .execute(
            &mut accounts.user1,
            contracts.dex,
            &dex::ExecuteMsg::BatchUpdateOrders {
                creates_market: vec![],
                creates_limit: vec![],
                cancels: cancellations,
            },
            coins! { dango::DENOM.clone() => 1 },
        )
        .should_succeed();

    // Check that the user balance has not changed.
    suite
        .balances()
        .should_change(&accounts.user1, expected_balance_changes);

    // Check that order does not exist.
    suite
        .query_wasm_smart(contracts.dex, QueryOrdersRequest {
            start_after: None,
            limit: None,
        })
        .should_succeed_and(|orders| {
            assert_eq!(orders.len(), expected_orders_after.len());
            expected_orders_after
                .iter()
                .all(|(order_id, expected_order)| {
                    let actual_order = orders.get(order_id).unwrap();
                    actual_order.user == accounts.user1.address()
                        && actual_order.base_denom == expected_order.base_denom
                        && actual_order.quote_denom == expected_order.quote_denom
                        && actual_order.direction == expected_order.direction
                })
        });
}

#[test_case(
    vec![CreateLimitOrderRequest {
        base_denom: dango::DENOM.clone(),
        quote_denom: usdc::DENOM.clone(),
        direction: Direction::Bid,
        amount: NonZero::new_unchecked(Uint128::new(100)),
        price: Udec128::new(1),
    }],
    coins! { usdc::DENOM.clone() => 100 },
    Some(CancelOrderRequest::Some(BTreeSet::from([!1]))),
    vec![CreateLimitOrderRequest {
        base_denom: dango::DENOM.clone(),
        quote_denom: usdc::DENOM.clone(),
        direction: Direction::Bid,
        amount: NonZero::new_unchecked(Uint128::new(100)),
        price: Udec128::new(1),
    }],
    Coins::new(),
    btree_map! { usdc::DENOM.clone() => BalanceChange::Unchanged },
    btree_map! {
        !2 => OrderResponse {
            user: Addr::mock(1), // Just a placeholder. User1 address is used in assertion.
            base_denom: dango::DENOM.clone(),
            quote_denom: usdc::DENOM.clone(),
            direction: Direction::Bid,
            price: Udec128::new(1),
            amount: Uint128::new(100),
            remaining: Uint128::new(100),
        },
    };
    "submit one order then cancel it and submit it again"
)]
#[test_case(
    vec![CreateLimitOrderRequest {
        base_denom: dango::DENOM.clone(),
        quote_denom: usdc::DENOM.clone(),
        direction: Direction::Bid,
        amount: NonZero::new_unchecked(Uint128::new(100)),
        price: Udec128::new(1),
    }],
    coins! { usdc::DENOM.clone() => 100 },
    Some(CancelOrderRequest::Some(BTreeSet::from([!1]))),
    vec![CreateLimitOrderRequest {
        base_denom: dango::DENOM.clone(),
        quote_denom: usdc::DENOM.clone(),
        direction: Direction::Bid,
        amount: NonZero::new_unchecked(Uint128::new(50)),
        price: Udec128::new(1),
    }],
    Coins::new(),
    btree_map! { usdc::DENOM.clone() => BalanceChange::Increased(50) },
    btree_map! {
        !2 => OrderResponse {
            user: Addr::mock(1), // Just a placeholder. User1 address is used in assertion.
            base_denom: dango::DENOM.clone(),
            quote_denom: usdc::DENOM.clone(),
            direction: Direction::Bid,
            price: Udec128::new(1),
            amount: Uint128::new(50),
            remaining: Uint128::new(50),
        },
    };
    "submit one order then cancel it and place a new order using half of the funds"
)]
#[test_case(
    vec![CreateLimitOrderRequest {
        base_denom: dango::DENOM.clone(),
        quote_denom: usdc::DENOM.clone(),
        direction: Direction::Bid,
        amount: NonZero::new_unchecked(Uint128::new(100)),
        price: Udec128::new(1),
    }],
    coins! { usdc::DENOM.clone() => 100 },
    Some(CancelOrderRequest::Some(BTreeSet::from([!1]))),
    vec![CreateLimitOrderRequest {
        base_denom: dango::DENOM.clone(),
        quote_denom: usdc::DENOM.clone(),
        direction: Direction::Bid,
        amount: NonZero::new_unchecked(Uint128::new(200)),
        price: Udec128::new(1),
    }],
    coins! { usdc::DENOM.clone() => 100 },
    btree_map! { usdc::DENOM.clone() => BalanceChange::Decreased(100) },
    btree_map! {
        !2 => OrderResponse {
            user: Addr::mock(1), // Just a placeholder. User1 address is used in assertion.
            base_denom: dango::DENOM.clone(),
            quote_denom: usdc::DENOM.clone(),
            direction: Direction::Bid,
            price: Udec128::new(1),
            amount: Uint128::new(200),
            remaining: Uint128::new(200),
        },
    };
    "submit one order then cancel it and place a new order using more funds"
)]
#[test_case(
    vec![CreateLimitOrderRequest {
        base_denom: dango::DENOM.clone(),
        quote_denom: usdc::DENOM.clone(),
        direction: Direction::Bid,
        amount: NonZero::new_unchecked(Uint128::new(100)),
        price: Udec128::new(1),
    }],
    coins! { usdc::DENOM.clone() => 100 },
    Some(CancelOrderRequest::Some(BTreeSet::from([!1]))),
    vec![CreateLimitOrderRequest {
        base_denom: dango::DENOM.clone(),
        quote_denom: usdc::DENOM.clone(),
        direction: Direction::Bid,
        amount: NonZero::new_unchecked(Uint128::new(200)),
        price: Udec128::new(1),
    }],
    Coins::new(),
    btree_map! { usdc::DENOM.clone() => BalanceChange::Decreased(100) },
    btree_map! {
        !2 => OrderResponse {
            user: Addr::mock(1), // Just a placeholder. User1 address is used in assertion.
            base_denom: dango::DENOM.clone(),
            quote_denom: usdc::DENOM.clone(),
            direction: Direction::Bid,
            price: Udec128::new(1),
            amount: Uint128::new(200),
            remaining: Uint128::new(200),
        },
    }
    => panics "insufficient funds";
    "submit one order then cancel it and place a new order with insufficient funds"
)]
#[test_case(
    vec![CreateLimitOrderRequest {
        base_denom: dango::DENOM.clone(),
        quote_denom: usdc::DENOM.clone(),
        direction: Direction::Bid,
        amount: NonZero::new_unchecked(Uint128::new(100)),
        price: Udec128::new(1),
    }],
    coins! { usdc::DENOM.clone() => 100 },
    Some(CancelOrderRequest::Some(BTreeSet::from([!1]))),
    vec![CreateLimitOrderRequest {
        base_denom: dango::DENOM.clone(),
        quote_denom: usdc::DENOM.clone(),
        direction: Direction::Bid,
        amount: NonZero::new_unchecked(Uint128::new(150)),
        price: Udec128::new(1),
    }],
    coins! { usdc::DENOM.clone() => 100 },
    btree_map! { usdc::DENOM.clone() => BalanceChange::Decreased(50) },
    btree_map! {
        !2 => OrderResponse {
            user: Addr::mock(1), // Just a placeholder. User1 address is used in assertion.
            base_denom: dango::DENOM.clone(),
            quote_denom: usdc::DENOM.clone(),
            direction: Direction::Bid,
            price: Udec128::new(1),
            amount: Uint128::new(150),
            remaining: Uint128::new(150),
        },
    };
    "submit one order then cancel it and place a new order excess funds are returned"
)]
fn submit_orders_then_cancel_and_submit_in_same_message(
    initial_orders: Vec<CreateLimitOrderRequest>,
    initial_funds: Coins,
    cancellations: Option<CancelOrderRequest>,
    new_orders: Vec<CreateLimitOrderRequest>,
    second_funds: Coins,
    expected_balance_changes: BTreeMap<Denom, BalanceChange>,
    expected_orders_after: BTreeMap<OrderId, OrderResponse>,
) {
    let (mut suite, mut accounts, _, contracts, _) = setup_test_naive(Default::default());

    // Submit the initial orders
    suite
        .execute(
            &mut accounts.user1,
            contracts.dex,
            &dex::ExecuteMsg::BatchUpdateOrders {
                creates_market: vec![],
                creates_limit: initial_orders,
                cancels: None,
            },
            initial_funds,
        )
        .should_succeed();

    // Record the user's balance
    suite.balances().record(&accounts.user1);

    // Cancel the initial orders
    suite
        .execute(
            &mut accounts.user1,
            contracts.dex,
            &dex::ExecuteMsg::BatchUpdateOrders {
                creates_market: vec![],
                creates_limit: new_orders,
                cancels: cancellations,
            },
            second_funds,
        )
        .should_succeed();

    // Check that the user balance has changed
    suite
        .balances()
        .should_change(&accounts.user1, expected_balance_changes);

    // Check that the orders are as expected
    suite
        .query_wasm_smart(contracts.dex, QueryOrdersRequest {
            start_after: None,
            limit: None,
        })
        .should_succeed_and(|orders| {
            assert_eq!(orders.len(), expected_orders_after.len());
            expected_orders_after
                .iter()
                .all(|(order_id, expected_order)| {
                    let actual_order = orders.get(order_id).unwrap();
                    actual_order.user == accounts.user1.address()
                        && actual_order.base_denom == expected_order.base_denom
                        && actual_order.quote_denom == expected_order.quote_denom
                        && actual_order.direction == expected_order.direction
                })
        });
}

#[test]
fn submit_and_cancel_order_in_same_block() {
    let (mut suite, mut accounts, _, contracts, _) = setup_test_naive(Default::default());

    // Record the user's balance
    suite.balances().record(&accounts.user1);

    // Build and sign a transaction with two messages: submit an order and cancel the order
    let submit_order_msg = Message::execute(
        contracts.dex,
        &dex::ExecuteMsg::BatchUpdateOrders {
            creates_market: vec![],
            creates_limit: vec![CreateLimitOrderRequest {
                base_denom: dango::DENOM.clone(),
                quote_denom: usdc::DENOM.clone(),
                direction: Direction::Bid,
                amount: NonZero::new_unchecked(Uint128::new(100)),
                price: Udec128::new(1),
            }],
            cancels: None,
        },
        coins! { usdc::DENOM.clone() => 100 },
    )
    .unwrap();

    let cancel_order_msg = Message::execute(
        contracts.dex,
        &dex::ExecuteMsg::BatchUpdateOrders {
            creates_market: vec![],
            creates_limit: vec![],
            cancels: Some(dex::CancelOrderRequest::Some(BTreeSet::from([!1]))),
        },
        Coins::new(),
    )
    .unwrap();

    // Create a transaction with both messages
    let tx = accounts
        .user1
        .sign_transaction(
            NonEmpty::new_unchecked(vec![submit_order_msg, cancel_order_msg]),
            &suite.chain_id,
            100_000,
        )
        .unwrap();

    // Execute the transaction in a block
    suite
        .make_block(vec![tx])
        .block_outcome
        .tx_outcomes
        .into_iter()
        .for_each(|outcome| {
            outcome.should_succeed();
        });

    // Check that the user balance has changed only by the gas fees
    suite.balances().should_change(&accounts.user1, btree_map! {
        dango::DENOM.clone() => BalanceChange::Unchanged
    });

    // Check that order does not exist
    suite
        .query_wasm_smart(contracts.dex, QueryOrdersRequest {
            start_after: None,
            limit: None,
        })
        .should_succeed_and(BTreeMap::is_empty);
}

#[test_case(
    vec![
        ((dango::DENOM.clone(), usdc::DENOM.clone()), Direction::Bid, 30, 10), // !0
        ((dango::DENOM.clone(), usdc::DENOM.clone()), Direction::Bid, 10, 10), // !1
        ((dango::DENOM.clone(), usdc::DENOM.clone()), Direction::Ask, 40, 10), //  2
        ((dango::DENOM.clone(), usdc::DENOM.clone()), Direction::Ask, 50, 10), //  3
        ((eth::DENOM.clone(), usdc::DENOM.clone()), Direction::Bid, 20, 10), // !4
        ((eth::DENOM.clone(), usdc::DENOM.clone()), Direction::Ask, 25, 10), //  5
    ],
    (dango::DENOM.clone(), usdc::DENOM.clone()),
    None,
    None,
    btree_map! {
        !1 => (Direction::Bid, Udec128::new(30), Uint128::new(10)),
        !2 => (Direction::Bid, Udec128::new(10), Uint128::new(10)),
        3 => (Direction::Ask, Udec128::new(40), Uint128::new(10)),
        4 => (Direction::Ask, Udec128::new(50), Uint128::new(10)),
    };
    "dango/usdc no pagination"
)]
#[test_case(
    vec![
        ((dango::DENOM.clone(), usdc::DENOM.clone()), Direction::Bid, 30, 10), // !0
        ((dango::DENOM.clone(), usdc::DENOM.clone()), Direction::Bid, 10, 10), // !1
        ((dango::DENOM.clone(), usdc::DENOM.clone()), Direction::Ask, 40, 10), //  2
        ((dango::DENOM.clone(), usdc::DENOM.clone()), Direction::Ask, 50, 10), //  3
        ((eth::DENOM.clone(), usdc::DENOM.clone()), Direction::Bid, 20, 10), // !4
        ((eth::DENOM.clone(), usdc::DENOM.clone()), Direction::Ask, 25, 10), //  5
    ],
    (eth::DENOM.clone(), usdc::DENOM.clone()),
    None,
    None,
    btree_map! {
        !5 => (Direction::Bid, Udec128::new(20), Uint128::new(10)),
        6 => (Direction::Ask, Udec128::new(25), Uint128::new(10)),
    };
    "eth/usdc no pagination"
)]
#[test_case(
    vec![
        ((dango::DENOM.clone(), usdc::DENOM.clone()), Direction::Bid, 30, 10), // !0
        ((dango::DENOM.clone(), usdc::DENOM.clone()), Direction::Bid, 10, 10), // !1
        ((dango::DENOM.clone(), usdc::DENOM.clone()), Direction::Ask, 40, 10), //  2
        ((dango::DENOM.clone(), usdc::DENOM.clone()), Direction::Ask, 50, 10), //  3
        ((eth::DENOM.clone(), usdc::DENOM.clone()), Direction::Bid, 20, 10), // !4
        ((eth::DENOM.clone(), usdc::DENOM.clone()), Direction::Ask, 25, 10), //  5
    ],
    (dango::DENOM.clone(), usdc::DENOM.clone()),
    None,
    Some(3),
    btree_map! {
        !1 => (Direction::Bid, Udec128::new(30), Uint128::new(10)),
        !2 => (Direction::Bid, Udec128::new(10), Uint128::new(10)),
        3 => (Direction::Ask, Udec128::new(40), Uint128::new(10)),
    };
    "dango/usdc with limit no start after"
)]
#[test_case(
    vec![
        ((dango::DENOM.clone(), usdc::DENOM.clone()), Direction::Bid, 30, 10), // !0
        ((dango::DENOM.clone(), usdc::DENOM.clone()), Direction::Bid, 10, 10), // !1
        ((dango::DENOM.clone(), usdc::DENOM.clone()), Direction::Ask, 40, 10), //  2
        ((dango::DENOM.clone(), usdc::DENOM.clone()), Direction::Ask, 50, 10), //  3
        ((eth::DENOM.clone(), usdc::DENOM.clone()), Direction::Bid, 20, 10), // !4
        ((eth::DENOM.clone(), usdc::DENOM.clone()), Direction::Ask, 25, 10), //  5
    ],
    (dango::DENOM.clone(), usdc::DENOM.clone()),
    Some(3),
    None,
    btree_map! {
        4 => (Direction::Ask, Udec128::new(50), Uint128::new(10)),
    };
    "dango/usdc with start after"
)]
#[test_case(
    vec![
        ((dango::DENOM.clone(), usdc::DENOM.clone()), Direction::Bid, 30, 10), // !0
        ((dango::DENOM.clone(), usdc::DENOM.clone()), Direction::Bid, 10, 10), // !1
        ((dango::DENOM.clone(), usdc::DENOM.clone()), Direction::Ask, 40, 10), //  2
        ((dango::DENOM.clone(), usdc::DENOM.clone()), Direction::Ask, 50, 10), //  3
        ((eth::DENOM.clone(), usdc::DENOM.clone()), Direction::Bid, 20, 10), // !4
        ((eth::DENOM.clone(), usdc::DENOM.clone()), Direction::Ask, 25, 10), //  5
    ],
    (dango::DENOM.clone(), usdc::DENOM.clone()),
    Some(!2),
    Some(2),
    btree_map! {
        !1 => (Direction::Bid, Udec128::new(30), Uint128::new(10)),
        3 => (Direction::Ask, Udec128::new(40), Uint128::new(10)),
    };
    "dango/usdc with start after and limit"
)]
fn query_orders_by_pair(
    orders_to_submit: Vec<((Denom, Denom), Direction, u128, u128)>,
    (base_denom, quote_denom): (Denom, Denom),
    start_after: Option<OrderId>,
    limit: Option<u32>,
    expected_orders: BTreeMap<OrderId, (Direction, Udec128, Uint128)>,
) {
    // For this test, we need some ETH and USDC for user1.
    let (mut suite, mut accounts, _, contracts, _) = setup_test_naive(TestOption {
        bridge_ops: |accounts| {
            vec![
                BridgeOp {
                    remote: Remote::Warp(WarpRemote {
                        domain: ethereum::DOMAIN,
                        contract: ethereum::USDC_WARP,
                    }),
                    amount: Uint128::new(100_000_000_000),
                    recipient: accounts.user1.address(),
                },
                BridgeOp {
                    remote: Remote::Warp(WarpRemote {
                        domain: ethereum::DOMAIN,
                        contract: ethereum::WETH_WARP,
                    }),
                    amount: Uint128::new(100_000_000_000),
                    recipient: accounts.user1.address(),
                },
            ]
        },
        ..Default::default()
    });

    // Submit the orders in a single block.
    let txs = orders_to_submit
        .into_iter()
        .map(|((base_denom, quote_denom), direction, price, amount)| {
            let price = Udec128::new(price);
            let amount = Uint128::new(amount);

            let funds = match direction {
                Direction::Bid => {
                    let quote_amount = amount.checked_mul_dec_ceil(price).unwrap();
                    Coins::one(quote_denom.clone(), quote_amount).unwrap()
                },
                Direction::Ask => Coins::one(base_denom.clone(), amount).unwrap(),
            };

            let msg = Message::execute(
                contracts.dex,
                &dex::ExecuteMsg::BatchUpdateOrders {
                    creates_market: vec![],
                    creates_limit: vec![CreateLimitOrderRequest {
                        base_denom,
                        quote_denom,
                        direction,
                        amount: NonZero::new_unchecked(amount),
                        price,
                    }],
                    cancels: None,
                },
                funds,
            )?;

            accounts.user1.sign_transaction(
                NonEmpty::new_unchecked(vec![msg]),
                &suite.chain_id,
                100_000,
            )
        })
        .collect::<StdResult<Vec<_>>>()
        .unwrap();

    // Make a block with the order submissions. Ensure all transactions were
    // successful.
    suite
        .make_block(txs)
        .block_outcome
        .tx_outcomes
        .into_iter()
        .for_each(|outcome| {
            outcome.should_succeed();
        });

    suite
        .query_wasm_smart(contracts.dex, QueryOrdersByPairRequest {
            base_denom,
            quote_denom,
            start_after,
            limit,
        })
        .should_succeed_and(|orders| {
            assert_eq!(orders.len(), expected_orders.len());
            expected_orders
                .iter()
                .all(|(order_id, (direction, price, amount))| {
                    let queried_order = orders.get(order_id).unwrap();
                    queried_order.direction == *direction
                        && queried_order.price == *price
                        && queried_order.amount == *amount
                        && queried_order.remaining == *amount
                        && queried_order.user == accounts.user1.address()
                })
        });
}

#[test]
fn only_owner_can_create_passive_pool() {
    let (mut suite, mut accounts, _, contracts, _) = setup_test_naive(Default::default());

    let lp_denom = Denom::try_from("dex/pool/xrp/usdc").unwrap();

    // Attempt to create pair as non-owner. Should fail.
    suite
        .execute(
            &mut accounts.user1,
            contracts.dex,
            &dex::ExecuteMsg::BatchUpdatePairs(vec![PairUpdate {
                base_denom: xrp::DENOM.clone(),
                quote_denom: usdc::DENOM.clone(),
                params: PairParams {
                    lp_denom: lp_denom.clone(),
                    pool_type: PassiveLiquidity::Xyk {
                        order_spacing: Udec128::new_bps(1),
                    },
                    swap_fee_rate: Bounded::new_unchecked(Udec128::new_permille(5)),
                },
            }]),
            Coins::new(),
        )
        .should_fail_with_error("only the owner can update a trading pair parameters");

    // Attempt to create pair as owner. Should succeed.
    suite
        .execute(
            &mut accounts.owner,
            contracts.dex,
            &dex::ExecuteMsg::BatchUpdatePairs(vec![PairUpdate {
                base_denom: xrp::DENOM.clone(),
                quote_denom: usdc::DENOM.clone(),
                params: PairParams {
                    lp_denom: lp_denom.clone(),
                    pool_type: PassiveLiquidity::Xyk {
                        order_spacing: Udec128::new_bps(1),
                    },
                    swap_fee_rate: Bounded::new_unchecked(Udec128::new_permille(5)),
                },
            }]),
            Coins::new(),
        )
        .should_succeed();
}

#[test_case(
    coins! {
        dango::DENOM.clone() => 100,
        usdc::DENOM.clone() => 100,
    },
    Udec128::new_permille(5),
    PassiveLiquidity::Xyk {
        order_spacing: Udec128::ONE,
    },
    vec![
        (dango::DENOM.clone(), Udec128::new(1)),
        (usdc::DENOM.clone(), Udec128::new(1)),
    ],
    Uint128::new(100_001_000)
    ; "provision at pool ratio"
)]
#[test_case(
    coins! {
        dango::DENOM.clone() => 50,
        usdc::DENOM.clone() => 50,
    },
    Udec128::new_permille(5),
    PassiveLiquidity::Xyk {
        order_spacing: Udec128::ONE,
    },
    vec![
        (dango::DENOM.clone(), Udec128::new(1)),
        (usdc::DENOM.clone(), Udec128::new(1)),
    ],
    Uint128::new(50_000_500)
    ; "provision at half pool balance same ratio"
)]
#[test_case(
    coins! {
        dango::DENOM.clone() => 100,
        usdc::DENOM.clone() => 50,
    },
    Udec128::new_permille(5),
    PassiveLiquidity::Xyk {
        order_spacing: Udec128::ONE,
    },
    vec![
        (dango::DENOM.clone(), Udec128::new(1)),
        (usdc::DENOM.clone(), Udec128::new(1)),
    ],
    Uint128::new(72_965_967)
    ; "provision at different ratio"
)]
#[test_case(
    coins! {
        dango::DENOM.clone() => 100,
        usdc::DENOM.clone() => 100,
    },
    Udec128::new_permille(5),
    PassiveLiquidity::Geometric {
        order_spacing: Udec128::ONE,
        ratio: Bounded::new_unchecked(Udec128::new_percent(50)),
    },
    vec![
        (dango::DENOM.clone(), Udec128::new(2_000_000)),
        (usdc::DENOM.clone(), Udec128::new(1_000_000)),
    ],
    Uint128::new(300_001_000)
    ; "geometric pool provision at pool ratio"
)]
#[test_case(
    coins! {
        dango::DENOM.clone() => 50,
        usdc::DENOM.clone() => 50,
    },
    Udec128::new_permille(5),
    PassiveLiquidity::Geometric {
        order_spacing: Udec128::ONE,
        ratio: Bounded::new_unchecked(Udec128::new_percent(50)),
    },
    vec![
        (dango::DENOM.clone(), Udec128::new(2_000_000)),
        (usdc::DENOM.clone(), Udec128::new(1_000_000)),
    ],
    Uint128::new(150_000_500)
    ; "geometric pool provision at half pool balance same ratio"
)]
#[test_case(
    coins! {
        dango::DENOM.clone() => 100,
        usdc::DENOM.clone() => 50,
    },
    Udec128::new_permille(5),
    PassiveLiquidity::Geometric {
        order_spacing: Udec128::ONE,
        ratio: Bounded::new_unchecked(Udec128::new_percent(50)),
    },
    vec![
        (dango::DENOM.clone(), Udec128::new(2_000_000)),
        (usdc::DENOM.clone(), Udec128::new(1_000_000)),
    ],
    Uint128::new(249_909_923)
    ; "geometric pool provision at different ratio"
)]
#[test_case(
    coins! {
        dango::DENOM.clone() => 50,
        usdc::DENOM.clone() => 100,
    },
    Udec128::new_permille(5),
    PassiveLiquidity::Geometric {
        order_spacing: Udec128::ONE,
        ratio: Bounded::new_unchecked(Udec128::new_percent(50)),
    },
    vec![
        (dango::DENOM.clone(), Udec128::new(2_000_000)),
        (usdc::DENOM.clone(), Udec128::new(1_000_000)),
    ],
    Uint128::new(199_900_665)
    ; "geometric pool provision at different ratio 2"
)]
fn provide_liquidity(
    provision: Coins,
    swap_fee: Udec128,
    pool_type: PassiveLiquidity,
    oracle_prices: Vec<(Denom, Udec128)>,
    expected_lp_balance: Uint128,
) {
    let (mut suite, mut accounts, _, contracts, _) = setup_test_naive(Default::default());

    let lp_denom = Denom::try_from("dex/pool/dango/usdc").unwrap();

    // Owner first provides some initial liquidity.
    let initial_reserves = coins! {
        dango::DENOM.clone() => 100,
        usdc::DENOM.clone()  => 100,
    };

    suite
        .query_wasm_smart(contracts.dex, dex::QueryPairRequest {
            base_denom: dango::DENOM.clone(),
            quote_denom: usdc::DENOM.clone(),
        })
        .should_succeed_and(|pair_params: &PairParams| {
            // Update pair params
            suite
                .execute(
                    &mut accounts.owner,
                    contracts.dex,
                    &dex::ExecuteMsg::BatchUpdatePairs(vec![PairUpdate {
                        base_denom: dango::DENOM.clone(),
                        quote_denom: usdc::DENOM.clone(),
                        params: PairParams {
                            lp_denom: pair_params.lp_denom.clone(),
                            swap_fee_rate: Bounded::new_unchecked(swap_fee),
                            pool_type,
                        },
                    }]),
                    Coins::new(),
                )
                .should_succeed();
            true
        });

    // Register the oracle prices
    for (denom, price) in oracle_prices {
        suite
            .execute(
                &mut accounts.owner,
                contracts.oracle,
                &oracle::ExecuteMsg::RegisterPriceSources(btree_map! {
                    denom => PriceSource::Fixed {
                        humanized_price: price,
                        precision: 6,
                        timestamp: Timestamp::from_seconds(1730802926),
                    },
                }),
                Coins::new(),
            )
            .should_succeed();
    }

    suite
        .execute(
            &mut accounts.owner,
            contracts.dex,
            &dex::ExecuteMsg::ProvideLiquidity {
                base_denom: dango::DENOM.clone(),
                quote_denom: usdc::DENOM.clone(),
            },
            initial_reserves.clone(),
        )
        .should_succeed();

    // Record the users initial balances.
    suite.balances().record_many(accounts.users());

    // Execute all the provisions.
    let mut expected_pool_balances = initial_reserves.clone();

    // record the dex balance
    suite.balances().record(&contracts.dex);

    // Execute provide liquidity
    suite
        .execute(
            &mut accounts.user1,
            contracts.dex,
            &dex::ExecuteMsg::ProvideLiquidity {
                base_denom: dango::DENOM.clone(),
                quote_denom: usdc::DENOM.clone(),
            },
            provision.clone(),
        )
        .should_succeed();

    // Ensure that the dex balance has increased by the expected amount.
    suite.balances().should_change(
        &contracts.dex,
        balance_changes_from_coins(provision.clone(), Coins::new()),
    );

    // Ensure user's balance has decreased by the expected amount and that
    // LP tokens have been minted.
    suite.balances().should_change(
        &accounts.user1,
        balance_changes_from_coins(
            coins! { lp_denom.clone() => expected_lp_balance },
            provision.clone(),
        ),
    );

    // Check that the reserves in pool object were updated correctly.
    suite
        .query_wasm_smart(contracts.dex, dex::QueryReserveRequest {
            base_denom: dango::DENOM.clone(),
            quote_denom: usdc::DENOM.clone(),
        })
        .should_succeed_and_equal(
            expected_pool_balances
                .insert_many(provision)
                .unwrap()
                .take_pair((dango::DENOM.clone(), usdc::DENOM.clone()))
                .unwrap(),
        );
}

#[test]
fn provide_liquidity_to_geometric_pool_should_fail_without_oracle_price() {
    let (mut suite, mut accounts, _, contracts, _) = setup_test_naive(Default::default());

    // Update pair params
    suite
        .query_wasm_smart(contracts.dex, dex::QueryPairRequest {
            base_denom: dango::DENOM.clone(),
            quote_denom: usdc::DENOM.clone(),
        })
        .should_succeed_and(|pair_params: &PairParams| {
            // Update pair params
            suite
                .execute(
                    &mut accounts.owner,
                    contracts.dex,
                    &dex::ExecuteMsg::BatchUpdatePairs(vec![PairUpdate {
                        base_denom: dango::DENOM.clone(),
                        quote_denom: usdc::DENOM.clone(),
                        params: PairParams {
                            lp_denom: pair_params.lp_denom.clone(),
                            swap_fee_rate: pair_params.swap_fee_rate,
                            pool_type: PassiveLiquidity::Geometric {
                                order_spacing: Udec128::ONE,
                                ratio: Bounded::new_unchecked(Udec128::ONE),
                            },
                        },
                    }]),
                    Coins::new(),
                )
                .should_succeed();
            true
        });

    // Since there is no oracle price, liquidity provision should fail.
    suite
        .execute(
            &mut accounts.owner,
            contracts.dex,
            &dex::ExecuteMsg::ProvideLiquidity {
                base_denom: dango::DENOM.clone(),
                quote_denom: usdc::DENOM.clone(),
            },
            coins! {
                dango::DENOM.clone() => 100_000,
                usdc::DENOM.clone() => 100_000,
            },
        )
        .should_fail_with_error(StdError::data_not_found::<(PrecisionlessPrice, u64)>(
            PRICES.path(USDC_USD_ID).storage_key(),
        ));
}

#[test_case(
    Uint128::new(100_001_000),
    Udec128::new_permille(5),
    coins! {
        dango::DENOM.clone() => 100,
        usdc::DENOM.clone()  => 100,
    };
    "withdrawa all"
)]
#[test_case(
    Uint128::new(50_000_500),
    Udec128::new_permille(5),
    coins! {
        dango::DENOM.clone() => 50,
        usdc::DENOM.clone()  => 50,
    };
    "withdraw half"
)]
fn withdraw_liquidity(lp_burn_amount: Uint128, swap_fee: Udec128, expected_funds_returned: Coins) {
    let (mut suite, mut accounts, _, contracts, _) = setup_test_naive(Default::default());

    let lp_denom = Denom::try_from("dex/pool/dango/usdc").unwrap();

    // Owner first provides some initial liquidity.
    let initial_reserves = coins! {
        dango::DENOM.clone() => 100,
        usdc::DENOM.clone()  => 100,
    };

    suite
        .query_wasm_smart(contracts.dex, dex::QueryPairRequest {
            base_denom: dango::DENOM.clone(),
            quote_denom: usdc::DENOM.clone(),
        })
        .should_succeed_and(|pair_params: &PairParams| {
            // Update pair params
            suite
                .execute(
                    &mut accounts.owner,
                    contracts.dex,
                    &dex::ExecuteMsg::BatchUpdatePairs(vec![PairUpdate {
                        base_denom: dango::DENOM.clone(),
                        quote_denom: usdc::DENOM.clone(),
                        params: PairParams {
                            lp_denom: pair_params.lp_denom.clone(),
                            swap_fee_rate: Bounded::new_unchecked(swap_fee),
                            pool_type: pair_params.pool_type.clone(),
                        },
                    }]),
                    Coins::new(),
                )
                .should_succeed();
            true
        });

    // Register the oracle prices
    suite
        .execute(
            &mut accounts.owner,
            contracts.oracle,
            &oracle::ExecuteMsg::RegisterPriceSources(btree_map! {
                dango::DENOM.clone() => PriceSource::Fixed {
                    humanized_price: Udec128::ONE,
                    precision: 6,
                    timestamp: Timestamp::from_seconds(1730802926),
                },
            }),
            Coins::new(),
        )
        .should_succeed();

    suite
        .execute(
            &mut accounts.owner,
            contracts.oracle,
            &oracle::ExecuteMsg::RegisterPriceSources(btree_map! {
                usdc::DENOM.clone() => PriceSource::Fixed {
                    humanized_price: Udec128::ONE,
                    precision: 6,
                    timestamp: Timestamp::from_seconds(1730802926),
                },
            }),
            Coins::new(),
        )
        .should_succeed();

    // Owner provides some initial liquidity.
    suite
        .execute(
            &mut accounts.owner,
            contracts.dex,
            &dex::ExecuteMsg::ProvideLiquidity {
                base_denom: dango::DENOM.clone(),
                quote_denom: usdc::DENOM.clone(),
            },
            initial_reserves.clone(),
        )
        .should_succeed();

    // User provides some liquidity.
    let provided_funds = coins! {
        dango::DENOM.clone() => 100,
        usdc::DENOM.clone() => 100,
    };
    suite
        .execute(
            &mut accounts.user1,
            contracts.dex,
            &dex::ExecuteMsg::ProvideLiquidity {
                base_denom: dango::DENOM.clone(),
                quote_denom: usdc::DENOM.clone(),
            },
            provided_funds.clone(),
        )
        .should_succeed();

    // record user and dex balances
    suite
        .balances()
        .record_many([&accounts.user1.address(), &contracts.dex]);

    // withdraw liquidity
    suite
        .execute(
            &mut accounts.user1,
            contracts.dex,
            &dex::ExecuteMsg::WithdrawLiquidity {
                base_denom: dango::DENOM.clone(),
                quote_denom: usdc::DENOM.clone(),
            },
            coins! { lp_denom.clone() => lp_burn_amount },
        )
        .should_succeed();

    // Assert that the user's balances have changed as expected.
    suite.balances().should_change(
        &accounts.user1,
        balance_changes_from_coins(
            expected_funds_returned.clone(),
            coins! { lp_denom.clone() => lp_burn_amount },
        ),
    );

    // Assert that the dex balance has decreased by the expected amount.
    suite.balances().should_change(
        &contracts.dex,
        balance_changes_from_coins(Coins::new(), expected_funds_returned.clone()),
    );

    // Assert pool reserves are updated correctly
    suite
        .query_wasm_smart(contracts.dex, dango_types::dex::QueryReserveRequest {
            base_denom: dango::DENOM.clone(),
            quote_denom: usdc::DENOM.clone(),
        })
        .should_succeed_and_equal({
            initial_reserves
                .clone()
                .insert_many(provided_funds)
                .unwrap()
                .deduct_many(expected_funds_returned)
                .unwrap()
                .take_pair((dango::DENOM.clone(), usdc::DENOM.clone()))
                .unwrap()
        });
}

#[test_case(
    btree_map! {
        (dango::DENOM.clone(), usdc::DENOM.clone()) => coins! {
            dango::DENOM.clone() => 1000000,
            usdc::DENOM.clone() => 1000000,
        },
    },
    vec![PairId {
        base_denom: dango::DENOM.clone(),
        quote_denom: usdc::DENOM.clone(),
    }],
    coins! {
        dango::DENOM.clone() => 1000000,
    },
    btree_map! {
        (dango::DENOM.clone(), usdc::DENOM.clone()) => Udec128::new_permille(5),
    },
    None,
    coins! {
        usdc::DENOM.clone() => 495510,
    },
    coins! {
        usdc::DENOM.clone() => 1990,
    },
    btree_map! {
        (dango::DENOM.clone(), usdc::DENOM.clone()) => coins! {
            dango::DENOM.clone() => 1000000 + 1000000,
            usdc::DENOM.clone() => 1000000 - 497500,
        },
    };
    "1:1 pool no swap fee one step route input 100% of pool liquidity"
)]
#[test_case(
    btree_map! {
        (dango::DENOM.clone(), usdc::DENOM.clone()) => coins! {
            dango::DENOM.clone() => 1000000,
            usdc::DENOM.clone() => 1000000,
        },
    },
    vec![PairId {
        base_denom: dango::DENOM.clone(),
        quote_denom: usdc::DENOM.clone(),
    }],
    coins! {
        dango::DENOM.clone() => 500000,
    },
    btree_map! {
        (dango::DENOM.clone(), usdc::DENOM.clone()) => Udec128::new_permille(5),
    },
    None,
    coins! {
        usdc::DENOM.clone() => 330339,
    },
    coins! {
        usdc::DENOM.clone() => 1327,
    },
    btree_map! {
        (dango::DENOM.clone(), usdc::DENOM.clone()) => coins! {
            dango::DENOM.clone() => 1000000 + 500000,
            usdc::DENOM.clone() => 1000000 - 331666,
        },
    };
    "1:1 pool no swap fee one step route input 50% of pool liquidity"
)]
#[test_case(
    btree_map! {
        (dango::DENOM.clone(), usdc::DENOM.clone()) => coins! {
            dango::DENOM.clone() => 1000000,
            usdc::DENOM.clone() => 1000000,
        },
    },
    vec![PairId {
        base_denom: dango::DENOM.clone(),
        quote_denom: usdc::DENOM.clone(),
    }],
    coins! {
        dango::DENOM.clone() => 331666,
    },
    btree_map! {
        (dango::DENOM.clone(), usdc::DENOM.clone()) => Udec128::new_permille(5),
    },
    None,
    coins! {
        usdc::DENOM.clone() => 246822,
    },
    coins! {
        usdc::DENOM.clone() => 992,
    },
    btree_map! {
        (dango::DENOM.clone(), usdc::DENOM.clone()) => coins! {
            dango::DENOM.clone() => 1000000 + 331666,
            usdc::DENOM.clone() => 1000000 - 247814,
        },
    };
    "1:1 pool no swap fee one step route input 33% of pool liquidity"
)]
#[test_case(
    btree_map! {
        (dango::DENOM.clone(), usdc::DENOM.clone()) => coins! {
            dango::DENOM.clone() => 1000000,
            usdc::DENOM.clone() => 1000000,
        },
        (eth::DENOM.clone(), usdc::DENOM.clone()) => coins! {
            eth::DENOM.clone() => 1000000,
            usdc::DENOM.clone() => 1000000,
        },
    },
    vec![
        PairId {
            base_denom: dango::DENOM.clone(),
            quote_denom: usdc::DENOM.clone(),
        },
        PairId {
            base_denom: eth::DENOM.clone(),
            quote_denom: usdc::DENOM.clone(),
        }
    ],
    coins! {
        dango::DENOM.clone() => 500000,
    },
    btree_map! {
        (dango::DENOM.clone(), usdc::DENOM.clone()) => Udec128::new_permille(5),
        (eth::DENOM.clone(), usdc::DENOM.clone()) => Udec128::new_permille(5),
    },
    None,
    coins! {
        eth::DENOM.clone() => 246822,
    },
    coins! {
        eth::DENOM.clone() => 992,
    },
    btree_map! {
        (dango::DENOM.clone(), usdc::DENOM.clone()) => coins! {
            dango::DENOM.clone() => 1000000 + 500000,
            usdc::DENOM.clone() => 1000000 - 331666,
        },
        (eth::DENOM.clone(), usdc::DENOM.clone()) => coins! {
            eth::DENOM.clone() => 1000000 - 247814,
            usdc::DENOM.clone() => 1000000 + 331666,
        },
    };
    "1:1 pools 0.5% swap fee input 100% of pool liquidity two step route"
)]
#[test_case(
    btree_map! {
        (dango::DENOM.clone(), usdc::DENOM.clone()) => coins! {
            dango::DENOM.clone() => 1000000,
            usdc::DENOM.clone() => 1000000,
        },
    },
    vec![PairId {
        base_denom: dango::DENOM.clone(),
        quote_denom: usdc::DENOM.clone(),
    }],
    coins! {
        dango::DENOM.clone() => 1000000,
    },
    btree_map! {
        (dango::DENOM.clone(), usdc::DENOM.clone()) => Udec128::new_permille(5),
    },
    Some(500000u128.into()),
    coins! {
        usdc::DENOM.clone() => 500000,
    },
    coins! {
        usdc::DENOM.clone() => 1990,
    },
    btree_map! {
        (dango::DENOM.clone(), usdc::DENOM.clone()) => coins! {
            dango::DENOM.clone() => 2000000,
            usdc::DENOM.clone() => 500000,
        },
    } => panics "output amount is below the minimum: 495510 < 500000" ;
    "1:1 pool no swap fee one step route input 100% of pool liquidity output is less than minimum output"
)]
#[test_case(
    btree_map! {
        (dango::DENOM.clone(), usdc::DENOM.clone()) => coins! {
            dango::DENOM.clone() => 1000000,
            usdc::DENOM.clone() => 1000000,
        },
    },
    vec![PairId {
        base_denom: dango::DENOM.clone(),
        quote_denom: usdc::DENOM.clone(),
    }],
    coins! {
        dango::DENOM.clone() => 1000000,
    },
    btree_map! {
        (dango::DENOM.clone(), usdc::DENOM.clone()) => Udec128::new_permille(5),
    },
    Some(495510u128.into()),
    coins! {
        usdc::DENOM.clone() => 495510,
    },
    coins! {
        usdc::DENOM.clone() => 1990,
    },
    btree_map! {
        (dango::DENOM.clone(), usdc::DENOM.clone()) => coins! {
            dango::DENOM.clone() => 2000000,
            usdc::DENOM.clone() => 1000000 - 497500,
        },
    };
    "1:1 pool no swap fee one step route input 100% of pool liquidity output is not less than minimum output"
)]
#[test_case(
    btree_map! {
        (dango::DENOM.clone(), usdc::DENOM.clone()) => coins! {
            dango::DENOM.clone() => 1000000,
            usdc::DENOM.clone() => 1000000,
        },
    },
    vec![PairId {
        base_denom: dango::DENOM.clone(),
        quote_denom: usdc::DENOM.clone(),
    }],
    coins! {
        dango::DENOM.clone() => 1000000,
    },
    btree_map! {
        (dango::DENOM.clone(), usdc::DENOM.clone()) => Udec128::new_bps(1),
    },
    None,
    coins! {
        usdc::DENOM.clone() => 497950,
    },
    coins! {
        usdc::DENOM.clone() => 2000,
    },
    btree_map! {
        (dango::DENOM.clone(), usdc::DENOM.clone()) => coins! {
            dango::DENOM.clone() => 2000000,
            usdc::DENOM.clone() => 1000000 - 499950,
        },
    };
    "1:1 pool 0.01% swap fee one step route input 100% of pool liquidity"
)]
fn swap_exact_amount_in(
    pool_reserves: BTreeMap<(Denom, Denom), Coins>,
    route: Vec<PairId>,
    swap_funds: Coins,
    swap_fee_rates: BTreeMap<(Denom, Denom), Udec128>,
    minimum_output: Option<Uint128>,
    expected_out: Coins,
    expected_protocol_fee: Coins,
    expected_pool_reserves_after: BTreeMap<(Denom, Denom), Coins>,
) {
    let (mut suite, mut accounts, _, contracts, _) = setup_test_naive(Default::default());

    for ((base_denom, quote_denom), swap_fee_rate) in swap_fee_rates {
        suite
            .query_wasm_smart(contracts.dex, dex::QueryPairRequest {
                base_denom: base_denom.clone(),
                quote_denom: quote_denom.clone(),
            })
            .should_succeed_and(|pair_params: &PairParams| {
                // Update pair params
                suite
                    .execute(
                        &mut accounts.owner,
                        contracts.dex,
                        &dex::ExecuteMsg::BatchUpdatePairs(vec![PairUpdate {
                            base_denom: base_denom.clone(),
                            quote_denom: quote_denom.clone(),
                            params: PairParams {
                                lp_denom: pair_params.lp_denom.clone(),
                                swap_fee_rate: Bounded::new_unchecked(swap_fee_rate),
                                pool_type: pair_params.pool_type.clone(),
                            },
                        }]),
                        Coins::new(),
                    )
                    .should_succeed();
                true
            });
    }

    // Provide liquidity with owner account
    for ((base_denom, quote_denom), reserve) in pool_reserves {
        suite
            .execute(
                &mut accounts.owner,
                contracts.dex,
                &dex::ExecuteMsg::ProvideLiquidity {
                    base_denom: base_denom.clone(),
                    quote_denom: quote_denom.clone(),
                },
                reserve.clone(),
            )
            .should_succeed();
    }

    // Record user and dex balances
    suite
        .balances()
        .record_many([&accounts.user1.address(), &contracts.dex, &contracts.taxman]);

    // User swaps
    suite
        .execute(
            &mut accounts.user1,
            contracts.dex,
            &dex::ExecuteMsg::SwapExactAmountIn {
                route: MaxLength::new_unchecked(UniqueVec::new_unchecked(route)),
                minimum_output,
            },
            swap_funds.clone(),
        )
        .should_succeed();

    // Assert that the user's balances have changed as expected.
    suite.balances().should_change(
        &accounts.user1,
        balance_changes_from_coins(expected_out.clone(), swap_funds.clone()),
    );

    // Assert that the dex balance has changed by the expected amount.
    suite.balances().should_change(
        &contracts.dex,
        balance_changes_from_coins(
            swap_funds.clone(),
            expected_out
                .clone()
                .insert_many(expected_protocol_fee.clone())
                .unwrap()
                .clone(),
        ),
    );

    // Assert that the expected protocol fee was transferred to the taxman.
    suite.balances().should_change(
        &contracts.taxman,
        balance_changes_from_coins(expected_protocol_fee.clone(), Coins::new()),
    );

    // Query pools and assert that the reserves are updated correctly
    for ((base_denom, quote_denom), expected_reserve) in expected_pool_reserves_after {
        suite
            .query_wasm_smart(contracts.dex, QueryReserveRequest {
                base_denom: base_denom.clone(),
                quote_denom: quote_denom.clone(),
            })
            .should_succeed_and(|reserve: &CoinPair| {
                reserve.clone() == CoinPair::try_from(expected_reserve).unwrap()
            });
    }
}

#[test_case(
    btree_map! {
        (dango::DENOM.clone(), usdc::DENOM.clone()) => coins! {
            dango::DENOM.clone() => 1000000,
            usdc::DENOM.clone() => 1000000,
        },
    },
    vec![PairId {
        base_denom: dango::DENOM.clone(),
        quote_denom: usdc::DENOM.clone(),
    }],
    Coin::new(usdc::DENOM.clone(), 498000).unwrap(),
    coins! {
        dango::DENOM.clone() => 1002006,
    },
    btree_map! {
        (dango::DENOM.clone(), usdc::DENOM.clone()) => Udec128::new_permille(1),
    },
    Coin::new(dango::DENOM.clone(), 1002006).unwrap(),
    Coin::new(usdc::DENOM.clone(), 2000).unwrap(),
    btree_map! {
        (dango::DENOM.clone(), usdc::DENOM.clone()) => coins! {
            dango::DENOM.clone() => 1000000 + 1002006,
            usdc::DENOM.clone() => 1000000 - 500000,
        },
    };
    "1:1 pool 0.1% swap fee one step route output 50% of pool liquidity"
)]
#[test_case(
    btree_map! {
        (dango::DENOM.clone(), usdc::DENOM.clone()) => coins! {
            dango::DENOM.clone() => 1000000,
            usdc::DENOM.clone() => 1000000,
        },
    },
    vec![PairId {
        base_denom: dango::DENOM.clone(),
        quote_denom: usdc::DENOM.clone(),
    }],
    Coin::new(usdc::DENOM.clone(), 331999).unwrap(),
    coins! {
        dango::DENOM.clone() => 500751,
    },
    btree_map! {
        (dango::DENOM.clone(), usdc::DENOM.clone()) => Udec128::new_permille(1),
    },
    Coin::new(dango::DENOM.clone(), 500751).unwrap(),
    Coin::new(usdc::DENOM.clone(), 1334).unwrap(),
    btree_map! {
        (dango::DENOM.clone(), usdc::DENOM.clone()) => coins! {
            dango::DENOM.clone() => 1000000 + 500751,
            usdc::DENOM.clone() => 1000000 - 333333,
        },
    };
    "1:1 pool 0.1% swap fee one step route output 33% of pool liquidity"
)]
#[test_case(
    btree_map! {
        (dango::DENOM.clone(), usdc::DENOM.clone()) => coins! {
            dango::DENOM.clone() => 1000000,
            usdc::DENOM.clone() => 1000000,
        },
    },
    vec![PairId {
        base_denom: dango::DENOM.clone(),
        quote_denom: usdc::DENOM.clone(),
    }],
    Coin::new(usdc::DENOM.clone(), 249000).unwrap(),
    coins! {
        dango::DENOM.clone() => 333779,
    },
    btree_map! {
        (dango::DENOM.clone(), usdc::DENOM.clone()) => Udec128::new_permille(1),
    },
    Coin::new(dango::DENOM.clone(), 333779).unwrap(),
    Coin::new(usdc::DENOM.clone(), 1000).unwrap(),
    btree_map! {
        (dango::DENOM.clone(), usdc::DENOM.clone()) => coins! {
            dango::DENOM.clone() => 1000000 + 333779,
            usdc::DENOM.clone() => 1000000 - 250000,
        },
    };
    "1:1 pool 0.1% swap fee one step route output 25% of pool liquidity"
)]
#[test_case(
    btree_map! {
        (dango::DENOM.clone(), usdc::DENOM.clone()) => coins! {
            dango::DENOM.clone() => 1000000,
            usdc::DENOM.clone() => 1000000,
        },
    },
    vec![PairId {
        base_denom: dango::DENOM.clone(),
        quote_denom: usdc::DENOM.clone(),
    }],
    Coin::new(usdc::DENOM.clone(), 996000).unwrap(),
    coins! {
        dango::DENOM.clone() => 1000000,
    },
    btree_map! {
        (dango::DENOM.clone(), usdc::DENOM.clone()) => Udec128::new_permille(1),
    },
    Coin::new(dango::DENOM.clone(), 1000000).unwrap(),
    Coin::new(usdc::DENOM.clone(), 4000).unwrap(),
    btree_map! {
        (dango::DENOM.clone(), usdc::DENOM.clone()) => coins! {
            dango::DENOM.clone() => 2000000,
            usdc::DENOM.clone() => 500000,
        },
    }
    => panics "insufficient liquidity" ;
    "1:1 pool no swap fee one step route output 100% of pool liquidity"
)]
#[test_case(
    btree_map! {
        (dango::DENOM.clone(), usdc::DENOM.clone()) => coins! {
            dango::DENOM.clone() => 1000000,
            usdc::DENOM.clone() => 1000000,
        },
    },
    vec![PairId {
        base_denom: dango::DENOM.clone(),
        quote_denom: usdc::DENOM.clone(),
    }],
    Coin::new(usdc::DENOM.clone(), 498000).unwrap(),
    coins! {
        dango::DENOM.clone() => 999999,
    },
    btree_map! {
        (dango::DENOM.clone(), usdc::DENOM.clone()) => Udec128::new_permille(1),
    },
    Coin::new(dango::DENOM.clone(), 1000000).unwrap(),
    Coin::new(usdc::DENOM.clone(), 2000).unwrap(),
    btree_map! {
        (dango::DENOM.clone(), usdc::DENOM.clone()) => coins! {
            dango::DENOM.clone() => 2000000,
            usdc::DENOM.clone() => 500000,
        },
    }
    => panics "insufficient input for swap" ;
    "1:1 pool no swap fee one step route output 50% of pool liquidity insufficient funds"
)]
#[test_case(
    btree_map! {
        (dango::DENOM.clone(), usdc::DENOM.clone()) => coins! {
            dango::DENOM.clone() => 1000000,
            usdc::DENOM.clone() => 1000000,
        },
    },
    vec![PairId {
        base_denom: dango::DENOM.clone(),
        quote_denom: usdc::DENOM.clone(),
    }],
    Coin::new(usdc::DENOM.clone(), 498000).unwrap(),
    coins! {
        dango::DENOM.clone() => 1100000,
    },
    btree_map! {
        (dango::DENOM.clone(), usdc::DENOM.clone()) => Udec128::new_permille(1),
    },
    Coin::new(dango::DENOM.clone(), 1002006).unwrap(),
    Coin::new(usdc::DENOM.clone(), 2000).unwrap(),
    btree_map! {
        (dango::DENOM.clone(), usdc::DENOM.clone()) => coins! {
            dango::DENOM.clone() => 1000000 + 1002006,
            usdc::DENOM.clone() => 1000000 - 500000,
        },
    };
    "1:1 pool 0.1% swap fee one step route output 50% of pool liquidity excessive funds returned"
)]
#[test_case(
    btree_map! {
        (dango::DENOM.clone(), usdc::DENOM.clone()) => coins! {
            dango::DENOM.clone() => 1000000,
            usdc::DENOM.clone() => 1000000,
        },
        (eth::DENOM.clone(), usdc::DENOM.clone()) => coins! {
            eth::DENOM.clone() => 1000000,
            usdc::DENOM.clone() => 1000000,
        },
    },
    vec![
        PairId {
            base_denom: dango::DENOM.clone(),
            quote_denom: usdc::DENOM.clone(),
        },
        PairId {
            base_denom: eth::DENOM.clone(),
            quote_denom: usdc::DENOM.clone(),
        },
    ],
    Coin::new(eth::DENOM.clone(), 249000).unwrap(),
    coins! {
        dango::DENOM.clone() => 1000000,
    },
    btree_map! {
        (dango::DENOM.clone(), usdc::DENOM.clone()) => Udec128::new_permille(1),
        (eth::DENOM.clone(), usdc::DENOM.clone()) => Udec128::new_permille(1),
    },
    Coin::new(dango::DENOM.clone(), 501758).unwrap(),
    Coin::new(eth::DENOM.clone(), 1000).unwrap(),
    btree_map! {
        (dango::DENOM.clone(), usdc::DENOM.clone()) => coins! {
            dango::DENOM.clone() => 1000000 + 501758,
            usdc::DENOM.clone() => 1000000 - 333779,
        },
        (eth::DENOM.clone(), usdc::DENOM.clone()) => coins! {
            eth::DENOM.clone() => 1000000 - 250000,
            usdc::DENOM.clone() => 1000000 + 333779,
        },
    };
    "1:1 pool 0.1% swap fee two step route output 25% of pool liquidity"
)]
#[test_case(
    btree_map! {
        (dango::DENOM.clone(), usdc::DENOM.clone()) => coins! {
            dango::DENOM.clone() => 1000000,
            usdc::DENOM.clone() => 1000000,
        },
    },
    vec![PairId {
        base_denom: dango::DENOM.clone(),
        quote_denom: usdc::DENOM.clone(),
    }],
    Coin::new(usdc::DENOM.clone(), 497950).unwrap(),
    coins! {
        dango::DENOM.clone() => 1000000,
    },
    btree_map! {
        (dango::DENOM.clone(), usdc::DENOM.clone()) => Udec128::new_bps(1),
    },
    Coin::new(dango::DENOM.clone(), 1000000).unwrap(),
    Coin::new(usdc::DENOM.clone(), 2000).unwrap(),
    btree_map! {
        (dango::DENOM.clone(), usdc::DENOM.clone()) => coins! {
            dango::DENOM.clone() => 2000000,
            usdc::DENOM.clone() => 1000000 - 499950,
        },
    };
    "1:1 pool 0.01% swap fee one step route output 49.995% of pool liquidity"
)]
fn swap_exact_amount_out(
    pool_reserves: BTreeMap<(Denom, Denom), Coins>,
    route: Vec<PairId>,
    exact_out: Coin,
    swap_funds: Coins,
    swap_fee_rates: BTreeMap<(Denom, Denom), Udec128>,
    expected_in: Coin,
    expected_protocol_fee: Coin,
    expected_pool_reserves_after: BTreeMap<(Denom, Denom), Coins>,
) {
    let (mut suite, mut accounts, _, contracts, _) = setup_test_naive(Default::default());

    // Update the pairs with the new swap fee rates.
    for ((base_denom, quote_denom), swap_fee_rate) in swap_fee_rates {
        let mut params = suite
            .query_wasm_smart(contracts.dex, dex::QueryPairRequest {
                base_denom: base_denom.clone(),
                quote_denom: quote_denom.clone(),
            })
            .should_succeed();

        if params.swap_fee_rate.into_inner() != swap_fee_rate {
            params.swap_fee_rate = Bounded::new_unchecked(swap_fee_rate);

            suite
                .execute(
                    &mut accounts.owner,
                    contracts.dex,
                    &dex::ExecuteMsg::BatchUpdatePairs(vec![PairUpdate {
                        base_denom: base_denom.clone(),
                        quote_denom: quote_denom.clone(),
                        params,
                    }]),
                    Coins::new(),
                )
                .should_succeed();
        }
    }

    // Provide liquidity with owner account
    for ((base_denom, quote_denom), reserve) in pool_reserves {
        suite
            .execute(
                &mut accounts.owner,
                contracts.dex,
                &dex::ExecuteMsg::ProvideLiquidity {
                    base_denom: base_denom.clone(),
                    quote_denom: quote_denom.clone(),
                },
                reserve.clone(),
            )
            .should_succeed();
    }

    // Record user and dex balances
    suite
        .balances()
        .record_many([&accounts.user1.address(), &contracts.dex, &contracts.taxman]);

    // User swaps
    suite
        .execute(
            &mut accounts.user1,
            contracts.dex,
            &dex::ExecuteMsg::SwapExactAmountOut {
                route: MaxLength::new_unchecked(UniqueVec::new_unchecked(route)),
                output: NonZero::new(exact_out.clone()).unwrap(),
            },
            swap_funds.clone(),
        )
        .should_succeed();

    // Assert that the user's balances have changed as expected.
    let mut expected_out_coins: Coins = vec![exact_out].try_into().unwrap();
    let expected_in_coins: Coins = vec![expected_in].try_into().unwrap();
    suite.balances().should_change(
        &accounts.user1,
        balance_changes_from_coins(expected_out_coins.clone(), expected_in_coins.clone()),
    );

    // Assert that the dex balance has changed by the expected amount.
    expected_out_coins
        .insert(expected_protocol_fee.clone())
        .unwrap();
    suite.balances().should_change(
        &contracts.dex,
        balance_changes_from_coins(expected_in_coins.clone(), expected_out_coins.clone()),
    );

    // Assert that the taxman balance has changed by the expected amount.
    suite.balances().should_change(
        &contracts.taxman,
        balance_changes_from_coins(
            vec![expected_protocol_fee].try_into().unwrap(),
            Coins::new(),
        ),
    );

    // Query pools and assert that the reserves are updated correctly
    for ((base_denom, quote_denom), expected_reserve) in expected_pool_reserves_after {
        suite
            .query_wasm_smart(contracts.dex, QueryReserveRequest {
                base_denom: base_denom.clone(),
                quote_denom: quote_denom.clone(),
            })
            .should_succeed_and(|reserve: &CoinPair| {
                reserve.clone() == CoinPair::try_from(expected_reserve).unwrap()
            });
    }
}

#[test]
fn geometric_pool_swaps_fail_without_oracle_price() {
    let (mut suite, mut accounts, _, contracts, _) = setup_test_naive(Default::default());

    // Provide liquidity to pair before changing the pool type since XYK does not require an oracle price
    suite
        .execute(
            &mut accounts.owner,
            contracts.dex,
            &dex::ExecuteMsg::ProvideLiquidity {
                base_denom: dango::DENOM.clone(),
                quote_denom: usdc::DENOM.clone(),
            },
            coins! {
                dango::DENOM.clone() => 1000000,
                usdc::DENOM.clone() => 1000000,
            },
        )
        .should_succeed();

    // Update pair params to change pool type to geometric
    suite
        .query_wasm_smart(contracts.dex, dex::QueryPairRequest {
            base_denom: dango::DENOM.clone(),
            quote_denom: usdc::DENOM.clone(),
        })
        .should_succeed_and(|pair_params: &PairParams| {
            // Update pair params
            suite
                .execute(
                    &mut accounts.owner,
                    contracts.dex,
                    &dex::ExecuteMsg::BatchUpdatePairs(vec![PairUpdate {
                        base_denom: dango::DENOM.clone(),
                        quote_denom: usdc::DENOM.clone(),
                        params: PairParams {
                            lp_denom: pair_params.lp_denom.clone(),
                            swap_fee_rate: pair_params.swap_fee_rate,
                            pool_type: PassiveLiquidity::Geometric {
                                order_spacing: Udec128::ONE,
                                ratio: Bounded::new_unchecked(Udec128::ONE),
                            },
                        },
                    }]),
                    Coins::new(),
                )
                .should_succeed();
            true
        });

    // Ensure swap exact amount in fails
    suite
        .execute(
            &mut accounts.user1,
            contracts.dex,
            &dex::ExecuteMsg::SwapExactAmountIn {
                route: MaxLength::new_unchecked(UniqueVec::new_unchecked(vec![PairId {
                    base_denom: dango::DENOM.clone(),
                    quote_denom: usdc::DENOM.clone(),
                }])),
                minimum_output: None,
            },
            coins! {
                dango::DENOM.clone() => 1000000,
            },
        )
        .should_fail_with_error(StdError::data_not_found::<PriceSource>(
            PRICE_SOURCES.path(&dango::DENOM).storage_key(),
        ));

    // Ensure swap exact amount out fails
    suite
        .execute(
            &mut accounts.user1,
            contracts.dex,
            &dex::ExecuteMsg::SwapExactAmountOut {
                route: MaxLength::new_unchecked(UniqueVec::new_unchecked(vec![PairId {
                    base_denom: dango::DENOM.clone(),
                    quote_denom: usdc::DENOM.clone(),
                }])),
                output: NonZero::new(Coin::new(dango::DENOM.clone(), 50000).unwrap()).unwrap(),
            },
            coins! {
                usdc::DENOM.clone() => 1000000,
            },
        )
        .should_fail_with_error(StdError::data_not_found::<PriceSource>(
            PRICE_SOURCES.path(&dango::DENOM).storage_key(),
        ));
}

#[test_case(
    PassiveLiquidity::Xyk {
        order_spacing: Udec128::ONE,
    },
    Udec128::new_percent(1),
    coins! {
        eth::DENOM.clone() => 10000000,
        usdc::DENOM.clone() => 200 * 10000000,
    },
    vec![
        vec![
            CreateLimitOrderRequest {
                base_denom: eth::DENOM.clone(),
                quote_denom: usdc::DENOM.clone(),
                direction: Direction::Bid,
                amount: NonZero::new_unchecked(Uint128::from(49751)),
                price: Udec128::new_percent(20100),
            },
        ],
    ],
    vec![
        coins! {
            usdc::DENOM.clone() => 49751 * 201,
        },
    ],
    btree_map! {
        !1u64 => (Udec128::new_percent(20100), Uint128::from(49751), Direction::Bid),
    },
    btree_map! {
        (eth::DENOM.clone(), usdc::DENOM.clone()) => coin_pair! {
            eth::DENOM.clone() => 10000000,
            usdc::DENOM.clone() => 200 * 10000000,
        },
    },
    btree_map! {
        eth::DENOM.clone() => BalanceChange::Unchanged,
        usdc::DENOM.clone() => BalanceChange::Increased(49751 * 201),
    },
    vec![
        btree_map! {
            eth::DENOM.clone() => BalanceChange::Unchanged,
            usdc::DENOM.clone() => BalanceChange::Decreased(49751 * 201),
        },
    ];
    "xyk pool balance 1:200 tick size 1 one percent fee no matching orders"
)]
#[test_case(
    PassiveLiquidity::Xyk {
        order_spacing: Udec128::ONE,
    },
    Udec128::new_permille(5),
    coins! {
        eth::DENOM.clone() => 10000000,
        usdc::DENOM.clone() => 200 * 10000000,
    },
    vec![
        vec![
            CreateLimitOrderRequest {
                base_denom: eth::DENOM.clone(),
                quote_denom: usdc::DENOM.clone(),
                direction: Direction::Bid,
                amount: NonZero::new_unchecked(Uint128::from(49751)),
                price: Udec128::new_percent(20100),
            },
        ],
    ],
    vec![
        coins! {
            usdc::DENOM.clone() => 49751 * 201,
        },
    ],
    BTreeMap::new(),
    btree_map! {
        (eth::DENOM.clone(), usdc::DENOM.clone()) => coin_pair! {
            eth::DENOM.clone() => 10000000 - 49751,
            usdc::DENOM.clone() => 200 * 10000000 + 49751 * 201,
        },
    },
    btree_map! {
        eth::DENOM.clone() => BalanceChange::Decreased(49751),
        usdc::DENOM.clone() => BalanceChange::Increased(49751 * 201),
    },
    vec![
        btree_map! {
            eth::DENOM.clone() => BalanceChange::Increased(49751),
            usdc::DENOM.clone() => BalanceChange::Decreased(49751 * 201),
        },
    ];
    "xyk pool balance 1:200 tick size 1 no fee user bid order exactly matches passive order"
)]
#[test_case(
    PassiveLiquidity::Xyk {
        order_spacing: Udec128::ONE,
    },
    Udec128::new_percent(1),
    coins! {
        eth::DENOM.clone() => 10000000,
        usdc::DENOM.clone() => 200 * 10000000,
    },
    vec![
        vec![
            CreateLimitOrderRequest {
                base_denom: eth::DENOM.clone(),
                quote_denom: usdc::DENOM.clone(),
                direction: Direction::Bid,
                amount: NonZero::new_unchecked(Uint128::from(47783)),
                price: Udec128::new_percent(20200),
            },
        ],
    ],
    vec![
        coins! {
            usdc::DENOM.clone() => 47783 * 202,
        },
    ],
    BTreeMap::new(),
    btree_map! {
        (eth::DENOM.clone(), usdc::DENOM.clone()) => coin_pair! {
            eth::DENOM.clone() => 10000000 - 47783,
            usdc::DENOM.clone() => 200 * 10000000 + 47783 * 202,
        },
    },
    btree_map! {
        eth::DENOM.clone() => BalanceChange::Decreased(47783),
        usdc::DENOM.clone() => BalanceChange::Increased(47783 * 202),
    },
    vec![
        btree_map! {
            eth::DENOM.clone() => BalanceChange::Increased(47783),
            usdc::DENOM.clone() => BalanceChange::Decreased(47783 * 202),
        },
    ];
    "xyk pool balance 1:200 tick size 1 one percent fee user bid order partially fills passive order"
)]
#[test_case(
    PassiveLiquidity::Xyk {
        order_spacing: Udec128::ONE,
    },
    Udec128::new_percent(1),
    coins! {
        eth::DENOM.clone() => 10000000,
        usdc::DENOM.clone() => 200 * 10000000,
    },
    vec![
        vec![
            CreateLimitOrderRequest {
                base_denom: eth::DENOM.clone(),
                quote_denom: usdc::DENOM.clone(),
                direction: Direction::Bid,
                amount: NonZero::new_unchecked(Uint128::from(157784)),
                price: Udec128::new_percent(20300),
            },
        ],
    ],
    vec![
        coins! {
            usdc::DENOM.clone() => 157784 * 203,
        },
    ],
    btree_map! {
        !1u64 => (Udec128::new_percent(20300), Uint128::from(10000), Direction::Bid),
    },
    btree_map! {
        (eth::DENOM.clone(), usdc::DENOM.clone()) => coin_pair! {
            eth::DENOM.clone() => 10000000 - 147784,
            usdc::DENOM.clone() => 200 * 10000000 + 147784 * 203,
        },
    },
    btree_map! {
        eth::DENOM.clone() => BalanceChange::Decreased(147784),
        usdc::DENOM.clone() => BalanceChange::Increased(157784 * 203),
    },
    vec![
        btree_map! {
            eth::DENOM.clone() => BalanceChange::Increased(147784),
            usdc::DENOM.clone() => BalanceChange::Decreased(157784 * 203),
        }
    ];
    "xyk pool balance 1:200 tick size 1 one percent fee user bid order fully fills passive order with amount remaining after"
)]
#[test_case(
    PassiveLiquidity::Xyk {
        order_spacing: Udec128::ONE,
    },
    Udec128::new_permille(5),
    coins! {
        eth::DENOM.clone() => 10000000,
        usdc::DENOM.clone() => 200 * 10000000,
    },
    vec![
        vec![
            CreateLimitOrderRequest {
                base_denom: eth::DENOM.clone(),
                quote_denom: usdc::DENOM.clone(),
                direction: Direction::Ask,
                amount: NonZero::new_unchecked(Uint128::from(50251)),
                price: Udec128::new_percent(19900),
            },
        ],
    ],
    vec![
        coins! {
            eth::DENOM.clone() => 50251,
        },
    ],
    BTreeMap::new(),
    btree_map! {
        (eth::DENOM.clone(), usdc::DENOM.clone()) => coin_pair! {
            eth::DENOM.clone() => 10000000 + 50251,
            usdc::DENOM.clone() => 200 * 10000000 - 50251 * 199,
        },
    },
    btree_map! {
        eth::DENOM.clone() => BalanceChange::Increased(50251),
        usdc::DENOM.clone() => BalanceChange::Decreased(50251 * 199),
    },
    vec![
        btree_map! {
            eth::DENOM.clone() => BalanceChange::Decreased(50251),
            usdc::DENOM.clone() => BalanceChange::Increased(50251 * 199),
        },
    ];
    "xyk pool balance 1:200 tick size 1 no fee user ask order exactly matches passive order"
)]
#[test_case(
    PassiveLiquidity::Xyk {
        order_spacing: Udec128::ONE,
    },
    Udec128::new_permille(5),
    coins! {
        eth::DENOM.clone() => 10000000,
        usdc::DENOM.clone() => 200 * 10000000,
    },
    vec![
        vec![
            CreateLimitOrderRequest {
                base_denom: eth::DENOM.clone(),
                quote_denom: usdc::DENOM.clone(),
                direction: Direction::Ask,
                amount: NonZero::new_unchecked(Uint128::from(30000)),
                price: Udec128::new_percent(19900),
            },
        ],
    ],
    vec![
        coins! {
            eth::DENOM.clone() => 30000,
        },
    ],
    BTreeMap::new(),
    btree_map! {
        (eth::DENOM.clone(), usdc::DENOM.clone()) => coin_pair! {
            eth::DENOM.clone() => 10000000 + 30000,
            usdc::DENOM.clone() => 200 * 10000000 - 30000 * 199,
        },
    },
    btree_map! {
        eth::DENOM.clone() => BalanceChange::Increased(30000),
        usdc::DENOM.clone() => BalanceChange::Decreased(30000 * 199),
    },
    vec![
        btree_map! {
            eth::DENOM.clone() => BalanceChange::Decreased(30000),
            usdc::DENOM.clone() => BalanceChange::Increased(30000 * 199),
        },
    ];
    "xyk pool balance 1:200 tick size 1 no fee user ask order partially fills passive order"
)]
#[test_case(
    PassiveLiquidity::Xyk {
        order_spacing: Udec128::ONE,
    },
    Udec128::new_permille(5),
    coins! {
        eth::DENOM.clone() => 10000000,
        usdc::DENOM.clone() => 200 * 10000000,
    },
    vec![
        vec![
            CreateLimitOrderRequest {
                base_denom: eth::DENOM.clone(),
                quote_denom: usdc::DENOM.clone(),
                direction: Direction::Ask,
                amount: NonZero::new_unchecked(Uint128::from(60251)),
                price: Udec128::new_percent(19900),
            },
        ],
    ],
    vec![
        coins! {
            eth::DENOM.clone() => 60251,
        },
    ],
    btree_map! {
        1u64 => (Udec128::new_percent(19900), Uint128::from(10000), Direction::Ask),
    },
    btree_map! {
        (eth::DENOM.clone(), usdc::DENOM.clone()) => coin_pair! {
            eth::DENOM.clone() => 10000000 + 50251,
            usdc::DENOM.clone() => 200 * 10000000 - 50251 * 199,
        },
    },
    btree_map! {
        eth::DENOM.clone() => BalanceChange::Increased(60251),
        usdc::DENOM.clone() => BalanceChange::Decreased(50251 * 199),
    },
    vec![
        btree_map! {
            eth::DENOM.clone() => BalanceChange::Decreased(60251),
            usdc::DENOM.clone() => BalanceChange::Increased(50251 * 199),
        },
    ];
    "xyk pool balance 1:200 tick size 1 no fee user ask order fully fills passive order with amount remaining after"
)]
#[test_case(
    PassiveLiquidity::Xyk {
        order_spacing: Udec128::ONE,
    },
    Udec128::new_percent(1),
    coins! {
        eth::DENOM.clone() => 10000000,
        usdc::DENOM.clone() => 200 * 10000000,
    },
    vec![
        vec![
            CreateLimitOrderRequest {
                base_denom: eth::DENOM.clone(),
                quote_denom: usdc::DENOM.clone(),
                direction: Direction::Ask,
                amount: NonZero::new_unchecked(Uint128::from(162284)),
                price: Udec128::new_percent(19800),
            },
        ],
        vec![
            CreateLimitOrderRequest {
                base_denom: eth::DENOM.clone(),
                    quote_denom: usdc::DENOM.clone(),
                direction: Direction::Bid,
                amount: NonZero::new_unchecked(Uint128::from(157784)),
                price: Udec128::new_percent(20200),
            },
        ],
    ],
    vec![
        coins! {
            eth::DENOM.clone() => 162284,
        },
        coins! {
            usdc::DENOM.clone() => 157784 * 203,
        },
    ],
    BTreeMap::new(),
    btree_map! {
        (eth::DENOM.clone(), usdc::DENOM.clone()) => coin_pair! {
            eth::DENOM.clone() => 10000000 + 4500, // only the remaining amount of the ask order traded against the passive pool
            usdc::DENOM.clone() => 200 * 10000000 - 4500 * 198,
        },
    },
    btree_map! {
        eth::DENOM.clone() => BalanceChange::Increased(162284 - 157784),
        usdc::DENOM.clone() => BalanceChange::Decreased(4500 * 198),
    },
    vec![
        btree_map! {
            eth::DENOM.clone() => BalanceChange::Decreased(162284),
            usdc::DENOM.clone() => BalanceChange::Increased(162284 * 198),
        },
        btree_map! {
            eth::DENOM.clone() => BalanceChange::Increased(157784),
            usdc::DENOM.clone() => BalanceChange::Decreased(157784 * 198),
        },
    ];
    "xyk pool balance 1:200 tick size 1 one percent fee three users with multiple orders"
)]
fn curve_on_orderbook(
    pool_type: PassiveLiquidity,
    swap_fee_rate: Udec128,
    pool_liquidity: Coins,
    orders: Vec<Vec<CreateLimitOrderRequest>>,
    order_creation_funds: Vec<Coins>,
    expected_orders_after_clearing: BTreeMap<OrderId, (Udec128, Uint128, Direction)>,
    expected_reserves_after_clearing: BTreeMap<(Denom, Denom), CoinPair>,
    expected_dex_balance_changes: BTreeMap<Denom, BalanceChange>,
    expected_user_balance_changes: Vec<BTreeMap<Denom, BalanceChange>>,
) {
    let (mut suite, mut accounts, _, contracts, _) = setup_test_naive(Default::default());

    // Set maker and taker fee rates to 0 for simplicity
    let mut app_config: AppConfig = suite.query_app_config().unwrap();
    app_config.maker_fee_rate = Bounded::new(Udec128::ZERO).unwrap();
    app_config.taker_fee_rate = Bounded::new(Udec128::ZERO).unwrap();
    suite
        .configure(
            &mut accounts.owner, // Must be the chain owner
            None,                // No chain config update
            Some(app_config),    // App config update
        )
        .should_succeed();

    // Update pair params
    suite
        .query_wasm_smart(contracts.dex, dex::QueryPairRequest {
            base_denom: eth::DENOM.clone(),
            quote_denom: usdc::DENOM.clone(),
        })
        .should_succeed_and(|pair_params: &PairParams| {
            // Provide liquidity with owner account
            suite
                .execute(
                    &mut accounts.owner,
                    contracts.dex,
                    &dex::ExecuteMsg::BatchUpdatePairs(vec![PairUpdate {
                        base_denom: eth::DENOM.clone(),
                        quote_denom: usdc::DENOM.clone(),
                        params: PairParams {
                            lp_denom: pair_params.lp_denom.clone(),
                            pool_type,
                            swap_fee_rate: Bounded::new_unchecked(swap_fee_rate),
                        },
                    }]),
                    pool_liquidity.clone(),
                )
                .should_succeed();
            true
        });

    // Register oracle price source for USDC
    suite
        .execute(
            &mut accounts.owner,
            contracts.oracle,
            &oracle::ExecuteMsg::RegisterPriceSources(btree_map! {
                usdc::DENOM.clone() => PriceSource::Fixed {
                    humanized_price: Udec128::ONE,
                    precision: 6,
                    timestamp: Timestamp::from_seconds(1730802926),
                },
            }),
            Coins::new(),
        )
        .should_succeed();

    // Register oracle price source for ETH
    suite
        .execute(
            &mut accounts.owner,
            contracts.oracle,
            &oracle::ExecuteMsg::RegisterPriceSources(btree_map! {
                eth::DENOM.clone() => PriceSource::Fixed {
                    humanized_price: Udec128::new_percent(2000),
                    precision: 6,
                    timestamp: Timestamp::from_seconds(1730802926),
                },
            }),
            Coins::new(),
        )
        .should_succeed();

    // Provide liquidity with owner account
    suite
        .execute(
            &mut accounts.owner,
            contracts.dex,
            &dex::ExecuteMsg::ProvideLiquidity {
                base_denom: eth::DENOM.clone(),
                quote_denom: usdc::DENOM.clone(),
            },
            pool_liquidity.clone(),
        )
        .should_succeed();

    // Record dex and user balances
    suite.balances().record(&contracts.dex.address());
    suite.balances().record_many(accounts.users());

    // Create txs for all the orders from all users.
    let txs = accounts
        .users_mut()
        .zip(orders)
        .zip(order_creation_funds)
        .map(|((user, orders), order_creation_funds)| {
            let msg = Message::execute(
                contracts.dex,
                &dex::ExecuteMsg::BatchUpdateOrders {
                    creates_market: Vec::new(),
                    creates_limit: orders,
                    cancels: None,
                },
                order_creation_funds,
            )?;

            user.sign_transaction(NonEmpty::new_unchecked(vec![msg]), &suite.chain_id, 100_000)
        })
        .collect::<StdResult<Vec<_>>>()
        .unwrap();

    // Make a block with the order submissions. Ensure all transactions were
    // successful.
    suite
        .make_block(txs)
        .block_outcome
        .tx_outcomes
        .into_iter()
        .for_each(|outcome| {
            outcome.should_succeed();
        });

    // Assert that user balances have changed as expected
    for (user, expected_user_balance_change) in accounts.users().zip(expected_user_balance_changes)
    {
        suite
            .balances()
            .should_change(&user.address(), expected_user_balance_change);
    }

    // Assert that dex balances have changed as expected
    suite
        .balances()
        .should_change(&contracts.dex.address(), expected_dex_balance_changes);

    // Assert that reserves have changed as expected
    for ((base_denom, quote_denom), expected_reserve) in expected_reserves_after_clearing {
        suite
            .query_wasm_smart(contracts.dex, QueryReserveRequest {
                base_denom: base_denom.clone(),
                quote_denom: quote_denom.clone(),
            })
            .should_succeed_and_equal(expected_reserve);
    }

    // Assert that the order book contains the expected orders
    suite
        .query_wasm_smart(contracts.dex, QueryOrdersRequest {
            start_after: None,
            limit: None,
        })
        .should_succeed_and(|orders| {
            assert_eq!(orders.len(), expected_orders_after_clearing.len());
            for (order_id, (price, remaining, direction)) in expected_orders_after_clearing {
                let order = orders.get(&order_id).unwrap();
                assert_eq!(order.price, price);
                assert_eq!(order.remaining, remaining);
                assert_eq!(order.direction, direction);
            }
            true
        });
}

fn balance_changes_from_coins(
    increases: Coins,
    decreases: Coins,
) -> BTreeMap<Denom, BalanceChange> {
    increases
        .into_iter()
        .map(|Coin { denom, amount }| {
            (denom.clone(), BalanceChange::Increased(amount.into_inner()))
        })
        .chain(decreases.into_iter().map(|Coin { denom, amount }| {
            (denom.clone(), BalanceChange::Decreased(amount.into_inner()))
        }))
        .collect()
}

#[test]
fn volume_tracking_works() {
    let (mut suite, mut accounts, _, contracts, _) = setup_test_naive(Default::default());

    // Register oracle price source for USDC
    suite
        .execute(
            &mut accounts.owner,
            contracts.oracle,
            &oracle::ExecuteMsg::RegisterPriceSources(btree_map! {
                usdc::DENOM.clone() => PriceSource::Fixed {
                    humanized_price: Udec128::ONE,
                    precision: 6,
                    timestamp: Timestamp::from_seconds(1730802926),
                },
            }),
            Coins::new(),
        )
        .should_succeed();

    // Register oracle price source for DANGO
    suite
        .execute(
            &mut accounts.owner,
            contracts.oracle,
            &oracle::ExecuteMsg::RegisterPriceSources(btree_map! {
                dango::DENOM.clone() => PriceSource::Fixed {
                    humanized_price: Udec128::ONE,
                    precision: 6,
                    timestamp: Timestamp::from_seconds(1730802926),
                },
            }),
            Coins::new(),
        )
        .should_succeed();

    let mut user1_addr_1 = accounts.user1;
    let mut user1_addr_2 = user1_addr_1
        .register_new_account(
            &mut suite,
            contracts.account_factory,
            AccountParams::Spot(Params::new(user1_addr_1.username.clone())),
            Coins::one(usdc::DENOM.clone(), 100_000_000).unwrap(),
        )
        .unwrap();

    let mut user2_addr_1 = accounts.user2;
    let mut user2_addr_2 = user2_addr_1
        .register_new_account(
            &mut suite,
            contracts.account_factory,
            AccountParams::Spot(Params::new(user2_addr_1.username.clone())),
            Coins::one(dango::DENOM.clone(), 100_000_000).unwrap(),
        )
        .unwrap();

    // Query volumes before, should be 0
    suite
        .query_wasm_smart(contracts.dex, dex::QueryVolumeByUserRequest {
            user: user1_addr_1.username.clone(),
            since: None,
        })
        .should_succeed_and_equal(Uint128::ZERO);

    suite
        .query_wasm_smart(contracts.dex, dex::QueryVolumeRequest {
            user: user1_addr_1.address(),
            since: None,
        })
        .should_succeed_and_equal(Uint128::ZERO);

    suite
        .query_wasm_smart(contracts.dex, dex::QueryVolumeRequest {
            user: user1_addr_2.address(),
            since: None,
        })
        .should_succeed_and_equal(Uint128::ZERO);

    suite
        .query_wasm_smart(contracts.dex, dex::QueryVolumeByUserRequest {
            user: user1_addr_1.username.clone(),
            since: None,
        })
        .should_succeed_and_equal(Uint128::ZERO);

    suite
        .query_wasm_smart(contracts.dex, dex::QueryVolumeRequest {
            user: user2_addr_1.address(),
            since: None,
        })
        .should_succeed_and_equal(Uint128::ZERO);

    suite
        .query_wasm_smart(contracts.dex, dex::QueryVolumeRequest {
            user: user2_addr_2.address(),
            since: None,
        })
        .should_succeed_and_equal(Uint128::ZERO);

    // Submit a new order with user1 address 1
    suite
        .execute(
            &mut user1_addr_1,
            contracts.dex,
            &dex::ExecuteMsg::BatchUpdateOrders {
                creates_market: vec![],
                creates_limit: vec![CreateLimitOrderRequest {
                    base_denom: dango::DENOM.clone(),
                    quote_denom: usdc::DENOM.clone(),
                    direction: Direction::Bid,
                    amount: NonZero::new_unchecked(Uint128::new(100_000_000)),
                    price: Udec128::new(1),
                }],
                cancels: None,
            },
            Coins::one(usdc::DENOM.clone(), 100_000_000).unwrap(),
        )
        .should_succeed();

    // User2 submit an opposite matching order with address 1
    suite
        .execute(
            &mut user2_addr_1,
            contracts.dex,
            &dex::ExecuteMsg::BatchUpdateOrders {
                creates_market: vec![],
                creates_limit: vec![CreateLimitOrderRequest {
                    base_denom: dango::DENOM.clone(),
                    quote_denom: usdc::DENOM.clone(),
                    direction: Direction::Ask,
                    amount: NonZero::new_unchecked(Uint128::new(100_000_000)),
                    price: Udec128::new(1),
                }],
                cancels: None,
            },
            Coins::one(dango::DENOM.clone(), 100_000_000).unwrap(),
        )
        .should_succeed();

    // Get timestamp after trade
    let timestamp_after_first_trade = suite.block.timestamp;

    // Query the volume for username user1, should be 100
    suite
        .query_wasm_smart(contracts.dex, dex::QueryVolumeByUserRequest {
            user: user1_addr_1.username.clone(),
            since: None,
        })
        .should_succeed_and_equal(Uint128::new(100));

    // Query the volume for username user2, should be 100
    suite
        .query_wasm_smart(contracts.dex, dex::QueryVolumeByUserRequest {
            user: user2_addr_1.username.clone(),
            since: None,
        })
        .should_succeed_and_equal(Uint128::new(100));

    // Query the volume for user1 address 1, should be 100
    suite
        .query_wasm_smart(contracts.dex, dex::QueryVolumeRequest {
            user: user1_addr_1.address(),
            since: None,
        })
        .should_succeed_and_equal(Uint128::new(100));

    // Query the volume for user2 address 1, should be 100
    suite
        .query_wasm_smart(contracts.dex, dex::QueryVolumeRequest {
            user: user2_addr_1.address(),
            since: None,
        })
        .should_succeed_and_equal(Uint128::new(100));

    // Query the volume for user1 address 2, should be zero
    suite
        .query_wasm_smart(contracts.dex, dex::QueryVolumeRequest {
            user: user1_addr_2.address(),
            since: None,
        })
        .should_succeed_and_equal(Uint128::ZERO);

    // Query the volume for user2 address 2, should be zero
    suite
        .query_wasm_smart(contracts.dex, dex::QueryVolumeRequest {
            user: user2_addr_2.address(),
            since: None,
        })
        .should_succeed_and_equal(Uint128::ZERO);

    // Submit a new order with user1 address 2
    suite
        .execute(
            &mut user1_addr_2,
            contracts.dex,
            &dex::ExecuteMsg::BatchUpdateOrders {
                creates_market: vec![],
                creates_limit: vec![CreateLimitOrderRequest {
                    base_denom: dango::DENOM.clone(),
                    quote_denom: usdc::DENOM.clone(),
                    direction: Direction::Bid,
                    amount: NonZero::new_unchecked(Uint128::new(100_000_000)),
                    price: Udec128::new(1),
                }],
                cancels: None,
            },
            Coins::one(usdc::DENOM.clone(), 100_000_000).unwrap(),
        )
        .should_succeed();

    // Submit a new opposite matching order with user2 address 2
    suite
        .execute(
            &mut user2_addr_2,
            contracts.dex,
            &dex::ExecuteMsg::BatchUpdateOrders {
                creates_market: vec![],
                creates_limit: vec![CreateLimitOrderRequest {
                    base_denom: dango::DENOM.clone(),
                    quote_denom: usdc::DENOM.clone(),
                    direction: Direction::Ask,
                    amount: NonZero::new_unchecked(Uint128::new(100_000_000)),
                    price: Udec128::new(1),
                }],
                cancels: None,
            },
            Coins::one(dango::DENOM.clone(), 100_000_000).unwrap(),
        )
        .should_succeed();

    // Query the volume for username user1, should be 200
    suite
        .query_wasm_smart(contracts.dex, dex::QueryVolumeByUserRequest {
            user: user1_addr_1.username.clone(),
            since: None,
        })
        .should_succeed_and_equal(Uint128::new(200));

    // Query the volume for username user2, should be 200
    suite
        .query_wasm_smart(contracts.dex, dex::QueryVolumeByUserRequest {
            user: user2_addr_1.username.clone(),
            since: None,
        })
        .should_succeed_and_equal(Uint128::new(200));

    // Query the volume for all addresses, should be 100
    suite
        .query_wasm_smart(contracts.dex, dex::QueryVolumeRequest {
            user: user1_addr_1.address(),
            since: None,
        })
        .should_succeed_and_equal(Uint128::new(100));

    suite
        .query_wasm_smart(contracts.dex, dex::QueryVolumeRequest {
            user: user1_addr_2.address(),
            since: None,
        })
        .should_succeed_and_equal(Uint128::new(100));

    suite
        .query_wasm_smart(contracts.dex, dex::QueryVolumeRequest {
            user: user2_addr_1.address(),
            since: None,
        })
        .should_succeed_and_equal(Uint128::new(100));

    suite
        .query_wasm_smart(contracts.dex, dex::QueryVolumeRequest {
            user: user2_addr_2.address(),
            since: None,
        })
        .should_succeed_and_equal(Uint128::new(100));

    // Query the volume for both usernames since timestamp after first trade, should be 100
    suite
        .query_wasm_smart(contracts.dex, dex::QueryVolumeByUserRequest {
            user: user1_addr_1.username.clone(),
            since: Some(timestamp_after_first_trade),
        })
        .should_succeed_and_equal(Uint128::new(100));

    suite
        .query_wasm_smart(contracts.dex, dex::QueryVolumeByUserRequest {
            user: user2_addr_1.username.clone(),
            since: Some(timestamp_after_first_trade),
        })
        .should_succeed_and_equal(Uint128::new(100));

    // Query the volume for both users address 1 since timestamp after first trade, should be zero
    suite
        .query_wasm_smart(contracts.dex, dex::QueryVolumeRequest {
            user: user1_addr_1.address(),
            since: Some(timestamp_after_first_trade),
        })
        .should_succeed_and_equal(Uint128::ZERO);

    suite
        .query_wasm_smart(contracts.dex, dex::QueryVolumeRequest {
            user: user2_addr_1.address(),
            since: Some(timestamp_after_first_trade),
        })
        .should_succeed_and_equal(Uint128::ZERO);

    // Query the volume for both users address 2 since timestamp after first trade, should be 100
    suite
        .query_wasm_smart(contracts.dex, dex::QueryVolumeRequest {
            user: user1_addr_2.address(),
            since: Some(timestamp_after_first_trade),
        })
        .should_succeed_and_equal(Uint128::new(100));

    suite
        .query_wasm_smart(contracts.dex, dex::QueryVolumeRequest {
            user: user2_addr_2.address(),
            since: Some(timestamp_after_first_trade),
        })
        .should_succeed_and_equal(Uint128::new(100));
}

#[test]
fn volume_tracking_works_with_multiple_orders_from_same_user() {
    let (mut suite, mut accounts, _, contracts, _) = setup_test_naive(Default::default());

    // Register oracle price source for USDC
    suite
        .execute(
            &mut accounts.owner,
            contracts.oracle,
            &oracle::ExecuteMsg::RegisterPriceSources(btree_map! {
                usdc::DENOM.clone() => PriceSource::Fixed {
                    humanized_price: Udec128::ONE,
                    precision: 6,
                    timestamp: Timestamp::from_seconds(1730802926),
                },
            }),
            Coins::new(),
        )
        .should_succeed();

    // Register oracle price source for DANGO
    suite
        .execute(
            &mut accounts.owner,
            contracts.oracle,
            &oracle::ExecuteMsg::RegisterPriceSources(btree_map! {
                dango::DENOM.clone() => PriceSource::Fixed {
                    humanized_price: Udec128::ONE,
                    precision: 6,
                    timestamp: Timestamp::from_seconds(1730802926),
                },
            }),
            Coins::new(),
        )
        .should_succeed();

    // Register oracle price source for BTC
    suite
        .execute(
            &mut accounts.owner,
            contracts.oracle,
            &oracle::ExecuteMsg::RegisterPriceSources(btree_map! {
                eth::DENOM.clone() => PriceSource::Fixed {
                    humanized_price: Udec128::from_str("85248.71").unwrap(),
                    precision: 8,
                    timestamp: Timestamp::from_seconds(1730802926),
                },
            }),
            Coins::new(),
        )
        .should_succeed();

    // Submit two orders for DANGO/USDC and one for BTC/USDC with user1
    suite
        .execute(
            &mut accounts.user1,
            contracts.dex,
            &dex::ExecuteMsg::BatchUpdateOrders {
                creates_market: vec![],
                creates_limit: vec![
                    CreateLimitOrderRequest {
                        base_denom: dango::DENOM.clone(),
                        quote_denom: usdc::DENOM.clone(),
                        direction: Direction::Bid,
                        amount: NonZero::new_unchecked(Uint128::new(100_000_000)),
                        price: Udec128::new(1),
                    },
                    CreateLimitOrderRequest {
                        base_denom: dango::DENOM.clone(),
                        quote_denom: usdc::DENOM.clone(),
                        direction: Direction::Bid,
                        amount: NonZero::new_unchecked(Uint128::new(100_000_000)),
                        price: Udec128::from_str("1.01").unwrap(),
                    },
                    CreateLimitOrderRequest {
                        base_denom: eth::DENOM.clone(),
                        quote_denom: usdc::DENOM.clone(),
                        direction: Direction::Bid,
                        amount: NonZero::new_unchecked(Uint128::new(117304)),
                        price: Udec128::from_str("852.485845").unwrap(),
                    },
                ],
                cancels: None,
            },
            Coins::one(usdc::DENOM.clone(), 301_000_000).unwrap(),
        )
        .should_succeed();

    // Submit matching orders with user2
    suite
        .execute(
            &mut accounts.user2,
            contracts.dex,
            &dex::ExecuteMsg::BatchUpdateOrders {
                creates_market: vec![],
                creates_limit: vec![
                    CreateLimitOrderRequest {
                        base_denom: dango::DENOM.clone(),
                        quote_denom: usdc::DENOM.clone(),
                        direction: Direction::Ask,
                        amount: NonZero::new_unchecked(Uint128::new(200_000_000)),
                        price: Udec128::new(1),
                    },
                    CreateLimitOrderRequest {
                        base_denom: eth::DENOM.clone(),
                        quote_denom: usdc::DENOM.clone(),
                        direction: Direction::Ask,
                        amount: NonZero::new_unchecked(Uint128::new(117304)),
                        price: Udec128::from_str("852.485845").unwrap(),
                    },
                ],
                cancels: None,
            },
            coins! {
                dango::DENOM.clone() => 200_000_000,
                eth::DENOM.clone() => 117304,
            },
        )
        .should_succeed();

    // Get timestamp after trade
    let timestamp_after_first_trade = suite.block.timestamp;

    // Query the volume for username user1, should be 300
    suite
        .query_wasm_smart(contracts.dex, dex::QueryVolumeByUserRequest {
            user: accounts.user1.username.clone(),
            since: None,
        })
        .should_succeed_and_equal(Uint128::new(300));

    // Query the volume for username user2, should be 300
    suite
        .query_wasm_smart(contracts.dex, dex::QueryVolumeByUserRequest {
            user: accounts.user2.username.clone(),
            since: None,
        })
        .should_succeed_and_equal(Uint128::new(300));

    // Query the volume for user1 address, should be 300
    suite
        .query_wasm_smart(contracts.dex, dex::QueryVolumeRequest {
            user: accounts.user1.address(),
            since: None,
        })
        .should_succeed_and_equal(Uint128::new(300));

    // Query the volume for user2 address, should be 300
    suite
        .query_wasm_smart(contracts.dex, dex::QueryVolumeRequest {
            user: accounts.user2.address(),
            since: None,
        })
        .should_succeed_and_equal(Uint128::new(300));

    // Query the volume for both usernames since timestamp after first trade, should be zero
    suite
        .query_wasm_smart(contracts.dex, dex::QueryVolumeByUserRequest {
            user: accounts.user1.username.clone(),
            since: Some(timestamp_after_first_trade),
        })
        .should_succeed_and_equal(Uint128::ZERO);
    suite
        .query_wasm_smart(contracts.dex, dex::QueryVolumeByUserRequest {
            user: accounts.user2.username.clone(),
            since: Some(timestamp_after_first_trade),
        })
        .should_succeed_and_equal(Uint128::ZERO);

    // Submit new orders with user1
    suite
        .execute(
            &mut accounts.user1,
            contracts.dex,
            &dex::ExecuteMsg::BatchUpdateOrders {
                creates_market: vec![],
                creates_limit: vec![
                    CreateLimitOrderRequest {
                        base_denom: dango::DENOM.clone(),
                        quote_denom: usdc::DENOM.clone(),
                        direction: Direction::Bid,
                        amount: NonZero::new_unchecked(Uint128::new(100_000_000)),
                        price: Udec128::new(1),
                    },
                    CreateLimitOrderRequest {
                        base_denom: dango::DENOM.clone(),
                        quote_denom: usdc::DENOM.clone(),
                        direction: Direction::Bid,
                        amount: NonZero::new_unchecked(Uint128::new(100_000_000)),
                        price: Udec128::from_str("1.01").unwrap(),
                    },
                    CreateLimitOrderRequest {
                        base_denom: eth::DENOM.clone(),
                        quote_denom: usdc::DENOM.clone(),
                        direction: Direction::Bid,
                        amount: NonZero::new_unchecked(Uint128::new(117304)),
                        price: Udec128::from_str("852.485845").unwrap(),
                    },
                    CreateLimitOrderRequest {
                        base_denom: eth::DENOM.clone(),
                        quote_denom: usdc::DENOM.clone(),
                        direction: Direction::Bid,
                        amount: NonZero::new_unchecked(Uint128::new(117304)),
                        price: Udec128::from_str("937.7344336").unwrap(),
                    },
                ],
                cancels: None,
            },
            coins! {
                usdc::DENOM.clone() => 411_000_000,
            },
        )
        .should_succeed();

    // Submit matching orders with user2
    suite
        .execute(
            &mut accounts.user2,
            contracts.dex,
            &dex::ExecuteMsg::BatchUpdateOrders {
                creates_market: vec![],
                creates_limit: vec![
                    CreateLimitOrderRequest {
                        base_denom: dango::DENOM.clone(),
                        quote_denom: usdc::DENOM.clone(),
                        direction: Direction::Ask,
                        amount: NonZero::new_unchecked(Uint128::new(300_000_000)),
                        price: Udec128::new(1),
                    },
                    CreateLimitOrderRequest {
                        base_denom: eth::DENOM.clone(),
                        quote_denom: usdc::DENOM.clone(),
                        direction: Direction::Ask,
                        amount: NonZero::new_unchecked(Uint128::new(117304 * 2)),
                        price: Udec128::from_str("85248.71")
                            .unwrap()
                            .checked_inv()
                            .unwrap(),
                    },
                ],
                cancels: None,
            },
            coins! {
                dango::DENOM.clone() => 300_000_000,
                eth::DENOM.clone() => 117304 * 2,
            },
        )
        .should_succeed();

    // Get timestamp after second trade
    let timestamp_after_second_trade = suite.block.timestamp;

    // Query the volume for username user1, should be 700
    suite
        .query_wasm_smart(contracts.dex, dex::QueryVolumeByUserRequest {
            user: accounts.user1.username.clone(),
            since: None,
        })
        .should_succeed_and_equal(Uint128::new(700));

    // Query the volume for username user2, should be 700
    suite
        .query_wasm_smart(contracts.dex, dex::QueryVolumeByUserRequest {
            user: accounts.user2.username.clone(),
            since: None,
        })
        .should_succeed_and_equal(Uint128::new(700));

    // Query the volume for user1 address, should be 700
    suite
        .query_wasm_smart(contracts.dex, dex::QueryVolumeRequest {
            user: accounts.user1.address(),
            since: None,
        })
        .should_succeed_and_equal(Uint128::new(700));

    // Query the volume for user2 address, should be 700
    suite
        .query_wasm_smart(contracts.dex, dex::QueryVolumeRequest {
            user: accounts.user2.address(),
            since: None,
        })
        .should_succeed_and_equal(Uint128::new(700));

    // Query the volume for both usernames since timestamp after second trade, should be zero
    suite
        .query_wasm_smart(contracts.dex, dex::QueryVolumeByUserRequest {
            user: accounts.user1.username.clone(),
            since: Some(timestamp_after_second_trade),
        })
        .should_succeed_and_equal(Uint128::ZERO);
    suite
        .query_wasm_smart(contracts.dex, dex::QueryVolumeByUserRequest {
            user: accounts.user2.username.clone(),
            since: Some(timestamp_after_second_trade),
        })
        .should_succeed_and_equal(Uint128::ZERO);

    // Query the volume for both addresses since timestamp after the first trade, should be 400
    suite
        .query_wasm_smart(contracts.dex, dex::QueryVolumeRequest {
            user: accounts.user1.address(),
            since: Some(timestamp_after_first_trade),
        })
        .should_succeed_and_equal(Uint128::new(400));
    suite
        .query_wasm_smart(contracts.dex, dex::QueryVolumeRequest {
            user: accounts.user2.address(),
            since: Some(timestamp_after_first_trade),
        })
        .should_succeed_and_equal(Uint128::new(400));
}

#[test_case(
    vec![
        (
            vec![
                CreateLimitOrderRequest {
                    base_denom: dango::DENOM.clone(),
                    quote_denom: usdc::DENOM.clone(),
                    direction: Direction::Ask,
                    amount: NonZero::new_unchecked(Uint128::new(100_000_000)),
                    price: Udec128::new(1),
                },
            ],
            coins! {
                dango::DENOM.clone() => 100_000_000,
            },
        ),
    ],
    vec![
        (
            vec![
                CreateMarketOrderRequest {
                    base_denom: dango::DENOM.clone(),
                    quote_denom: usdc::DENOM.clone(),
                    direction: Direction::Ask,
                    amount: NonZero::new_unchecked(Uint128::new(100_000_000)),
                    max_slippage: Udec128::ZERO,
                },
            ],
            coins! {
                dango::DENOM.clone() => 100_000_000,
            },
        ),
    ],
    false,
    Udec128::ZERO,
    Udec128::ZERO,
    btree_map! {
        0 => btree_map! {
            dango::DENOM.clone() => BalanceChange::Decreased(100_000_000),
            usdc::DENOM.clone() => BalanceChange::Unchanged,
        },
        1 => btree_map! {
            dango::DENOM.clone() => BalanceChange::Unchanged,
            usdc::DENOM.clone() => BalanceChange::Unchanged,
        },
    },
    btree_map! {
        1 => (Direction::Ask, Udec128::new(1), Uint128::new(100_000_000), Uint128::new(100_000_000), 0),
    };
    "One limit ask, one market ask, no match"
)]
#[test_case(
    vec![
        (
            vec![
                CreateLimitOrderRequest {
                    base_denom: dango::DENOM.clone(),
                    quote_denom: usdc::DENOM.clone(),
                    direction: Direction::Bid,
                    amount: NonZero::new_unchecked(Uint128::new(100_000_000)),
                    price: Udec128::new(1),
                },
            ],
            coins! {
                usdc::DENOM.clone() => 100_000_000,
            },
        ),
    ],
    vec![
        (
            vec![
                CreateMarketOrderRequest {
                    base_denom: dango::DENOM.clone(),
                    quote_denom: usdc::DENOM.clone(),
                    direction: Direction::Bid,
                    amount: NonZero::new_unchecked(Uint128::new(100_000_000)),
                    max_slippage: Udec128::ZERO,
                },
            ],
            coins! {
                usdc::DENOM.clone() => 100_000_000,
            },
        ),
    ],
    false,
    Udec128::ZERO,
    Udec128::ZERO,
    btree_map! {
        0 => btree_map! {
            usdc::DENOM.clone() => BalanceChange::Decreased(100_000_000),
            dango::DENOM.clone() => BalanceChange::Unchanged,
        },
        1 => btree_map! {
            usdc::DENOM.clone() => BalanceChange::Unchanged,
            dango::DENOM.clone() => BalanceChange::Unchanged,
        },
    },
    btree_map! {
        !1 => (Direction::Bid, Udec128::new(1), Uint128::new(100_000_000), Uint128::new(100_000_000), 0),
    };
    "One limit bid, one market bid, no match"
)]
#[test_case(
    vec![
        (
            vec![
                CreateLimitOrderRequest {
                    base_denom: dango::DENOM.clone(),
                    quote_denom: usdc::DENOM.clone(),
                    direction: Direction::Bid,
                    amount: NonZero::new_unchecked(Uint128::new(100_000_000)),
                    price: Udec128::new(1),
                },
            ],
            coins! {
                usdc::DENOM.clone() => 100_000_000,
            },
        )
    ],
    vec![
        (
            vec![
                CreateMarketOrderRequest {
                    base_denom: dango::DENOM.clone(),
                    quote_denom: usdc::DENOM.clone(),
                    direction: Direction::Ask,
                    amount: NonZero::new_unchecked(Uint128::new(100_000_000)),
                    max_slippage: Udec128::ZERO,
                },
            ],
            coins! {
                dango::DENOM.clone() => 100_000_000,
            },
        )
    ],
    false,
    Udec128::ZERO,
    Udec128::ZERO,
    btree_map! {
        0 => btree_map! {
            dango::DENOM.clone() => BalanceChange::Increased(100_000_000),
            usdc::DENOM.clone() => BalanceChange::Decreased(100_000_000),
        },
        1 => btree_map! {
            dango::DENOM.clone() => BalanceChange::Decreased(100_000_000),
            usdc::DENOM.clone() => BalanceChange::Increased(100_000_000),
        },
    },
    BTreeMap::new();
    "One limit bid, one market ask, same size, no fees, no slippage"
)]
#[test_case(
    vec![
        (
            vec![
                CreateLimitOrderRequest {
                    base_denom: dango::DENOM.clone(),
                    quote_denom: usdc::DENOM.clone(),
                    direction: Direction::Bid,
                    amount: NonZero::new_unchecked(Uint128::new(100_000_000)),
                    price: Udec128::new(2),
                },
            ],
            coins! {
                usdc::DENOM.clone() => 200_000_000,
            },
        )
    ],
    vec![
        (
            vec![
                CreateMarketOrderRequest {
                    base_denom: dango::DENOM.clone(),
                    quote_denom: usdc::DENOM.clone(),
                    direction: Direction::Ask,
                    amount: NonZero::new_unchecked(Uint128::new(100_000_000)),
                    max_slippage: Udec128::ZERO,
                },
            ],
            coins! {
                dango::DENOM.clone() => 100_000_000,
            },
        )
    ],
    false,
    Udec128::ZERO,
    Udec128::ZERO,
    btree_map! {
        0 => btree_map! {
            dango::DENOM.clone() => BalanceChange::Increased(100_000_000),
            usdc::DENOM.clone() => BalanceChange::Decreased(200_000_000),
        },
        1 => btree_map! {
            dango::DENOM.clone() => BalanceChange::Decreased(100_000_000),
            usdc::DENOM.clone() => BalanceChange::Increased(200_000_000),
        },
    },
    BTreeMap::new();
    "One limit bid price 2.0, one market ask, same size, no fees, no slippage"
)]
#[test_case(
    vec![
        (
            vec![
                CreateLimitOrderRequest {
                    base_denom: dango::DENOM.clone(),
                    quote_denom: usdc::DENOM.clone(),
                    direction: Direction::Ask,
                    amount: NonZero::new_unchecked(Uint128::new(100_000_000)),
                    price: Udec128::new(1),
                },
            ],
            coins! {
                dango::DENOM.clone() => 100_000_000,
            },
        )
    ],
    vec![
        (
            vec![
                CreateMarketOrderRequest {
                    base_denom: dango::DENOM.clone(),
                    quote_denom: usdc::DENOM.clone(),
                    direction: Direction::Bid,
                    amount: NonZero::new_unchecked(Uint128::new(100_000_000)),
                    max_slippage: Udec128::ZERO,
                },
            ],
            coins! {
                usdc::DENOM.clone() => 100_000_000,
            },
        )
    ],
    false,
    Udec128::ZERO,
    Udec128::ZERO,
    btree_map! {
        0 => btree_map! {
            dango::DENOM.clone() => BalanceChange::Decreased(100_000_000),
            usdc::DENOM.clone() => BalanceChange::Increased(100_000_000),
        },
        1 => btree_map! {
            dango::DENOM.clone() => BalanceChange::Increased(100_000_000),
            usdc::DENOM.clone() => BalanceChange::Decreased(100_000_000),
        },
    },
    BTreeMap::new();
    "One limit ask, one market bid, same size, no fees, no slippage"
)]
#[test_case(
    vec![
        (
            vec![
                CreateLimitOrderRequest {
                    base_denom: dango::DENOM.clone(),
                    quote_denom: usdc::DENOM.clone(),
                    direction: Direction::Ask,
                    amount: NonZero::new_unchecked(Uint128::new(100_000_000)),
                    price: Udec128::new(2),
                },
            ],
            coins! {
                dango::DENOM.clone() => 100_000_000,
            },
        )
    ],
    vec![
        (
            vec![
                CreateMarketOrderRequest {
                    base_denom: dango::DENOM.clone(),
                    quote_denom: usdc::DENOM.clone(),
                    direction: Direction::Bid,
                    amount: NonZero::new_unchecked(Uint128::new(200_000_000)),
                    max_slippage: Udec128::ZERO,
                },
            ],
            coins! {
                usdc::DENOM.clone() => 200_000_000,
            },
        )
    ],
    false,
    Udec128::ZERO,
    Udec128::ZERO,
    btree_map! {
        0 => btree_map! {
            dango::DENOM.clone() => BalanceChange::Decreased(100_000_000),
            usdc::DENOM.clone() => BalanceChange::Increased(200_000_000),
        },
        1 => btree_map! {
            dango::DENOM.clone() => BalanceChange::Increased(100_000_000),
            usdc::DENOM.clone() => BalanceChange::Decreased(200_000_000),
        },
    },
    BTreeMap::new();
    "One limit ask price 2.0, one market bid, same size, no fees, no slippage"
)]
#[test_case(
    vec![
        (
            vec![
                CreateLimitOrderRequest {
                    base_denom: dango::DENOM.clone(),
                    quote_denom: usdc::DENOM.clone(),
                    direction: Direction::Ask,
                    amount: NonZero::new_unchecked(Uint128::new(150_000_000)),
                    price: Udec128::new(1),
                },
            ],
            coins! {
                dango::DENOM.clone() => 150_000_000,
            },
        )
    ],
    vec![
        (
            vec![
                CreateMarketOrderRequest {
                    base_denom: dango::DENOM.clone(),
                    quote_denom: usdc::DENOM.clone(),
                    direction: Direction::Bid,
                    amount: NonZero::new_unchecked(Uint128::new(100_000_000)),
                    max_slippage: Udec128::ZERO,
                },
            ],
            coins! {
                usdc::DENOM.clone() => 100_000_000,
            },
        )
    ],
    false,
    Udec128::ZERO,
    Udec128::ZERO,
    btree_map! {
        0 => btree_map! {
            dango::DENOM.clone() => BalanceChange::Decreased(150_000_000),
            usdc::DENOM.clone() => BalanceChange::Increased(100_000_000),
        },
        1 => btree_map! {
            dango::DENOM.clone() => BalanceChange::Increased(100_000_000),
            usdc::DENOM.clone() => BalanceChange::Decreased(100_000_000),
        },
    },
    btree_map! {
        1 => (Direction::Ask, Udec128::new(1), Uint128::new(150_000_000), Uint128::new(50_000_000), 0),
    };
    "One limit ask price 1.0, one market bid, limit order larger size, no fees, no slippage"
)]
#[test_case(
    vec![
        (
            vec![
                CreateLimitOrderRequest {
                    base_denom: dango::DENOM.clone(),
                    quote_denom: usdc::DENOM.clone(),
                    direction: Direction::Ask,
                    amount: NonZero::new_unchecked(Uint128::new(150_000_000)),
                    price: Udec128::new(2),
                },
            ],
            coins! {
                dango::DENOM.clone() => 150_000_000,
            },
        )
    ],
    vec![
        (
            vec![
                CreateMarketOrderRequest {
                    base_denom: dango::DENOM.clone(),
                    quote_denom: usdc::DENOM.clone(),
                    direction: Direction::Bid,
                    amount: NonZero::new_unchecked(Uint128::new(200_000_000)),
                    max_slippage: Udec128::ZERO,
                },
            ],
            coins! {
                usdc::DENOM.clone() => 200_000_000,
            },
        )
    ],
    false,
    Udec128::ZERO,
    Udec128::ZERO,
    btree_map! {
        0 => btree_map! {
            dango::DENOM.clone() => BalanceChange::Decreased(150_000_000),
            usdc::DENOM.clone() => BalanceChange::Increased(200_000_000),
        },
        1 => btree_map! {
            dango::DENOM.clone() => BalanceChange::Increased(100_000_000),
            usdc::DENOM.clone() => BalanceChange::Decreased(200_000_000),
        },
    },
    btree_map! {
        1 => (Direction::Ask, Udec128::new(2), Uint128::new(150_000_000), Uint128::new(50_000_000), 0),
    };
    "One limit ask price 2.0, one market bid, limit order larger size, no fees, no slippage"
)]
#[test_case(
    vec![
        (
            vec![
                CreateLimitOrderRequest {
                    base_denom: dango::DENOM.clone(),
                    quote_denom: usdc::DENOM.clone(),
                    direction: Direction::Bid,
                    amount: NonZero::new_unchecked(Uint128::new(150_000_000)),
                    price: Udec128::new(1),
                },
            ],
            coins! {
                usdc::DENOM.clone() => 150_000_000,
            },
        )
    ],
    vec![
        (
            vec![
                CreateMarketOrderRequest {
                    base_denom: dango::DENOM.clone(),
                    quote_denom: usdc::DENOM.clone(),
                    direction: Direction::Ask,
                    amount: NonZero::new_unchecked(Uint128::new(100_000_000)),
                    max_slippage: Udec128::ZERO,
                },
            ],
            coins! {
                dango::DENOM.clone() => 100_000_000,
            },
        )
    ],
    false,
    Udec128::ZERO,
    Udec128::ZERO,
    btree_map! {
        0 => btree_map! {
            dango::DENOM.clone() => BalanceChange::Increased(100_000_000),
            usdc::DENOM.clone() => BalanceChange::Decreased(150_000_000),
        },
        1 => btree_map! {
            dango::DENOM.clone() => BalanceChange::Decreased(100_000_000),
            usdc::DENOM.clone() => BalanceChange::Increased(100_000_000),
        },
    },
    btree_map! {
        !1 => (Direction::Bid, Udec128::new(1), Uint128::new(150_000_000), Uint128::new(50_000_000), 0),
    };
    "One limit bid price 1.0, one market ask, limit order larger size, no fees, no slippage"
)]
#[test_case(
    vec![
        (
            vec![
                CreateLimitOrderRequest {
                    base_denom: dango::DENOM.clone(),
                    quote_denom: usdc::DENOM.clone(),
                    direction: Direction::Bid,
                    amount: NonZero::new_unchecked(Uint128::new(150_000_000)),
                    price: Udec128::new(2),
                },
            ],
            coins! {
                usdc::DENOM.clone() => 300_000_000,
            },
        )
    ],
    vec![
        (
            vec![
                CreateMarketOrderRequest {
                    base_denom: dango::DENOM.clone(),
                    quote_denom: usdc::DENOM.clone(),
                    direction: Direction::Ask,
                    amount: NonZero::new_unchecked(Uint128::new(100_000_000)),
                    max_slippage: Udec128::ZERO,
                },
            ],
            coins! {
                dango::DENOM.clone() => 100_000_000,
            },
        )
    ],
    false,
    Udec128::ZERO,
    Udec128::ZERO,
    btree_map! {
        0 => btree_map! {
            dango::DENOM.clone() => BalanceChange::Increased(100_000_000),
            usdc::DENOM.clone() => BalanceChange::Decreased(300_000_000),
        },
        1 => btree_map! {
            dango::DENOM.clone() => BalanceChange::Decreased(100_000_000),
            usdc::DENOM.clone() => BalanceChange::Increased(200_000_000),
        },
    },
    btree_map! {
        !1 => (Direction::Bid, Udec128::new(2), Uint128::new(150_000_000), Uint128::new(50_000_000), 0),
    };
    "One limit bid price 2.0, one market ask, limit order larger size, no fees, no slippage"
)]
#[test_case(
    vec![
        (
            vec![
                CreateLimitOrderRequest {
                    base_denom: dango::DENOM.clone(),
                    quote_denom: usdc::DENOM.clone(),
                    direction: Direction::Ask,
                    amount: NonZero::new_unchecked(Uint128::new(100_000_000)),
                    price: Udec128::new(1),
                },
            ],
            coins! {
                dango::DENOM.clone() => 100_000_000,
            },
        )
    ],
    vec![
        (
            vec![
                CreateMarketOrderRequest {
                    base_denom: dango::DENOM.clone(),
                    quote_denom: usdc::DENOM.clone(),
                    direction: Direction::Bid,
                    amount: NonZero::new_unchecked(Uint128::new(150_000_000)),
                    max_slippage: Udec128::ZERO,
                },
            ],
            coins! {
                usdc::DENOM.clone() => 150_000_000,
            },
        )
    ],
    false,
    Udec128::ZERO,
    Udec128::ZERO,
    btree_map! {
        0 => btree_map! {
            dango::DENOM.clone() => BalanceChange::Decreased(100_000_000),
            usdc::DENOM.clone() => BalanceChange::Increased(100_000_000),
        },
        1 => btree_map! {
            dango::DENOM.clone() => BalanceChange::Increased(100_000_000),
            usdc::DENOM.clone() => BalanceChange::Decreased(100_000_000),
        },
    },
    BTreeMap::new();
    "One limit ask, one market bid, limit order smaller size, no fees, no slippage"
)]
#[test_case(
    vec![
        (
            vec![
                CreateLimitOrderRequest {
                    base_denom: dango::DENOM.clone(),
                    quote_denom: usdc::DENOM.clone(),
                    direction: Direction::Ask,
                    amount: NonZero::new_unchecked(Uint128::new(100_000_000)),
                    price: Udec128::new(1),
                },
            ],
            coins! {
                dango::DENOM.clone() => 100_000_000,
            },
        ),
        (
            vec![
                CreateLimitOrderRequest {
                    base_denom: dango::DENOM.clone(),
                    quote_denom: usdc::DENOM.clone(),
                    direction: Direction::Ask,
                    amount: NonZero::new_unchecked(Uint128::new(100_000_000)),
                    price: Udec128::new_percent(200),
                },
            ],
            coins! {
                dango::DENOM.clone() => 100_000_000,
            },
        ),
    ],
    vec![
        (
            vec![
                CreateMarketOrderRequest {
                    base_denom: dango::DENOM.clone(),
                    quote_denom: usdc::DENOM.clone(),
                    direction: Direction::Bid,
                    amount: NonZero::new_unchecked(Uint128::new(150_000_000)),
                    max_slippage: Udec128::new_percent(99),
                },
            ],
            coins! {
                usdc::DENOM.clone() => 150_000_000,
            },
        )
    ],
    false,
    Udec128::ZERO,
    Udec128::ZERO,
    btree_map! {
        0 => btree_map! {
            dango::DENOM.clone() => BalanceChange::Decreased(100_000_000),
            usdc::DENOM.clone() => BalanceChange::Increased(100_000_000),
        },
        1 => btree_map! {
            dango::DENOM.clone() => BalanceChange::Decreased(100_000_000),
            usdc::DENOM.clone() => BalanceChange::Increased(50_000_000),
        },
        2 => btree_map! {
            dango::DENOM.clone() => BalanceChange::Increased(125_000_000),
            usdc::DENOM.clone() => BalanceChange::Decreased(150_000_000),
        },
    },
    btree_map! {
        2 => (Direction::Ask, Udec128::new_percent(200), Uint128::new(100_000_000), Uint128::new(75_000_000), 1),
    };
    "Two limit asks different prices, one market bid, second limit partially filled, no fees, slippage not exceeded"
)]
#[test_case(
    vec![
        (
            vec![
                CreateLimitOrderRequest {
                    base_denom: dango::DENOM.clone(),
                    quote_denom: usdc::DENOM.clone(),
                    direction: Direction::Ask,
                    amount: NonZero::new_unchecked(Uint128::new(100_000_000)),
                    price: Udec128::new(1),
                },
            ],
            coins! {
                dango::DENOM.clone() => 100_000_000,
            },
        ),
        (
            vec![
                CreateLimitOrderRequest {
                    base_denom: dango::DENOM.clone(),
                    quote_denom: usdc::DENOM.clone(),
                    direction: Direction::Ask,
                    amount: NonZero::new_unchecked(Uint128::new(100_000_000)),
                    price: Udec128::new_percent(200),
                },
            ],
            coins! {
                dango::DENOM.clone() => 100_000_000,
            },
        ),
    ],
    vec![
        (
            vec![
                CreateMarketOrderRequest {
                    base_denom: dango::DENOM.clone(),
                    quote_denom: usdc::DENOM.clone(),
                    direction: Direction::Bid,
                    amount: NonZero::new_unchecked(Uint128::new(200_000_000)),
                    max_slippage: Udec128::new_percent(20),
                },
            ],
            coins! {
                usdc::DENOM.clone() => 200_000_000,
            },
        )
    ],
    false,
    Udec128::ZERO,
    Udec128::ZERO,
    btree_map! {
        0 => btree_map! {
            dango::DENOM.clone() => BalanceChange::Decreased(100_000_000),
            usdc::DENOM.clone() => BalanceChange::Increased(100_000_000),
        },
        1 => btree_map! {
            dango::DENOM.clone() => BalanceChange::Decreased(100_000_000),
            usdc::DENOM.clone() => BalanceChange::Increased(50_000_000),
        },
        2 => btree_map! {
            dango::DENOM.clone() => BalanceChange::Increased(125_000_000),
            usdc::DENOM.clone() => BalanceChange::Decreased(150_000_000),
        },
    },
    btree_map! {
        2 => (Direction::Ask, Udec128::new_percent(200), Uint128::new(100_000_000), Uint128::new(75_000_000), 1),
    };
    "Two limit asks different prices, one market bid, second limit partially filled, no fees, slippage exceeded"
)]
#[test_case(
    vec![
        (
            vec![
                CreateLimitOrderRequest {
                    base_denom: dango::DENOM.clone(),
                    quote_denom: usdc::DENOM.clone(),
                    direction: Direction::Bid,
                    amount: NonZero::new_unchecked(Uint128::new(100_000_000)),
                    price: Udec128::new(1),
                },
            ],
            coins! {
                usdc::DENOM.clone() => 100_000_000,
            },
        ),
        (
            vec![
                CreateLimitOrderRequest {
                    base_denom: dango::DENOM.clone(),
                    quote_denom: usdc::DENOM.clone(),
                    direction: Direction::Bid,
                    amount: NonZero::new_unchecked(Uint128::new(100_000_000)),
                    price: Udec128::new_percent(50),
                },
            ],
            coins! {
                usdc::DENOM.clone() => 50_000_000,
            },
        ),
    ],
    vec![
        (
            vec![
                CreateMarketOrderRequest {
                    base_denom: dango::DENOM.clone(),
                    quote_denom: usdc::DENOM.clone(),
                    direction: Direction::Ask,
                    amount: NonZero::new_unchecked(Uint128::new(150_000_000)),
                    max_slippage: Udec128::new_percent(99),
                },
            ],
            coins! {
                dango::DENOM.clone() => 150_000_000,
            },
        )
    ],
    false,
    Udec128::ZERO,
    Udec128::ZERO,
    btree_map! {
        0 => btree_map! {
            dango::DENOM.clone() => BalanceChange::Increased(100_000_000),
            usdc::DENOM.clone() => BalanceChange::Decreased(100_000_000),
        },
        1 => btree_map! {
            dango::DENOM.clone() => BalanceChange::Increased(50_000_000),
            usdc::DENOM.clone() => BalanceChange::Decreased(50_000_000),
        },
        2 => btree_map! {
            dango::DENOM.clone() => BalanceChange::Decreased(150_000_000),
            usdc::DENOM.clone() => BalanceChange::Increased(125_000_000),
        },
    },
    btree_map! {
        !2 => (Direction::Bid, Udec128::new_percent(50), Uint128::new(100_000_000), Uint128::new(50_000_000), 1),
    };
    "Two limit bids different prices, one market ask, second limit partially filled, no fees, slippage not exceeded"
)]
#[test_case(
    vec![
        (
            vec![
                CreateLimitOrderRequest {
                    base_denom: dango::DENOM.clone(),
                    quote_denom: usdc::DENOM.clone(),
                    direction: Direction::Bid,
                    amount: NonZero::new_unchecked(Uint128::new(100_000_000)),
                    price: Udec128::new(1),
                },
            ],
            coins! {
                usdc::DENOM.clone() => 100_000_000,
            },
        ),
        (
            vec![
                CreateLimitOrderRequest {
                    base_denom: dango::DENOM.clone(),
                    quote_denom: usdc::DENOM.clone(),
                    direction: Direction::Bid,
                    amount: NonZero::new_unchecked(Uint128::new(100_000_000)),
                    price: Udec128::new_percent(10),
                },
            ],
            coins! {
                usdc::DENOM.clone() => 10_000_000,
            },
        ),
    ],
    vec![
        (
            vec![
                CreateMarketOrderRequest {
                    base_denom: dango::DENOM.clone(),
                    quote_denom: usdc::DENOM.clone(),
                    direction: Direction::Ask,
                    amount: NonZero::new_unchecked(Uint128::new(150_000_000)),
                    max_slippage: Udec128::new_percent(10),
                },
            ],
            coins! {
                dango::DENOM.clone() => 150_000_000,
            },
        )
    ],
    false,
    Udec128::ZERO,
    Udec128::ZERO,
    btree_map! {
        0 => btree_map! {
            dango::DENOM.clone() => BalanceChange::Increased(100_000_000),
            usdc::DENOM.clone() => BalanceChange::Decreased(100_000_000),
        },
        1 => btree_map! {
            dango::DENOM.clone() => BalanceChange::Increased(12_500_000),
            usdc::DENOM.clone() => BalanceChange::Decreased(10_000_000),
        },
        2 => btree_map! {
            dango::DENOM.clone() => BalanceChange::Decreased(112_500_000),
            usdc::DENOM.clone() => BalanceChange::Increased(101_250_000),
        },
    },
    btree_map! {
        !2 => (Direction::Bid, Udec128::new_percent(10), Uint128::new(100_000_000), Uint128::new(87_500_000), 1),
    };
    "Two limit bids different prices, one market ask, second limit partially filled, no fees, slippage exceeded"
)]
#[test_case(
    vec![
        (
            vec![
                CreateLimitOrderRequest {
                    base_denom: dango::DENOM.clone(),
                    quote_denom: usdc::DENOM.clone(),
                    direction: Direction::Ask,
                    amount: NonZero::new_unchecked(Uint128::new(100_000_000)),
                    price: Udec128::new(1),
                },
            ],
            coins! {
                dango::DENOM.clone() => 100_000_000,
            },
        ),
    ],
    vec![
        (
            vec![
                CreateMarketOrderRequest {
                    base_denom: dango::DENOM.clone(),
                    quote_denom: usdc::DENOM.clone(),
                    direction: Direction::Bid,
                    amount: NonZero::new_unchecked(Uint128::new(50_000_000)),
                    max_slippage: Udec128::new_percent(99),
                },
            ],
            coins! {
                usdc::DENOM.clone() => 50_000_000,
            },
        ),
        (
            vec![
                CreateMarketOrderRequest {
                    base_denom: dango::DENOM.clone(),
                    quote_denom: usdc::DENOM.clone(),
                    direction: Direction::Bid,
                    amount: NonZero::new_unchecked(Uint128::new(30_000_000)),
                    max_slippage: Udec128::new_percent(99),
                },
            ],
            coins! {
                usdc::DENOM.clone() => 30_000_000,
            },
        ),

    ],
    false,
    Udec128::ZERO,
    Udec128::ZERO,
    btree_map! {
        0 => btree_map! {
            dango::DENOM.clone() => BalanceChange::Decreased(100_000_000),
            usdc::DENOM.clone() => BalanceChange::Increased(80_000_000),
        },
        1 => btree_map! {
            dango::DENOM.clone() => BalanceChange::Increased(50_000_000),
            usdc::DENOM.clone() => BalanceChange::Decreased(50_000_000),
        },
        2 => btree_map! {
            dango::DENOM.clone() => BalanceChange::Increased(30_000_000),
            usdc::DENOM.clone() => BalanceChange::Decreased(30_000_000),
        },
    },
    btree_map! {
        1 => (Direction::Ask, Udec128::new_percent(100), Uint128::new(100_000_000), Uint128::new(20_000_000), 0),
    };
    "One limit ask, two market bids, no fees, slippage not exceeded"
)]
#[test_case(
    vec![
        (
            vec![
                CreateLimitOrderRequest {
                    base_denom: dango::DENOM.clone(),
                    quote_denom: usdc::DENOM.clone(),
                    direction: Direction::Bid,
                    amount: NonZero::new_unchecked(Uint128::new(100_000_000)),
                    price: Udec128::new(1),
                },
            ],
            coins! {
                usdc::DENOM.clone() => 100_000_000,
            },
        ),
    ],
    vec![
        (
            vec![
                CreateMarketOrderRequest {
                    base_denom: dango::DENOM.clone(),
                    quote_denom: usdc::DENOM.clone(),
                    direction: Direction::Ask,
                    amount: NonZero::new_unchecked(Uint128::new(50_000_000)),
                    max_slippage: Udec128::new_percent(99),
                },
            ],
            coins! {
                dango::DENOM.clone() => 50_000_000,
            },
        ),
        (
            vec![
                CreateMarketOrderRequest {
                    base_denom: dango::DENOM.clone(),
                    quote_denom: usdc::DENOM.clone(),
                    direction: Direction::Ask,
                    amount: NonZero::new_unchecked(Uint128::new(30_000_000)),
                    max_slippage: Udec128::new_percent(99),
                },
            ],
            coins! {
                dango::DENOM.clone() => 30_000_000,
            },
        ),

    ],
    false,
    Udec128::ZERO,
    Udec128::ZERO,
    btree_map! {
        0 => btree_map! {
            dango::DENOM.clone() => BalanceChange::Increased(80_000_000),
            usdc::DENOM.clone() => BalanceChange::Decreased(100_000_000),
        },
        1 => btree_map! {
            dango::DENOM.clone() => BalanceChange::Decreased(50_000_000),
            usdc::DENOM.clone() => BalanceChange::Increased(50_000_000),
        },
        2 => btree_map! {
            dango::DENOM.clone() => BalanceChange::Decreased(30_000_000),
            usdc::DENOM.clone() => BalanceChange::Increased(30_000_000),
        },
    },
    btree_map! {
        !1 => (Direction::Bid, Udec128::new_percent(100), Uint128::new(100_000_000), Uint128::new(20_000_000), 0),
    };
    "One limit bid, two market bids, no fees, slippage not exceeded"
)]
#[test_case(
    vec![
        (
            vec![
                CreateLimitOrderRequest {
                    base_denom: dango::DENOM.clone(),
                    quote_denom: usdc::DENOM.clone(),
                    direction: Direction::Ask,
                    amount: NonZero::new_unchecked(Uint128::new(100_000_000)),
                    price: Udec128::new(1),
                },
            ],
            coins! {
                dango::DENOM.clone() => 100_000_000,
            },
        )
    ],
    vec![
        (
            vec![
                CreateMarketOrderRequest {
                    base_denom: dango::DENOM.clone(),
                    quote_denom: usdc::DENOM.clone(),
                    direction: Direction::Bid,
                    amount: NonZero::new_unchecked(Uint128::new(150_000_000)),
                    max_slippage: Udec128::ZERO,
                },
            ],
            coins! {
                usdc::DENOM.clone() => 150_000_000,
            },
        )
    ],
    false,
    Udec128::new_percent(1),
    Udec128::new_percent(5),
    btree_map! {
        0 => btree_map! {
            dango::DENOM.clone() => BalanceChange::Decreased(100_000_000),
            usdc::DENOM.clone() => BalanceChange::Increased(99_000_000),
        },
        1 => btree_map! {
            dango::DENOM.clone() => BalanceChange::Increased(95_000_000),
            usdc::DENOM.clone() => BalanceChange::Decreased(100_000_000),
        },
    },
    BTreeMap::new();
    "One limit ask price 1.0, one market bid, limit order smaller size, 1% maker fee, 5% taker fee, no slippage"
)]
#[test_case(
    vec![
        (
            vec![
                CreateLimitOrderRequest {
                    base_denom: dango::DENOM.clone(),
                    quote_denom: usdc::DENOM.clone(),
                    direction: Direction::Ask,
                    amount: NonZero::new_unchecked(Uint128::new(50_000_000)),
                    price: Udec128::new(2),
                },
            ],
            coins! {
                dango::DENOM.clone() => 50_000_000,
            },
        )
    ],
    vec![
        (
            vec![
                CreateMarketOrderRequest {
                    base_denom: dango::DENOM.clone(),
                    quote_denom: usdc::DENOM.clone(),
                    direction: Direction::Bid,
                    amount: NonZero::new_unchecked(Uint128::new(150_000_000)),
                    max_slippage: Udec128::ZERO,
                },
            ],
            coins! {
                usdc::DENOM.clone() => 150_000_000,
            },
        )
    ],
    false,
    Udec128::new_percent(1),
    Udec128::new_percent(5),
    btree_map! {
        0 => btree_map! {
            dango::DENOM.clone() => BalanceChange::Decreased(50_000_000),
            usdc::DENOM.clone() => BalanceChange::Increased(99_000_000),
        },
        1 => btree_map! {
            dango::DENOM.clone() => BalanceChange::Increased(47_500_000),
            usdc::DENOM.clone() => BalanceChange::Decreased(100_000_000),
        },
    },
    BTreeMap::new();
    "One limit ask price 2.0, one market bid, limit order smaller size, 1% maker fee, 5% taker fee, no slippage"
)]
#[test_case(
    vec![
        (
            vec![
                CreateLimitOrderRequest {
                    base_denom: dango::DENOM.clone(),
                    quote_denom: usdc::DENOM.clone(),
                    direction: Direction::Bid,
                    amount: NonZero::new_unchecked(Uint128::new(100_000_000)),
                    price: Udec128::new(1),
                },
            ],
            coins! {
                usdc::DENOM.clone() => 100_000_000,
            },
        )
    ],
    vec![
        (
            vec![
                CreateMarketOrderRequest {
                    base_denom: dango::DENOM.clone(),
                    quote_denom: usdc::DENOM.clone(),
                    direction: Direction::Ask,
                    amount: NonZero::new_unchecked(Uint128::new(150_000_000)),
                    max_slippage: Udec128::ZERO,
                },
            ],
            coins! {
                dango::DENOM.clone() => 150_000_000,
            },
        )
    ],
    false,
    Udec128::new_percent(1),
    Udec128::new_percent(5),
    btree_map! {
        0 => btree_map! {
            dango::DENOM.clone() => BalanceChange::Increased(99_000_000),
            usdc::DENOM.clone() => BalanceChange::Decreased(100_000_000),
        },
        1 => btree_map! {
            dango::DENOM.clone() => BalanceChange::Decreased(100_000_000),
            usdc::DENOM.clone() => BalanceChange::Increased(95_000_000),
        },
    },
    BTreeMap::new();
    "One limit bid price 1.0, one market ask, limit order smaller size, 1% maker fee, 5% taker fee, no slippage"
)]
#[test_case(
    vec![
        (
            vec![
                CreateLimitOrderRequest {
                    base_denom: dango::DENOM.clone(),
                    quote_denom: usdc::DENOM.clone(),
                    direction: Direction::Bid,
                    amount: NonZero::new_unchecked(Uint128::new(100_000_000)),
                    price: Udec128::new(2),
                },
            ],
            coins! {
                usdc::DENOM.clone() => 200_000_000,
            },
        )
    ],
    vec![
        (
            vec![
                CreateMarketOrderRequest {
                    base_denom: dango::DENOM.clone(),
                    quote_denom: usdc::DENOM.clone(),
                    direction: Direction::Ask,
                    amount: NonZero::new_unchecked(Uint128::new(150_000_000)),
                    max_slippage: Udec128::ZERO,
                },
            ],
            coins! {
                dango::DENOM.clone() => 150_000_000,
            },
        )
    ],
    false,
    Udec128::new_percent(1),
    Udec128::new_percent(5),
    btree_map! {
        0 => btree_map! {
            dango::DENOM.clone() => BalanceChange::Increased(99_000_000),
            usdc::DENOM.clone() => BalanceChange::Decreased(200_000_000),
        },
        1 => btree_map! {
            dango::DENOM.clone() => BalanceChange::Decreased(100_000_000),
            usdc::DENOM.clone() => BalanceChange::Increased(190_000_000),
        },
    },
    BTreeMap::new();
    "One limit bid price 2.0, one market ask, limit order smaller size, 1% maker fee, 5% taker fee, no slippage"
)]
#[test_case(
    vec![
        (
            vec![
                CreateLimitOrderRequest {
                    base_denom: dango::DENOM.clone(),
                    quote_denom: usdc::DENOM.clone(),
                    direction: Direction::Ask,
                    amount: NonZero::new_unchecked(Uint128::new(100_000_000)),
                    price: Udec128::new(1),
                },
            ],
            coins! {
                dango::DENOM.clone() => 100_000_000,
            },
        )
    ],
    vec![
        (
            vec![
                CreateMarketOrderRequest {
                    base_denom: dango::DENOM.clone(),
                    quote_denom: usdc::DENOM.clone(),
                    direction: Direction::Bid,
                    amount: NonZero::new_unchecked(Uint128::new(150_000_000)),
                    max_slippage: Udec128::ZERO,
                },
            ],
            coins! {
                usdc::DENOM.clone() => 150_000_000,
            },
        )
    ],
    true,
    Udec128::new_percent(1),
    Udec128::new_percent(5),
    btree_map! {
        0 => btree_map! {
            dango::DENOM.clone() => BalanceChange::Decreased(100_000_000),
            usdc::DENOM.clone() => BalanceChange::Increased(95_000_000),
        },
        1 => btree_map! {
            dango::DENOM.clone() => BalanceChange::Increased(95_000_000),
            usdc::DENOM.clone() => BalanceChange::Decreased(100_000_000),
        },
    },
    BTreeMap::new();
    "One limit ask price 1.0, one market bid, limit order smaller size, 1% maker fee, 5% taker fee, no slippage, limit order placed in same block as market order"
)]
#[test_case(
    vec![
        (
            vec![
                CreateLimitOrderRequest {
                    base_denom: dango::DENOM.clone(),
                    quote_denom: usdc::DENOM.clone(),
                    direction: Direction::Bid,
                    amount: NonZero::new_unchecked(Uint128::new(100_000_000)),
                    price: Udec128::new(1),
                },
            ],
            coins! {
                usdc::DENOM.clone() => 100_000_000,
            },
        )
    ],
    vec![
        (
            vec![
                CreateMarketOrderRequest {
                    base_denom: dango::DENOM.clone(),
                    quote_denom: usdc::DENOM.clone(),
                    direction: Direction::Ask,
                    amount: NonZero::new_unchecked(Uint128::new(150_000_000)),
                    max_slippage: Udec128::ZERO,
                },
            ],
            coins! {
                dango::DENOM.clone() => 150_000_000,
            },
        )
    ],
    true,
    Udec128::new_percent(1),
    Udec128::new_percent(5),
    btree_map! {
        0 => btree_map! {
            dango::DENOM.clone() => BalanceChange::Increased(95_000_000),
            usdc::DENOM.clone() => BalanceChange::Decreased(100_000_000),
        },
        1 => btree_map! {
            dango::DENOM.clone() => BalanceChange::Decreased(100_000_000),
            usdc::DENOM.clone() => BalanceChange::Increased(95_000_000),
        },
    },
    BTreeMap::new();
    "One limit bid price 1.0, one market ask, limit order smaller size, 1% maker fee, 5% taker fee, no slippage, limit order placed in same block as market order"
)]
#[test_case(
    vec![
        (
            vec![
                CreateLimitOrderRequest {
                    base_denom: dango::DENOM.clone(),
                    quote_denom: usdc::DENOM.clone(),
                    direction: Direction::Bid,
                    amount: NonZero::new_unchecked(Uint128::new(100_000_000)),
                    price: Udec128::new(1),
                },
            ],
            coins! {
                usdc::DENOM.clone() => 100_000_000,
            },
        )
    ],
    vec![
        (
            vec![
                CreateMarketOrderRequest {
                    base_denom: dango::DENOM.clone(),
                    quote_denom: usdc::DENOM.clone(),
                    direction: Direction::Ask,
                    amount: NonZero::new_unchecked(Uint128::new(50_000_000)),
                    max_slippage: Udec128::ZERO,
                },
                CreateMarketOrderRequest {
                    base_denom: dango::DENOM.clone(),
                    quote_denom: usdc::DENOM.clone(),
                    direction: Direction::Ask,
                    amount: NonZero::new_unchecked(Uint128::new(50_000_000)),
                    max_slippage: Udec128::ZERO,
                },
            ],
            coins! {
                dango::DENOM.clone() => 100_000_000,
            },
        ),
    ],
    false,
    Udec128::new_percent(1),
    Udec128::new_percent(5),
    btree_map! {
        0 => btree_map! {
            dango::DENOM.clone() => BalanceChange::Increased(99_000_000),
            usdc::DENOM.clone() => BalanceChange::Decreased(100_000_000),
        },
        1 => btree_map! {
            dango::DENOM.clone() => BalanceChange::Decreased(100_000_000),
            usdc::DENOM.clone() => BalanceChange::Increased(95_000_000),
        },
    },
    BTreeMap::new();
    "One limit bid price 1.0, one market asks from same address, limit order same size, 1% maker fee, 5% taker fee, no slippage, limit order placed in same block as market order"
)]
#[test_case(
    vec![
        (
            vec![
                CreateLimitOrderRequest {
                    base_denom: dango::DENOM.clone(),
                    quote_denom: usdc::DENOM.clone(),
                    direction: Direction::Ask,
                    amount: NonZero::new_unchecked(Uint128::new(100_000_000)),
                    price: Udec128::new(1),
                },
            ],
            coins! {
                dango::DENOM.clone() => 100_000_000,
            },
        )
    ],
    vec![
        (
            vec![
                CreateMarketOrderRequest {
                    base_denom: dango::DENOM.clone(),
                    quote_denom: usdc::DENOM.clone(),
                    direction: Direction::Bid,
                    amount: NonZero::new_unchecked(Uint128::new(50_000_000)),
                    max_slippage: Udec128::ZERO,
                },
                CreateMarketOrderRequest {
                    base_denom: dango::DENOM.clone(),
                    quote_denom: usdc::DENOM.clone(),
                    direction: Direction::Bid,
                    amount: NonZero::new_unchecked(Uint128::new(50_000_000)),
                    max_slippage: Udec128::ZERO,
                },
            ],
            coins! {
                usdc::DENOM.clone() => 100_000_000,
            },
        ),
    ],
    false,
    Udec128::new_percent(1),
    Udec128::new_percent(5),
    btree_map! {
        0 => btree_map! {
            dango::DENOM.clone() => BalanceChange::Decreased(100_000_000),
            usdc::DENOM.clone() => BalanceChange::Increased(99_000_000),
        },
        1 => btree_map! {
            dango::DENOM.clone() => BalanceChange::Increased(95_000_000),
            usdc::DENOM.clone() => BalanceChange::Decreased(100_000_000),
        },
    },
    BTreeMap::new();
    "One limit ask price 1.0, two market bids from same address, limit order same size, 1% maker fee, 5% taker fee, no slippage"
)]
#[test_case(
    vec![
        (
            vec![
                CreateLimitOrderRequest {
                    base_denom: dango::DENOM.clone(),
                    quote_denom: usdc::DENOM.clone(),
                    direction: Direction::Ask,
                    amount: NonZero::new_unchecked(Uint128::new(100_000_000)),
                    price: Udec128::new(1),
                },
            ],
            coins! {
                dango::DENOM.clone() => 100_000_000,
            },
        )
    ],
    vec![
        (
            vec![
                CreateMarketOrderRequest {
                    base_denom: dango::DENOM.clone(),
                    quote_denom: usdc::DENOM.clone(),
                    direction: Direction::Bid,
                    amount: NonZero::new_unchecked(Uint128::new(100_000_000)),
                    max_slippage: Udec128::ZERO,
                },
            ],
            coins! {
                usdc::DENOM.clone() => 100_000_000,
            },
        ),
        (
            vec![
                CreateMarketOrderRequest {
                    base_denom: dango::DENOM.clone(),
                    quote_denom: usdc::DENOM.clone(),
                    direction: Direction::Bid,
                    amount: NonZero::new_unchecked(Uint128::new(100_000_000)),
                    max_slippage: Udec128::ZERO,
                },
                CreateMarketOrderRequest {
                    base_denom: dango::DENOM.clone(),
                    quote_denom: usdc::DENOM.clone(),
                    direction: Direction::Bid,
                    amount: NonZero::new_unchecked(Uint128::new(100_000_000)),
                    max_slippage: Udec128::ZERO,
                },
            ],
            coins! {
                usdc::DENOM.clone() => 200_000_000,
            },
        ),
    ],
    false,
    Udec128::new_percent(1),
    Udec128::new_percent(5),
    btree_map! {
        0 => btree_map! {
            dango::DENOM.clone() => BalanceChange::Decreased(100_000_000),
            usdc::DENOM.clone() => BalanceChange::Increased(99_000_000),
        },
        1 => btree_map! {
            dango::DENOM.clone() => BalanceChange::Increased(95_000_000),
            usdc::DENOM.clone() => BalanceChange::Decreased(100_000_000),
        },
        2 => btree_map! {
            usdc::DENOM.clone() => BalanceChange::Unchanged,
            dango::DENOM.clone() => BalanceChange::Unchanged,
        },
    },
    BTreeMap::new();
    "One limit ask price 1.0, one market bid matched two market bids from other address unmatched are refunded correctly, limit order same size, 1% maker fee, 5% taker fee, no slippage"
)]
#[test_case(
    vec![
        (
            vec![
                CreateLimitOrderRequest {
                    base_denom: dango::DENOM.clone(),
                    quote_denom: usdc::DENOM.clone(),
                    direction: Direction::Bid,
                    amount: NonZero::new_unchecked(Uint128::new(100_000_000)),
                    price: Udec128::new(1),
                },
            ],
            coins! {
                usdc::DENOM.clone() => 100_000_000,
            },
        )
    ],
    vec![
        (
            vec![
                CreateMarketOrderRequest {
                    base_denom: dango::DENOM.clone(),
                    quote_denom: usdc::DENOM.clone(),
                    direction: Direction::Ask,
                    amount: NonZero::new_unchecked(Uint128::new(100_000_000)),
                    max_slippage: Udec128::ZERO,
                },
            ],
            coins! {
                dango::DENOM.clone() => 100_000_000,
            },
        ),
        (
            vec![
                CreateMarketOrderRequest {
                    base_denom: dango::DENOM.clone(),
                    quote_denom: usdc::DENOM.clone(),
                    direction: Direction::Ask,
                    amount: NonZero::new_unchecked(Uint128::new(100_000_000)),
                    max_slippage: Udec128::ZERO,
                },
                CreateMarketOrderRequest {
                    base_denom: dango::DENOM.clone(),
                    quote_denom: usdc::DENOM.clone(),
                    direction: Direction::Ask,
                    amount: NonZero::new_unchecked(Uint128::new(100_000_000)),
                    max_slippage: Udec128::ZERO,
                },
            ],
            coins! {
                dango::DENOM.clone() => 200_000_000,
            },
        ),
    ],
    false,
    Udec128::new_percent(1),
    Udec128::new_percent(5),
    btree_map! {
        0 => btree_map! {
            dango::DENOM.clone() => BalanceChange::Increased(99_000_000),
            usdc::DENOM.clone() => BalanceChange::Decreased(100_000_000),
        },
        1 => btree_map! {
            dango::DENOM.clone() => BalanceChange::Decreased(100_000_000),
            usdc::DENOM.clone() => BalanceChange::Increased(95_000_000),
        },
        2 => btree_map! {
            dango::DENOM.clone() => BalanceChange::Unchanged,
            usdc::DENOM.clone() => BalanceChange::Unchanged,
        },
    },
    BTreeMap::new();
    "One limit bid price 1.0, one market ask matched two market asks from other address unmatched are refunded correctly, limit order same size, 1% maker fee, 5% taker fee, no slippage"
)]
#[test_case(
    vec![
        (
            vec![
                CreateLimitOrderRequest {
                    base_denom: dango::DENOM.clone(),
                    quote_denom: usdc::DENOM.clone(),
                    direction: Direction::Bid,
                    amount: NonZero::new_unchecked(Uint128::new(110_000_000)),
                    price: Udec128::new(1),
                },
            ],
            coins! {
                usdc::DENOM.clone() => 110_000_000,
            },
        )
    ],
    vec![
        (
            vec![
                CreateMarketOrderRequest {
                    base_denom: dango::DENOM.clone(),
                    quote_denom: usdc::DENOM.clone(),
                    direction: Direction::Ask,
                    amount: NonZero::new_unchecked(Uint128::new(100_000_000)),
                    max_slippage: Udec128::ZERO,
                },
            ],
            coins! {
                dango::DENOM.clone() => 100_000_000,
            },
        ),
        (
            vec![
                CreateMarketOrderRequest {
                    base_denom: dango::DENOM.clone(),
                    quote_denom: usdc::DENOM.clone(),
                    direction: Direction::Ask,
                    amount: NonZero::new_unchecked(Uint128::new(100_000_000)),
                    max_slippage: Udec128::ZERO,
                },
                CreateMarketOrderRequest {
                    base_denom: dango::DENOM.clone(),
                    quote_denom: usdc::DENOM.clone(),
                    direction: Direction::Ask,
                    amount: NonZero::new_unchecked(Uint128::new(100_000_000)),
                    max_slippage: Udec128::ZERO,
                },
            ],
            coins! {
                dango::DENOM.clone() => 200_000_000,
            },
        ),
    ],
    false,
    Udec128::new_percent(1),
    Udec128::new_percent(5),
    btree_map! {
        0 => btree_map! {
            dango::DENOM.clone() => BalanceChange::Increased(108_900_000),
            usdc::DENOM.clone() => BalanceChange::Decreased(110_000_000),
        },
        1 => btree_map! {
            dango::DENOM.clone() => BalanceChange::Decreased(100_000_000),
            usdc::DENOM.clone() => BalanceChange::Increased(95_000_000),
        },
        2 => btree_map! {
            dango::DENOM.clone() => BalanceChange::Decreased(10_000_000),
            usdc::DENOM.clone() => BalanceChange::Increased(9_500_000),
        },
    },
    BTreeMap::new();
    "One limit bid price 1.0, one market ask matched two market asks from other address one partially matched one unmatched are refunded correctly, limit order same size, 1% maker fee, 5% taker fee, no slippage"
)]
#[test_case(
    vec![
        (
            vec![
                CreateLimitOrderRequest {
                    base_denom: dango::DENOM.clone(),
                    quote_denom: usdc::DENOM.clone(),
                    direction: Direction::Ask,
                    amount: NonZero::new_unchecked(Uint128::new(110_000_000)),
                    price: Udec128::new(1),
                },
            ],
            coins! {
                dango::DENOM.clone() => 110_000_000,
            },
        )
    ],
    vec![
        (
            vec![
                CreateMarketOrderRequest {
                    base_denom: dango::DENOM.clone(),
                    quote_denom: usdc::DENOM.clone(),
                    direction: Direction::Bid,
                    amount: NonZero::new_unchecked(Uint128::new(100_000_000)),
                    max_slippage: Udec128::ZERO,
                },
            ],
            coins! {
                usdc::DENOM.clone() => 100_000_000,
            },
        ),
        (
            vec![
                CreateMarketOrderRequest {
                    base_denom: dango::DENOM.clone(),
                    quote_denom: usdc::DENOM.clone(),
                    direction: Direction::Bid,
                    amount: NonZero::new_unchecked(Uint128::new(100_000_000)),
                    max_slippage: Udec128::ZERO,
                },
                CreateMarketOrderRequest {
                    base_denom: dango::DENOM.clone(),
                    quote_denom: usdc::DENOM.clone(),
                    direction: Direction::Bid,
                    amount: NonZero::new_unchecked(Uint128::new(100_000_000)),
                    max_slippage: Udec128::ZERO,
                },
            ],
            coins! {
                usdc::DENOM.clone() => 200_000_000,
            },
        ),
    ],
    false,
    Udec128::new_percent(1),
    Udec128::new_percent(5),
    btree_map! {
        0 => btree_map! {
            dango::DENOM.clone() => BalanceChange::Decreased(110_000_000),
            usdc::DENOM.clone() => BalanceChange::Increased(108_900_000),
        },
        1 => btree_map! {
            dango::DENOM.clone() => BalanceChange::Increased(95_000_000),
            usdc::DENOM.clone() => BalanceChange::Decreased(100_000_000),
        },
        2 => btree_map! {
            dango::DENOM.clone() => BalanceChange::Increased(9_500_000),
            usdc::DENOM.clone() => BalanceChange::Decreased(10_000_000),
        },
    },
    BTreeMap::new();
    "One limit ask price 1.0, one market bid matched two market bids from other address one partially matched one unmatched are refunded correctly, limit order same size, 1% maker fee, 5% taker fee, no slippage"
)]
fn market_order_clearing(
    limit_orders_and_funds: Vec<(Vec<CreateLimitOrderRequest>, Coins)>,
    market_orders_and_funds: Vec<(Vec<CreateMarketOrderRequest>, Coins)>,
    limits_and_markets_in_same_block: bool,
    maker_fee_rate: Udec128,
    taker_fee_rate: Udec128,
    expected_balance_changes: BTreeMap<usize, BTreeMap<Denom, BalanceChange>>,
    expected_limit_orders_after: BTreeMap<OrderId, (Direction, Udec128, Uint128, Uint128, usize)>,
) {
    let (mut suite, mut accounts, _, contracts, _) = setup_test_naive(Default::default());

    // Set maker and taker fee rates to 0 for simplicity
    let mut app_config: AppConfig = suite.query_app_config().unwrap();
    app_config.maker_fee_rate = Bounded::new(maker_fee_rate).unwrap();
    app_config.taker_fee_rate = Bounded::new(taker_fee_rate).unwrap();

    // Update the app config
    suite
        .configure(
            &mut accounts.owner, // Must be the chain owner
            None,                // No chain config update
            Some(app_config),    // App config update
        )
        .should_succeed();

    // Register oracle price source for USDC and DANGO. Needed for volume tracking in cron_execute
    suite
        .execute(
            &mut accounts.owner,
            contracts.oracle,
            &oracle::ExecuteMsg::RegisterPriceSources(btree_map! {
                usdc::DENOM.clone() => PriceSource::Fixed {
                    humanized_price: Udec128::ONE,
                    precision: 6,
                    timestamp: Timestamp::from_seconds(1730802926),
                },
                dango::DENOM.clone() => PriceSource::Fixed {
                    humanized_price: Udec128::ONE,
                    precision: 6,
                    timestamp: Timestamp::from_seconds(1730802926),
                },
            }),
            Coins::new(),
        )
        .should_succeed();

    // Record balances for users
    suite.balances().record_many(accounts.users());

    // Build create limit order transactions
    let num_limit_order_users = limit_orders_and_funds.len();
    let mut submit_limit_order_txs = vec![];
    for (user, (limit_orders, limit_order_funds)) in
        accounts.users_mut().zip(limit_orders_and_funds)
    {
        let msg = Message::execute(
            contracts.dex,
            &dex::ExecuteMsg::BatchUpdateOrders {
                creates_market: vec![],
                creates_limit: limit_orders,
                cancels: None,
            },
            limit_order_funds,
        )
        .unwrap();
        let tx = user
            .sign_transaction(NonEmpty::new_unchecked(vec![msg]), &suite.chain_id, 100_000)
            .unwrap();
        submit_limit_order_txs.push(tx);
    }

    // Build create market order transactions
    let mut create_market_order_txs = vec![];
    for (user, (market_orders, market_order_funds)) in accounts
        .users_mut()
        .skip(num_limit_order_users)
        .zip(market_orders_and_funds)
    {
        let msg = Message::execute(
            contracts.dex,
            &dex::ExecuteMsg::BatchUpdateOrders {
                creates_market: market_orders,
                creates_limit: vec![],
                cancels: None,
            },
            market_order_funds,
        )
        .unwrap();

        let tx = user
            .sign_transaction(NonEmpty::new_unchecked(vec![msg]), &suite.chain_id, 100_000)
            .unwrap();
        create_market_order_txs.push(tx);
    }

    // Execute the transactions in a block
    if limits_and_markets_in_same_block {
        suite
            .make_block(
                submit_limit_order_txs
                    .into_iter()
                    .chain(create_market_order_txs)
                    .collect(),
            )
            .block_outcome
            .tx_outcomes
            .into_iter()
            .for_each(|outcome| {
                outcome.should_succeed();
            });
    } else {
        suite
            .make_block(submit_limit_order_txs)
            .block_outcome
            .tx_outcomes
            .into_iter()
            .for_each(|outcome| {
                outcome.should_succeed();
            });
        suite
            .make_block(create_market_order_txs)
            .block_outcome
            .tx_outcomes
            .into_iter()
            .for_each(|outcome| {
                outcome.should_succeed();
            });
    }

    // Assert that the balance changes are as expected
    let users = accounts.users().collect::<Vec<_>>();
    for (index, expected_change) in expected_balance_changes {
        let user = users[index];
        suite.balances().should_change(user, expected_change);
    }

    // Assert that the limit orders are as expected
    suite
        .query_wasm_smart(contracts.dex, dex::QueryOrdersByPairRequest {
            base_denom: dango::DENOM.clone(),
            quote_denom: usdc::DENOM.clone(),
            start_after: None,
            limit: None,
        })
        .should_succeed_and(|orders| {
            // println!("orders: {:?}", orders);
            assert_eq!(orders.len(), expected_limit_orders_after.len());
            expected_limit_orders_after.iter().all(
                |(order_id, (direction, price, amount, remaining, user_index))| {
                    let queried_order = orders.get(order_id).unwrap();
                    queried_order.direction == *direction
                        && queried_order.price == *price
                        && queried_order.amount == *amount
                        && queried_order.remaining == *remaining
                        && queried_order.user == users[*user_index].address()
                },
            )
        });
}

#[test_case(
    CreateLimitOrderRequest {
        base_denom: eth::DENOM.clone(),
        quote_denom: usdc::DENOM.clone(),
        direction: Direction::Ask,
        amount: NonZero::new_unchecked(Uint128::new(9307)),
        price: Udec128::new(1000000),
    },
    coins! {
        eth::DENOM.clone() => 9307,
    },
    CreateMarketOrderRequest {
        base_denom: eth::DENOM.clone(),
        quote_denom: usdc::DENOM.clone(),
        direction: Direction::Bid,
        amount: NonZero::new_unchecked(Uint128::new(500000)),
        max_slippage: Udec128::new_percent(8),
    },
    coins! {
        usdc::DENOM.clone() => 500000,
    },
    btree_map! {
        eth::DENOM.clone() => BalanceChange::Decreased(9307),
        usdc::DENOM.clone() => BalanceChange::Unchanged,
    },
    btree_map! {
        eth::DENOM.clone() => BalanceChange::Unchanged,
        usdc::DENOM.clone() => BalanceChange::Decreased(500000),
    }
    ; "limit ask matched with market bid market size limiting factor market order gets refunded"
)]
#[test_case(
    CreateLimitOrderRequest {
        base_denom: eth::DENOM.clone(),
        quote_denom: usdc::DENOM.clone(),
        direction: Direction::Bid,
        amount: NonZero::new_unchecked(Uint128::new(500000)),
        price: Udec128::new_bps(1),
    },
    coins! {
        usdc::DENOM.clone() => 50,
    },
    CreateMarketOrderRequest {
        base_denom: eth::DENOM.clone(),
        quote_denom: usdc::DENOM.clone(),
        direction: Direction::Ask,
        amount: NonZero::new_unchecked(Uint128::new(9999)),
        max_slippage: Udec128::new_percent(8),
    },
    coins! {
        eth::DENOM.clone() => 9999,
    },
    btree_map! {
        eth::DENOM.clone() => BalanceChange::Unchanged,
        usdc::DENOM.clone() => BalanceChange::Decreased(50),
    },
    btree_map! {
        eth::DENOM.clone() => BalanceChange::Decreased(9999),
        usdc::DENOM.clone() => BalanceChange::Unchanged,
    }
    ; "limit bid matched with market ask market size limiting factor market order gets refunded"
)]
#[test_case(
    CreateLimitOrderRequest {
        base_denom: eth::DENOM.clone(),
        quote_denom: usdc::DENOM.clone(),
        direction: Direction::Bid,
        amount: NonZero::new_unchecked(Uint128::new(9999)),
        price: Udec128::new_bps(1),
    },
    coins! {
        usdc::DENOM.clone() => 1,
    },
    CreateMarketOrderRequest {
        base_denom: eth::DENOM.clone(),
        quote_denom: usdc::DENOM.clone(),
        direction: Direction::Ask,
        amount: NonZero::new_unchecked(Uint128::new(500000)),
        max_slippage: Udec128::new_percent(8),
    },
    coins! {
        eth::DENOM.clone() => 500000,
    },
    btree_map! {
        eth::DENOM.clone() => BalanceChange::Increased(9974),
        usdc::DENOM.clone() => BalanceChange::Decreased(1),
    },
    btree_map! {
        eth::DENOM.clone() => BalanceChange::Decreased(9999),
        usdc::DENOM.clone() => BalanceChange::Unchanged,
    }
    ; "limit bid matched with market ask limit size too small market order is consumed with zero output"
)]
fn market_order_matched_results_in_zero_output(
    limit_order: CreateLimitOrderRequest,
    limit_funds: Coins,
    market_order: CreateMarketOrderRequest,
    market_funds: Coins,
    expected_balance_changes_limit_order_user: BTreeMap<Denom, BalanceChange>,
    expected_balance_changes_market_order_user: BTreeMap<Denom, BalanceChange>,
) {
    let (mut suite, mut accounts, _, contracts, _) = setup_test_naive(Default::default());

    // Register oracle price source for USDC and ETH. Needed for volume tracking in cron_execute
    suite
        .execute(
            &mut accounts.owner,
            contracts.oracle,
            &oracle::ExecuteMsg::RegisterPriceSources(btree_map! {
                usdc::DENOM.clone() => PriceSource::Fixed {
                    humanized_price: Udec128::ONE,
                    precision: 6,
                    timestamp: Timestamp::from_seconds(1730802926),
                },
                eth::DENOM.clone() => PriceSource::Fixed {
                    humanized_price: Udec128::ONE,
                    precision: 6,
                    timestamp: Timestamp::from_seconds(1730802926),
                },
            }),
            Coins::new(),
        )
        .should_succeed();

    suite.balances().record_many(accounts.users());

    // Create a limit order with a small amount and price
    suite
        .execute(
            &mut accounts.user1,
            contracts.dex,
            &dex::ExecuteMsg::BatchUpdateOrders {
                creates_market: vec![],
                creates_limit: vec![limit_order],
                cancels: None,
            },
            limit_funds,
        )
        .should_succeed();

    // Create a market order with a small amount and price,
    suite
        .execute(
            &mut accounts.user2,
            contracts.dex,
            &dex::ExecuteMsg::BatchUpdateOrders {
                creates_market: vec![market_order],
                creates_limit: vec![],
                cancels: None,
            },
            market_funds,
        )
        .should_succeed();

    // No matching could take place so both users should have unchanged balances
    // since before the market order was created.
    suite
        .balances()
        .should_change(&accounts.user1, expected_balance_changes_limit_order_user);
    suite
        .balances()
        .should_change(&accounts.user2, expected_balance_changes_market_order_user);
}

#[test]
fn cron_execute_gracefully_handles_oracle_price_failure() {
    let (mut suite, mut accounts, _, contracts, _) = setup_test_naive(Default::default());

    suite.balances().record_many(accounts.users());

    // Submit a limit order
    suite
        .execute(
            &mut accounts.user1,
            contracts.dex,
            &dex::ExecuteMsg::BatchUpdateOrders {
                creates_market: vec![],
                creates_limit: vec![CreateLimitOrderRequest {
                    base_denom: dango::DENOM.clone(),
                    quote_denom: usdc::DENOM.clone(),
                    direction: Direction::Ask,
                    amount: NonZero::new_unchecked(Uint128::new(1000000)),
                    price: Udec128::new(1),
                }],
                cancels: None,
            },
            coins! {
                dango::DENOM.clone() => 1000000,
            },
        )
        .should_succeed();

    // Submit another limit from user2
    suite
        .execute(
            &mut accounts.user2,
            contracts.dex,
            &dex::ExecuteMsg::BatchUpdateOrders {
                creates_market: vec![],
                creates_limit: vec![CreateLimitOrderRequest {
                    base_denom: dango::DENOM.clone(),
                    quote_denom: usdc::DENOM.clone(),
                    direction: Direction::Bid,
                    amount: NonZero::new_unchecked(Uint128::new(1000000)),
                    price: Udec128::new(1),
                }],
                cancels: None,
            },
            coins! {
                usdc::DENOM.clone() => 1000000,
            },
        )
        .should_succeed();

    // ------ Assert that the orders were matched and filled correctly ------

    // There should be no orders in the order book
    suite
        .query_wasm_smart(contracts.dex, dex::QueryOrdersByPairRequest {
            base_denom: dango::DENOM.clone(),
            quote_denom: usdc::DENOM.clone(),
            start_after: None,
            limit: None,
        })
        .should_succeed_and_equal(BTreeMap::new());

    // Balances should have been updated
    suite.balances().should_change(&accounts.user1, btree_map! {
        dango::DENOM.clone() => BalanceChange::Decreased(1000000),
        usdc::DENOM.clone() => BalanceChange::Increased(997500),
    });
    suite.balances().should_change(&accounts.user2, btree_map! {
        dango::DENOM.clone() => BalanceChange::Increased(996000),
        usdc::DENOM.clone() => BalanceChange::Decreased(1000000),
    });
}<|MERGE_RESOLUTION|>--- conflicted
+++ resolved
@@ -11,13 +11,8 @@
             OrderId, OrderResponse, PairId, PairParams, PairUpdate, PassiveLiquidity,
             QueryOrdersByPairRequest, QueryOrdersRequest, QueryReserveRequest,
         },
-<<<<<<< HEAD
-        gateway::{Remote, WarpRemote},
-        oracle::{self, PriceSource},
-=======
         gateway::Remote,
         oracle::{self, PrecisionlessPrice, PriceSource},
->>>>>>> 111514fe
     },
     grug::{
         Addr, Addressable, BalanceChange, Bounded, Coin, CoinPair, Coins, Denom, Fraction, Inner,
