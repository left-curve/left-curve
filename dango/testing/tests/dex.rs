--- conflicted
+++ resolved
@@ -6,15 +6,9 @@
         config::AppConfig,
         constants::{atom, dango, eth, usdc, xrp},
         dex::{
-<<<<<<< HEAD
             self, CancelOrderRequest, CreateLimitOrderRequest, CreateMarketOrderRequest,
             CurveInvariant, Direction, OrderId, OrderResponse, PairId, PairParams, PairUpdate,
             QueryOrdersByPairRequest, QueryOrdersRequest, QueryReserveRequest,
-=======
-            self, CancelOrderRequest, CreateLimitOrderRequest, CurveInvariant, Direction, OrderId,
-            OrderResponse, PairId, PairParams, PairUpdate, QueryOrdersByPairRequest,
-            QueryOrdersRequest, QueryReserveRequest,
->>>>>>> 6bb38bf7
         },
         gateway::Remote,
         oracle::{self, PriceSource},
@@ -2549,11 +2543,7 @@
             let msg = Message::execute(
                 contracts.dex,
                 &dex::ExecuteMsg::BatchUpdateOrders {
-<<<<<<< HEAD
-                    creates_market: vec![],
-=======
                     creates_market: Vec::new(),
->>>>>>> 6bb38bf7
                     creates_limit: orders,
                     cancels: None,
                 },
