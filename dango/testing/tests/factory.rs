use {
    dango_genesis::{AccountOption, GenesisOption},
    dango_testing::{
        Factory, HyperlaneTestSuite, Preset, TestAccount, constants::GENESIS_USER_COUNT,
        setup_test_naive, setup_test_naive_with_custom_genesis,
    },
    dango_types::{
        account::{single, spot},
        account_factory::{self, Account, AccountParams, RegisterUserData, UserIndexOrName},
        auth::AccountStatus,
        bank,
        constants::usdc,
    },
    grug::{
        Addressable, Coins, HashExt, JsonSerExt, Message, NonEmpty, Op, QuerierExt, ResultExt,
        Signer, Uint128, btree_map, coins,
    },
    hyperlane_types::constants::solana,
};

/// Prior to PR [#1460](https://github.com/left-curve/left-curve/pull/1460),
/// users are expected to first make a deposit before sending the `RegisterUser`
/// message. Sending the `RegisterUser` message without a deposit resulting in
/// the transaction failing. This design has drawbacks; see the PR's description.
/// Since PR #1460, this test now reflects the intended onboarding procedure.
#[test]
fn onboarding_without_deposit() {
    let (suite, mut accounts, codes, contracts, validator_sets) =
        setup_test_naive_with_custom_genesis(Default::default(), GenesisOption {
            account: AccountOption {
                minimum_deposit: coins! { usdc::DENOM.clone() => 10_000_000 },
                ..Preset::preset_test()
            },
            ..Preset::preset_test()
        });
    let mut suite = HyperlaneTestSuite::new(suite, validator_sets, &contracts);

    // Make an empty block to advance block height from 0 to 1.
    //
    // The reason of this is when the chain does `CheckTx`, it does it under the
    // state of the _last finalized block_. Without advancing the block here,
    // that would be block 0, in other words the genesis block. The spot account
    // won't claim orphaned transfers during genesis. For a realistic test, we
    // do `CheckTx` at a post-genesis block.
    suite.make_empty_block();

    let chain_id = suite.chain_id.clone();

    let user = TestAccount::new_random().predict_address(
        contracts.account_factory,
        3,
        codes.account_spot.to_bytes().hash256(),
        true,
    );

    // Send the register user transaction without making a deposit first.
    suite
        .execute(
            &mut Factory::new(contracts.account_factory),
            contracts.account_factory,
            &account_factory::ExecuteMsg::RegisterUser {
                key: user.first_key(),
                key_hash: user.first_key_hash(),
                seed: 3,
                signature: user
                    .sign_arbitrary(RegisterUserData {
                        chain_id: chain_id.clone(),
                    })
                    .unwrap(),
            },
            Coins::new(),
        )
        .should_succeed();

<<<<<<< HEAD
    // The user's key should have been recorded in account factory.
    suite
        .query_wasm_smart(
            contracts.account_factory,
            account_factory::QueryKeysByUserRequest {
                username: user.username.clone(),
            },
        )
        .should_succeed_and_equal(btree_map! { user.first_key_hash() => user.first_key() });

    // The user's account info should have been recorded in account factory.
    // Note: a user's first ever account is always a spot account.
    suite
        .query_wasm_smart(
            contracts.account_factory,
            account_factory::QueryAccountsByUserRequest {
                username: user.username.clone(),
            },
        )
        .should_succeed_and_equal(btree_map! {
            user.address() => Account {
                // We have GENESIS_USER_COUNT genesis accounts, indexed from
                // zero, so this one should have the index of GENESIS_USER_COUNT.
                index: GENESIS_USER_COUNT,
                params: AccountParams::Spot(single::Params::new(user.username.clone() )),
            },
        });

    // User's account should have been created with the correct token balance.
=======
    // The account should have been created in the `Inactive` state.
>>>>>>> bf179a20
    suite
        .query_wasm_smart(user.address(), spot::QueryStatusRequest {})
        .should_succeed_and_equal(AccountStatus::Inactive);

    // Attempting to send a transaction at this time. `CheckTx` should fail.
    let mut user = user.query_user_index(suite.querier());
    let tx = user
        .sign_transaction(
            NonEmpty::new_unchecked(vec![
                Message::transfer(user.address(), Coins::new()).unwrap(),
            ]),
            &suite.chain_id,
            100_000,
        )
        .unwrap();

    suite
        .check_tx(tx.clone())
        .should_fail_with_error(format!("account {} is not active", user.address()));

    // Make a deposit of the minimum amount.
    suite
        .receive_warp_transfer(
            &mut accounts.owner,
            solana::DOMAIN,
            solana::USDC_WARP,
            &user,
            10_000_000, // Minimum deposit is 10_000_000. Need to send at this that amount.
        )
        .should_succeed();

    // Account should have been activated.
    suite
        .query_wasm_smart(user.address(), spot::QueryStatusRequest {})
        .should_succeed_and_equal(AccountStatus::Active);

    // Try again, should succeed.
    suite.check_tx(tx).should_succeed();
}

/// If minimum deposit is zero, then the account is automatically activated.
/// No need to make a deposit.
#[test]
fn onboarding_without_deposit_when_minimum_deposit_is_zero() {
    // Set up the test with minimum deposit set to zero.
    let (mut suite, mut accounts, codes, contracts, _) = setup_test_naive(Default::default());

    let chain_id = suite.chain_id.clone();

    let user = TestAccount::new_random().predict_address(
        contracts.account_factory,
        3,
        codes.account_spot.to_bytes().hash256(),
        true,
    );

    // Attempt to register a user without making a deposit.
    suite
        .execute(
            &mut accounts.owner,
            contracts.account_factory,
            &account_factory::ExecuteMsg::RegisterUser {
                key: user.first_key(),
                key_hash: user.first_key_hash(),
                seed: 3,
                signature: user.sign_arbitrary(RegisterUserData { chain_id }).unwrap(),
            },
            Coins::new(),
        )
        .should_succeed();

    // Now that the user has been created, query it's index.
    let user = user.query_user_index(suite.querier());

    // The user's key should have been recorded in account factory.
    suite
        .query_wasm_smart(
            contracts.account_factory,
            account_factory::QueryKeysByUserRequest {
                user: UserIndexOrName::Index(user.user_index()),
            },
        )
        .should_succeed_and_equal(btree_map! { user.first_key_hash() => user.first_key() });

    // The user's account info should have been recorded in account factory.
    suite
        .query_wasm_smart(
            contracts.account_factory,
            account_factory::QueryAccountsByUserRequest {
                user: UserIndexOrName::Index(user.user_index()),
            },
        )
        .should_succeed_and_equal(btree_map! {
            user.address() => Account {
                // We have 10 genesis accounts (owner + users 1-9), indexed from
                // zero, so this one should have the index of 10.
                index: 10,
                params: AccountParams::Spot(single::Params::new(user.user_index())),
            },
        });

    // The newly created account should be active.
    suite
        .query_wasm_smart(user.address(), spot::QueryStatusRequest {})
        .should_succeed_and_equal(AccountStatus::Active);

    // The newly created account should have zero balance.
    suite
        .query_balances(&user)
        .should_succeed_and(|coins| coins.is_empty());
}

/// Since PR [#1460](https://github.com/left-curve/left-curve/pull/1460), it's
/// not longer necessary to make a deposit before onboarding.
/// However, we keep this test for the edge case -- what if someone sends a
/// transfer before creating the account? The user needs to be able to recover
/// the funds.
#[test]
fn onboarding_with_deposit_when_minimum_deposit_is_zero() {
    // Set up the test with minimum deposit set to zero.
    let (suite, mut accounts, codes, contracts, validator_sets) =
        setup_test_naive(Default::default());
    let mut suite = HyperlaneTestSuite::new(suite, validator_sets, &contracts);

    // Generate a random key for the user.
    let user = TestAccount::new_random().predict_address(
        contracts.account_factory,
        3,
        codes.account_spot.to_bytes().hash256(),
        true,
    );

    // Make the initial deposit, even though not required.
    // The deposit should be held in the bank contract as an orphaned transfer.
    suite
        .receive_warp_transfer(
            &mut accounts.owner,
            solana::DOMAIN,
            solana::USDC_WARP,
            &user,
            10_000_000,
        )
        .should_succeed();

    // Sign the `RegisterUserData`.
    let signature = user
        .sign_arbitrary(RegisterUserData {
            chain_id: suite.chain_id.clone(),
        })
        .unwrap();

    // Onboard the user.
    // Attempt to register a user without making a deposit.
    suite
        .execute(
            &mut accounts.owner,
            contracts.account_factory,
            &account_factory::ExecuteMsg::RegisterUser {
                key: user.first_key(),
                key_hash: user.first_key_hash(),
                seed: 3,
                signature,
            },
            Coins::new(),
        )
        .should_succeed();

    // Now that the user has been created, he can claim the orphaned transfer.
    let mut user = user.query_user_index(suite.querier());
    let user_address = user.address();

    suite
        .execute(
            &mut user,
            contracts.bank,
            &bank::ExecuteMsg::RecoverTransfer {
                sender: contracts.gateway,
                recipient: user_address,
            },
            Coins::new(),
        )
        .should_succeed();

    // Make sure a spot account is created with the deposited balance.
    suite
        .query_balance(&user, usdc::DENOM.clone())
        .should_succeed_and_equal(Uint128::new(10_000_000));
}

#[test]
fn update_key() {
    let (mut suite, _, codes, contracts, _) = setup_test_naive(Default::default());

    let chain_id = suite.chain_id.clone();

    // Create a new key offchain; then, predict what its address would be.
    let user = TestAccount::new_random().predict_address(
        contracts.account_factory,
        0,
        codes.account_spot.to_bytes().hash256(),
        true,
    );

    // User uses account factory as sender to send an empty transaction.
    // Account factory should interpret this action as the user wishes to create
    // an account and claim the funds held in orphaned transfer in bank.
    suite
        .execute(
            &mut Factory::new(contracts.account_factory),
            contracts.account_factory,
            &account_factory::ExecuteMsg::RegisterUser {
                key: user.first_key(),
                key_hash: user.first_key_hash(),
                seed: 0,
                signature: user
                    .sign_arbitrary(RegisterUserData {
                        chain_id: chain_id.clone(),
                    })
                    .unwrap(),
            },
            Coins::new(),
        )
        .should_succeed();

    // Now that the user has been created, query it's index.
    let mut user = user.query_user_index(suite.querier());

    // Try to delete last key, should fail.
    let first_key_hash = user.first_key_hash();
    suite
        .execute(
            &mut user,
            contracts.account_factory,
            &account_factory::ExecuteMsg::UpdateKey {
                key: Op::Delete,
                key_hash: first_key_hash,
            },
            Coins::new(),
        )
        .should_fail_with_error(format!(
            "can't delete the last key associated with user index {}",
            user.user_index()
        ));

    // Query keys should return only one key.
    suite
        .query_wasm_smart(
            contracts.account_factory,
            account_factory::QueryKeysByUserRequest {
                user: UserIndexOrName::Index(user.user_index()),
            },
        )
        .should_succeed_and_equal(btree_map! { user.first_key_hash() => user.first_key() });

    // Add a new key to the user's account.
    let (_, pk) = TestAccount::new_key_pair();
    let key_hash = pk.to_json_vec().unwrap().hash256();
    suite
        .execute(
            &mut user,
            contracts.account_factory,
            &account_factory::ExecuteMsg::UpdateKey {
                key: Op::Insert(pk),
                key_hash,
            },
            Coins::new(),
        )
        .should_succeed();

    // Query keys should return two keys.
    suite
        .query_wasm_smart(
            contracts.account_factory,
            account_factory::QueryKeysByUserRequest {
                user: UserIndexOrName::Index(user.user_index()),
            },
        )
        .should_succeed_and_equal(btree_map! {
            user.first_key_hash() => user.first_key(),
            key_hash => pk,
        });

    // It shouldn't be able to add the same key more than once.
    suite
        .execute(
            &mut user,
            contracts.account_factory,
            &account_factory::ExecuteMsg::UpdateKey {
                key: Op::Insert(pk),
                key_hash,
            },
            Coins::new(),
        )
        .should_fail_with_error(format!(
            "key is already associated with user index {}",
            user.user_index()
        ));

    // Delete the first key should be possible since there is another key.
    suite
        .execute(
            &mut user,
            contracts.account_factory,
            &account_factory::ExecuteMsg::UpdateKey {
                key: Op::Delete,
                key_hash: first_key_hash,
            },
            Coins::new(),
        )
        .should_succeed();

    // Query keys should return only one key.
    suite
        .query_wasm_smart(
            contracts.account_factory,
            account_factory::QueryKeysByUserRequest {
                user: UserIndexOrName::Index(user.user_index()),
            },
        )
        .should_succeed_and_equal(btree_map! { key_hash => pk });
}<|MERGE_RESOLUTION|>--- conflicted
+++ resolved
@@ -72,39 +72,7 @@
         )
         .should_succeed();
 
-<<<<<<< HEAD
-    // The user's key should have been recorded in account factory.
-    suite
-        .query_wasm_smart(
-            contracts.account_factory,
-            account_factory::QueryKeysByUserRequest {
-                username: user.username.clone(),
-            },
-        )
-        .should_succeed_and_equal(btree_map! { user.first_key_hash() => user.first_key() });
-
-    // The user's account info should have been recorded in account factory.
-    // Note: a user's first ever account is always a spot account.
-    suite
-        .query_wasm_smart(
-            contracts.account_factory,
-            account_factory::QueryAccountsByUserRequest {
-                username: user.username.clone(),
-            },
-        )
-        .should_succeed_and_equal(btree_map! {
-            user.address() => Account {
-                // We have GENESIS_USER_COUNT genesis accounts, indexed from
-                // zero, so this one should have the index of GENESIS_USER_COUNT.
-                index: GENESIS_USER_COUNT,
-                params: AccountParams::Spot(single::Params::new(user.username.clone() )),
-            },
-        });
-
-    // User's account should have been created with the correct token balance.
-=======
     // The account should have been created in the `Inactive` state.
->>>>>>> bf179a20
     suite
         .query_wasm_smart(user.address(), spot::QueryStatusRequest {})
         .should_succeed_and_equal(AccountStatus::Inactive);
