--- conflicted
+++ resolved
@@ -7,27 +7,16 @@
     dango_types::{
         constants::{ONE, ONE_TENTH, dango, eth, usdc},
         dex::{
-<<<<<<< HEAD
             self, AmountOption, CreateOrderRequest, Direction, ExecuteMsg, Geometric,
             LiquidityDepth, OrderId, OrdersByUserResponse, PairParams, PairUpdate,
-            PassiveLiquidity, Price, PriceOption, QueryPairRequest, TimeInForce,
-=======
-            self, AmountOption, CreateOrderRequest, Direction, Geometric, LiquidityDepth, OrderId,
-            OrdersByUserResponse, PairParams, PairUpdate, PassiveLiquidity, Price, PriceOption,
-            SwapRoute, TimeInForce,
->>>>>>> 68d22d10
+            PassiveLiquidity, Price, PriceOption, QueryPairRequest, SwapRoute, TimeInForce,
         },
         gateway::Remote,
         oracle::{self, PriceSource},
     },
     grug::{
-<<<<<<< HEAD
-        Bounded, Coins, Denom, Inner, NonZero, Number, NumberConst, QuerierExt, ResultExt,
-        Timestamp, Udec128, Udec128_6, Uint128, btree_map, btree_set, coins,
-=======
-        Bounded, Coin, Coins, Denom, NonZero, NumberConst, QuerierExt, ResultExt, Timestamp,
-        Udec128, Udec128_6, Uint128, UniqueVec, btree_map, btree_set, coins,
->>>>>>> 68d22d10
+        Bounded, Coin, Coins, Denom, Inner, NonZero, Number, NumberConst, QuerierExt, ResultExt,
+        Timestamp, Udec128, Udec128_6, Uint128, UniqueVec, btree_map, btree_set, coins,
     },
     grug_types::Addressable,
     hyperlane_types::constants::ethereum,
@@ -228,11 +217,104 @@
         });
 }
 
-<<<<<<< HEAD
+#[test]
+fn issue_6_cannot_mint_zero_lp_tokens() {
+    let (mut suite, mut accounts, _, contracts, _) = setup_test_naive(Default::default());
+
+    // Provide liquidity with zero amount of one side
+    suite
+        .execute(
+            &mut accounts.user1,
+            contracts.dex,
+            &dex::ExecuteMsg::ProvideLiquidity {
+                base_denom: dango::DENOM.clone(),
+                quote_denom: usdc::DENOM.clone(),
+            },
+            coins! {
+                dango::DENOM.clone() => 100_000,
+            },
+        )
+        .should_fail_with_error("lp mint amount must be non-zero");
+}
+
+#[test]
+fn issue_30_liquidity_operations_are_not_allowed_when_dex_is_paused() {
+    let (mut suite, mut accounts, _, contracts, _) = setup_test_naive(Default::default());
+
+    suite
+        .execute(
+            &mut accounts.owner,
+            contracts.dex,
+            &dex::ExecuteMsg::Owner(dex::OwnerMsg::SetPaused(true)),
+            Coins::new(),
+        )
+        .should_succeed();
+
+    suite
+        .execute(
+            &mut accounts.user1,
+            contracts.dex,
+            &dex::ExecuteMsg::ProvideLiquidity {
+                base_denom: eth::DENOM.clone(),
+                quote_denom: usdc::DENOM.clone(),
+            },
+            Coins::new(),
+        )
+        .should_fail_with_error("can't provide liquidity when trading is paused");
+
+    suite
+        .execute(
+            &mut accounts.user1,
+            contracts.dex,
+            &dex::ExecuteMsg::WithdrawLiquidity {
+                base_denom: eth::DENOM.clone(),
+                quote_denom: usdc::DENOM.clone(),
+            },
+            Coins::new(),
+        )
+        .should_fail_with_error("can't withdraw liquidity when trading is paused");
+
+    suite
+        .execute(
+            &mut accounts.user1,
+            contracts.dex,
+            &dex::ExecuteMsg::SwapExactAmountIn {
+                route: SwapRoute::new_unchecked(UniqueVec::new(vec![]).unwrap()),
+                minimum_output: None,
+            },
+            Coins::new(),
+        )
+        .should_fail_with_error("can't swap when trading is paused");
+
+    suite
+        .execute(
+            &mut accounts.user1,
+            contracts.dex,
+            &dex::ExecuteMsg::SwapExactAmountOut {
+                route: SwapRoute::new_unchecked(UniqueVec::new(vec![]).unwrap()),
+                output: NonZero::new_unchecked(Coin::new(eth::DENOM.clone(), 100).unwrap()),
+            },
+            Coins::new(),
+        )
+        .should_fail_with_error("can't swap when trading is paused");
+
+    suite
+        .execute(
+            &mut accounts.user1,
+            contracts.dex,
+            &dex::ExecuteMsg::BatchUpdateOrders {
+                creates: vec![],
+                cancels: None,
+            },
+            Coins::new(),
+        )
+        .should_fail_with_error("can't update orders when trading is paused");
+}
+
 /// Prior to the fix, the depth quote amount was subject to rounding errors when
 /// a limit order was partially filled and the error kept increasing over time.
 #[test]
-fn depth_quote_rounding_error() {
+fn issue_156_depth_quote_rounding_error() {
     let (mut suite, mut accounts, _, contracts, _) = setup_test_naive(TestOption {
         bridge_ops: |accounts| {
             vec![
@@ -293,18 +375,10 @@
         time_in_force: TimeInForce::GoodTilCanceled,
     };
 
-=======
-#[test]
-fn issue_6_cannot_mint_zero_lp_tokens() {
-    let (mut suite, mut accounts, _, contracts, _) = setup_test_naive(Default::default());
-
-    // Provide liquidity with zero amount of one side
->>>>>>> 68d22d10
-    suite
-        .execute(
-            &mut accounts.user1,
-            contracts.dex,
-<<<<<<< HEAD
+    suite
+        .execute(
+            &mut accounts.user1,
+            contracts.dex,
             &ExecuteMsg::BatchUpdateOrders {
                 creates: vec![bid_order, ask_order],
                 cancels: None,
@@ -463,89 +537,4 @@
             }
         }
     }
-=======
-            &dex::ExecuteMsg::ProvideLiquidity {
-                base_denom: dango::DENOM.clone(),
-                quote_denom: usdc::DENOM.clone(),
-            },
-            coins! {
-                dango::DENOM.clone() => 100_000,
-            },
-        )
-        .should_fail_with_error("lp mint amount must be non-zero");
-}
-
-#[test]
-fn issue_30_liquidity_operations_are_not_allowed_when_dex_is_paused() {
-    let (mut suite, mut accounts, _, contracts, _) = setup_test_naive(Default::default());
-
-    suite
-        .execute(
-            &mut accounts.owner,
-            contracts.dex,
-            &dex::ExecuteMsg::Owner(dex::OwnerMsg::SetPaused(true)),
-            Coins::new(),
-        )
-        .should_succeed();
-
-    suite
-        .execute(
-            &mut accounts.user1,
-            contracts.dex,
-            &dex::ExecuteMsg::ProvideLiquidity {
-                base_denom: eth::DENOM.clone(),
-                quote_denom: usdc::DENOM.clone(),
-            },
-            Coins::new(),
-        )
-        .should_fail_with_error("can't provide liquidity when trading is paused");
-
-    suite
-        .execute(
-            &mut accounts.user1,
-            contracts.dex,
-            &dex::ExecuteMsg::WithdrawLiquidity {
-                base_denom: eth::DENOM.clone(),
-                quote_denom: usdc::DENOM.clone(),
-            },
-            Coins::new(),
-        )
-        .should_fail_with_error("can't withdraw liquidity when trading is paused");
-
-    suite
-        .execute(
-            &mut accounts.user1,
-            contracts.dex,
-            &dex::ExecuteMsg::SwapExactAmountIn {
-                route: SwapRoute::new_unchecked(UniqueVec::new(vec![]).unwrap()),
-                minimum_output: None,
-            },
-            Coins::new(),
-        )
-        .should_fail_with_error("can't swap when trading is paused");
-
-    suite
-        .execute(
-            &mut accounts.user1,
-            contracts.dex,
-            &dex::ExecuteMsg::SwapExactAmountOut {
-                route: SwapRoute::new_unchecked(UniqueVec::new(vec![]).unwrap()),
-                output: NonZero::new_unchecked(Coin::new(eth::DENOM.clone(), 100).unwrap()),
-            },
-            Coins::new(),
-        )
-        .should_fail_with_error("can't swap when trading is paused");
-
-    suite
-        .execute(
-            &mut accounts.user1,
-            contracts.dex,
-            &dex::ExecuteMsg::BatchUpdateOrders {
-                creates: vec![],
-                cancels: None,
-            },
-            Coins::new(),
-        )
-        .should_fail_with_error("can't update orders when trading is paused");
->>>>>>> 68d22d10
 }