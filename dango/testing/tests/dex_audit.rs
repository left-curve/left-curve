--- conflicted
+++ resolved
@@ -14,13 +14,8 @@
             usdc,
         },
         dex::{
-<<<<<<< HEAD
             self, AmountOption, AvellanedaStoikovParams, CreateOrderRequest, Direction, ExecuteMsg,
-            Geometric, LiquidityDepth, OrderId, OrdersByPairResponse, OrdersByUserResponse,
-=======
-            self, AmountOption, CreateOrderRequest, Direction, ExecuteMsg, Geometric,
-            LiquidityDepth, OrderId, OrdersByPairResponse, OrdersByUserResponse, PairId,
->>>>>>> 7e0e122c
+            Geometric, LiquidityDepth, OrderId, OrdersByPairResponse, OrdersByUserResponse, PairId,
             PairParams, PairUpdate, PassiveLiquidity, Price, PriceOption, QueryPairRequest,
             SwapRoute, TimeInForce,
         },
@@ -28,15 +23,9 @@
         oracle::{self, PriceSource},
     },
     grug::{
-<<<<<<< HEAD
         BalanceChange, Bounded, Coin, CoinPair, Coins, Dec, Denom, Duration, Inner, NonZero,
-        Number, NumberConst, QuerierExt, ResultExt, Timestamp, Udec128, Udec128_6, Uint128,
-        UniqueVec, btree_map, btree_set, coins,
-=======
-        BalanceChange, Bounded, Coin, CoinPair, Coins, Denom, Inner, NonZero, Number, NumberConst,
-        QuerierExt, ResultExt, StdError, Timestamp, Udec128, Udec128_6, Uint128, UniqueVec,
-        btree_map, btree_set, coins,
->>>>>>> 7e0e122c
+        Number, NumberConst, QuerierExt, ResultExt, StdError, Timestamp, Udec128, Udec128_6,
+        Uint128, UniqueVec, btree_map, btree_set, coins,
     },
     grug_types::Addressable,
     hyperlane_types::constants::ethereum,
