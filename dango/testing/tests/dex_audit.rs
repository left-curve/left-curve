--- conflicted
+++ resolved
@@ -839,7 +839,30 @@
 }
 
 #[test]
-<<<<<<< HEAD
+fn issue_233_minimum_order_size_cannot_be_circumvented_for_ask_orders() {
+    let (mut suite, mut accounts, _, contracts, _) = setup_test_naive(Default::default());
+
+    // Create an ask order of one base unit with a price equal to the minimum order size.
+    suite
+        .execute(
+            &mut accounts.user1,
+            contracts.dex,
+            &dex::ExecuteMsg::BatchUpdateOrders {
+                creates: vec![CreateOrderRequest::new_limit(
+                    dango::DENOM.clone(),
+                    usdc::DENOM.clone(),
+                    Direction::Ask,
+                    NonZero::new_unchecked(Price::new(50)),
+                    NonZero::new_unchecked(Uint128::new(1)),
+                )],
+                cancels: None,
+            },
+            coins! { dango::DENOM.clone() => 1 },
+        )
+        .should_fail();
+}
+
+#[test]
 fn issue_296_provide_liquidity_query_uses_max_staleness_for_oracle_price() {
     let (mut suite, mut accounts, _, contracts, _) = setup_test_naive(TestOption::default());
 
@@ -892,27 +915,4 @@
             ),
         })
         .should_fail_with_error("price is too old!");
-=======
-fn issue_233_minimum_order_size_cannot_be_circumvented_for_ask_orders() {
-    let (mut suite, mut accounts, _, contracts, _) = setup_test_naive(Default::default());
-
-    // Create an ask order of one base unit with a price equal to the minimum order size.
-    suite
-        .execute(
-            &mut accounts.user1,
-            contracts.dex,
-            &dex::ExecuteMsg::BatchUpdateOrders {
-                creates: vec![CreateOrderRequest::new_limit(
-                    dango::DENOM.clone(),
-                    usdc::DENOM.clone(),
-                    Direction::Ask,
-                    NonZero::new_unchecked(Price::new(50)),
-                    NonZero::new_unchecked(Uint128::new(1)),
-                )],
-                cancels: None,
-            },
-            coins! { dango::DENOM.clone() => 1 },
-        )
-        .should_fail();
->>>>>>> 8d659bd8
 }