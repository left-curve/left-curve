--- conflicted
+++ resolved
@@ -10,15 +10,10 @@
         gateway::Remote,
     },
     grug::{
-<<<<<<< HEAD
         Addressable, BlockOutcome, Bounded, Coin, Coins, Dec, Dec128_24, Denom, Duration, Inner,
-        IsZero, MaxLength, Message, MultiplyFraction, NonEmpty, NonZero, Number, NumberConst,
-=======
-        Addressable, BlockOutcome, Bounded, Coin, Coins, Dec128_24, Denom, Inner, IsZero,
-        LengthBounded, Message, MultiplyFraction, NonEmpty, NonZero, Number, NumberConst,
->>>>>>> 7e0e122c
-        QuerierExt, ResultExt, Signed, Signer, Timestamp, Udec128, Udec128_6, Uint128, UniqueVec,
-        ZeroInclusiveOneExclusive, btree_map, btree_set, coins,
+        IsZero, LengthBounded, MaxLength, Message, MultiplyFraction, NonEmpty, NonZero, Number,
+        NumberConst, QuerierExt, ResultExt, Signed, Signer, Timestamp, Udec128, Udec128_6, Uint128,
+        UniqueVec, ZeroInclusiveOneExclusive, btree_map, btree_set, coins,
     },
     grug_app::NaiveProposalPreparer,
     hyperlane_types::constants::{ethereum, solana},
