use {
    dango_genesis::Contracts,
    dango_testing::{
        BridgeOp, TestAccounts, TestOption, TestSuite, constants::MOCK_GENESIS_TIMESTAMP,
        setup_test_naive,
    },
    dango_types::{
        constants::{dango, eth, sol, usdc},
        dex::{
            self, CreateLimitOrderRequest, CreateMarketOrderRequest, Direction, PairId, PairParams,
            PairUpdate, PassiveLiquidity, SwapRoute, Xyk,
        },
        gateway::Remote,
    },
    grug::{
        Addressable, Bounded, Coin, Coins, Dec128_24, Denom, Inner, IsZero, MaxLength, Message,
        MultiplyFraction, NonEmpty, NonZero, NumberConst, QuerierExt, ResultExt, Signed, Signer,
        Udec128, Udec128_24, Uint128, UniqueVec, btree_map, coins,
    },
    grug_app::NaiveProposalPreparer,
    hyperlane_types::constants::{ethereum, solana},
    proptest::{prelude::*, proptest, sample::select},
    std::{
        collections::{BTreeSet, HashMap, hash_map},
        fmt::Debug,
        str::FromStr,
    },
};

/// Calculates the absolute difference between two values.
fn absolute_difference(a: Uint128, b: Uint128) -> Uint128 {
    if a > b {
        a - b
    } else {
        b - a
    }
}

/// Calculates the relative difference between two values.
fn relative_difference(a: Uint128, b: Uint128) -> Udec128 {
    // Handle the case where both numbers are zero
    if a == Uint128::ZERO && b == Uint128::ZERO {
        return Udec128::ZERO;
    }

    // Calculate absolute difference
    let abs_diff = if a > b {
        a - b
    } else {
        b - a
    };

    // Calculate the larger of the two values for relative comparison
    let larger = if a > b {
        a
    } else {
        b
    };

    // Calculate relative difference
    Udec128::checked_from_ratio(abs_diff, larger).unwrap()
}

/// Asserts that two values are approximately equal within a specified
/// relative difference.
fn assert_approx_eq(a: Uint128, b: Uint128, max_rel_diff: &str) -> Result<(), TestCaseError> {
    // An absolute difference of up to a few units is acceptable, and unavoidable
    // due to rounding errors. In this case, we consider the values effectively equal.
    if absolute_difference(a, b) <= Uint128::new(5) {
        return Ok(());
    }

    // If the difference is greater than one unit, we ensure the relative difference
    // isn't greater than a given threshold.
    let rel_diff_num = relative_difference(a, b);
    let rel_diff = Udec128::from_str(rel_diff_num.to_string().as_str()).unwrap();
    prop_assert!(
        rel_diff <= Udec128::from_str(max_rel_diff).unwrap(),
        "assertion failed: values are not approximately equal\n  left: {}\n right: {}\n  max_rel_diff: {}\n  actual_rel_diff: {}",
        a,
        b,
        max_rel_diff,
        rel_diff
    );

    Ok(())
}

/// Checks that the balances of the dex contract are equal to the balances of the open orders plus the balances of the passive liquidity.
fn check_balances(
    suite: &TestSuite<NaiveProposalPreparer>,
    contracts: &Contracts,
) -> Result<(), TestCaseError> {
    // Check dex contract's balances.
    let balances = suite.query_balances(&contracts.dex)?;
    println!("dex contract balances: {balances:?}");

    // Query the open orders.
    let open_orders = suite.query_wasm_smart(contracts.dex, dex::QueryOrdersRequest {
        start_after: None,
        limit: None,
    })?;
    println!("open orders: {open_orders:?}");

    let mut order_balances = Coins::new();
    for (_, order) in open_orders {
        // Skip orders placed by the DEX contract itself, because those tokens
        // are already accounted for by the reserves.
        if order.user == contracts.dex {
            continue;
        }

        let (denom, amount) = match order.direction {
            Direction::Bid => {
                let remaining_in_quote = order.remaining.checked_mul_dec_ceil(order.price)?;
                (order.quote_denom, remaining_in_quote)
            },
            Direction::Ask => (order.base_denom, order.remaining),
        };

        order_balances.insert((denom, amount.into_int()))?;
    }
    println!("order balances: {order_balances:?}");

    // Query the passive liquidity.
    let passive_liquidity = suite.query_wasm_smart(contracts.dex, dex::QueryReservesRequest {
        start_after: None,
        limit: None,
    })?;
    println!("passive liquidity: {passive_liquidity:?}");

    let mut passive_liquidity_balances = Coins::new();
    for reserve in passive_liquidity.clone() {
        passive_liquidity_balances.insert_many(reserve.reserve)?;
    }
    println!("passive liquidity balances: {passive_liquidity_balances:?}");

    // Check that the balances of the dex contract are equal to the balances of the open orders plus the balances of the passive liquidity.
    let mut order_and_passive_liquidity_balances = order_balances.clone();
    order_and_passive_liquidity_balances.insert_many(passive_liquidity_balances.clone())?;
    println!("order_and_passive_liquidity_balances: {order_and_passive_liquidity_balances:?}");

    for coin in balances {
        let order_and_passive_liquidity_balance =
            order_and_passive_liquidity_balances.amount_of(&coin.denom);

        println!("coin.denom: {}", coin.denom);
        println!("coin.amount: {}", coin.amount);
        println!("order_and_passive_liquidity_balance: {order_and_passive_liquidity_balance}");

        // Ensure contract is not undercollateralized.
        assert!(coin.amount >= order_and_passive_liquidity_balance);

        // We don't care about LP tokens.
        if coin
            .denom
            .starts_with(&[dex::NAMESPACE.clone(), dex::LP_NAMESPACE.clone()])
        {
            continue;
        }

        // Dex contract sometimes has some dust amounts, so we ignore them.
        if coin.amount < Uint128::new(10) && order_and_passive_liquidity_balance == Uint128::ZERO {
            continue;
        }

        // Assert that the balance of the dex contract equals the balance of the open orders plus the balance of the passive liquidity.
        assert_approx_eq(coin.amount, order_and_passive_liquidity_balance, "0.0001")?;
    }

    Ok(())
}

/// A list of actions that can be performed on the dex contract.
#[derive(Debug, Clone)]
pub enum DexAction {
    CreateLimitOrder {
        base_denom: Denom,
        quote_denom: Denom,
        direction: Direction,
        amount: Uint128,
        price: Udec128_24,
    },
    CreateMarketOrder {
        base_denom: Denom,
        quote_denom: Denom,
        direction: Direction,
        amount: Uint128,
    },
    ProvideLiquidity {
        base_denom: Denom,
        quote_denom: Denom,
        funds: Coins,
    },
    WithdrawLiquidity {
        base_denom: Denom,
        quote_denom: Denom,
        fraction_of_lp_tokens: Udec128,
    },
    SwapExactAmountIn {
        route: SwapRoute,
        input: Coin,
    },
    SwapExactAmountOut {
        route: SwapRoute,
        output: Coin,
        funds: Coins,
    },
}

impl DexAction {
    fn execute(
        &self,
        suite: &mut TestSuite<NaiveProposalPreparer>,
        accounts: &mut TestAccounts,
        contracts: &Contracts,
    ) -> Result<(), TestCaseError> {
        println!("Executing action: {self:?}");

        match self {
            DexAction::CreateLimitOrder {
                base_denom,
                quote_denom,
                direction,
                amount,
                price,
            } => {
                let deposit = match direction {
                    Direction::Bid => Coin {
                        denom: quote_denom.clone(),
                        amount: amount.checked_mul_dec_ceil(*price)?,
                    },
                    Direction::Ask => Coin {
                        denom: base_denom.clone(),
                        amount: *amount,
                    },
                };

                let msg = Message::execute(
                    contracts.dex,
                    &dex::ExecuteMsg::BatchUpdateOrders {
                        creates_market: vec![],
                        creates_limit: vec![CreateLimitOrderRequest {
                            base_denom: base_denom.clone(),
                            quote_denom: quote_denom.clone(),
                            direction: *direction,
                            amount: NonZero::new(*amount)?,
                            price: NonZero::new(*price)?,
                        }],
                        cancels: None,
                    },
                    Coins::one(deposit.denom, deposit.amount)?,
                )
                .unwrap();

                let tx = accounts
                    .user1
                    .sign_transaction(NonEmpty::new_unchecked(vec![msg]), &suite.chain_id, 100_000)
                    .unwrap();

                let block_outcome = suite.make_block(vec![tx]).block_outcome;
                // println!("block outcome: {block_outcome:?}");

                assert!(
                    block_outcome
                        .cron_outcomes
                        .first()
                        .unwrap()
                        .cron_event
                        .as_result()
                        .is_ok()
                );
            },
            DexAction::CreateMarketOrder {
                base_denom,
                quote_denom,
                direction,
                amount,
            } => {
                let deposit = match direction {
                    Direction::Bid => Coin {
                        denom: quote_denom.clone(),
                        amount: *amount,
                    },
                    Direction::Ask => Coin {
                        denom: base_denom.clone(),
                        amount: *amount,
                    },
                };

                let msg = Message::execute(
                    contracts.dex,
                    &dex::ExecuteMsg::BatchUpdateOrders {
                        creates_market: vec![CreateMarketOrderRequest {
                            base_denom: base_denom.clone(),
                            quote_denom: quote_denom.clone(),
                            direction: *direction,
                            amount: NonZero::new(*amount).unwrap(),
                            max_slippage: Bounded::new_unchecked(Udec128::MAX),
                        }],
                        creates_limit: vec![],
                        cancels: None,
                    },
                    Coins::one(deposit.denom, deposit.amount).unwrap(),
                )
                .unwrap();

                let tx = accounts
                    .user1
                    .sign_transaction(NonEmpty::new_unchecked(vec![msg]), &suite.chain_id, 100_000)
                    .unwrap();

                let block_outcome = suite.make_block(vec![tx]).block_outcome;
                // println!("block outcome: {block_outcome:?}");

                assert!(
                    block_outcome
                        .cron_outcomes
                        .first()
                        .unwrap()
                        .cron_event
                        .as_result()
                        .is_ok()
                );
            },
            DexAction::ProvideLiquidity {
                base_denom,
                quote_denom,
                funds,
            } => {
                suite
                    .execute(
                        &mut accounts.user1,
                        contracts.dex,
                        &dex::ExecuteMsg::ProvideLiquidity {
                            base_denom: base_denom.clone(),
                            quote_denom: quote_denom.clone(),
                        },
                        funds.clone(),
                    )
                    .should_succeed();
            },
            DexAction::WithdrawLiquidity {
                base_denom,
                quote_denom,
                fraction_of_lp_tokens,
            } => {
                // Query pair to get LP token denom
                let pair = suite
                    .query_wasm_smart(contracts.dex, dex::QueryPairRequest {
                        base_denom: base_denom.clone(),
                        quote_denom: quote_denom.clone(),
                    })
                    .unwrap();

                let lp_token_balance = suite
                    .query_balance(&accounts.user1.address(), pair.lp_denom.clone())
                    .unwrap();
                let lp_token_amount = lp_token_balance
                    .checked_mul_dec_ceil(*fraction_of_lp_tokens)
                    .unwrap();

                suite
                    .execute(
                        &mut accounts.user1,
                        contracts.dex,
                        &dex::ExecuteMsg::WithdrawLiquidity {
                            base_denom: base_denom.clone(),
                            quote_denom: quote_denom.clone(),
                        },
                        Coins::one(pair.lp_denom.clone(), lp_token_amount).unwrap(),
                    )
                    .should_succeed();
            },
            DexAction::SwapExactAmountIn { route, input } => {
                suite
                    .execute(
                        &mut accounts.user1,
                        contracts.dex,
                        &dex::ExecuteMsg::SwapExactAmountIn {
                            route: route.clone(),
                            minimum_output: None,
                        },
                        input.clone(),
                    )
                    .should(|tx_outcome| {
                        // We expect the transaction to succeed, unless for the
                        // following three specific reasons. These errors indicate
                        // an unfortunate combination of parameters, not an bug
                        // in the contract.
                        if let Err(err) = &tx_outcome.result {
                            err.contains("insufficient liquidity")
                                || err.contains("output amount after fee must be positive") // this refers to output after _liquidity fee_
                                || err.contains("output amount is zero") // this refers to output after _protocol fee_
                        } else {
                            true
                        }
                    });
            },
            DexAction::SwapExactAmountOut {
                route,
                output,
                funds,
            } => {
                suite
                    .execute(
                        &mut accounts.user1,
                        contracts.dex,
                        &dex::ExecuteMsg::SwapExactAmountOut {
                            route: route.clone(),
                            output: NonZero::new(output.clone()).unwrap(),
                        },
                        funds.clone(),
                    )
                    .should(|tx_outcome| {
                        // We expect the transaction to succeed, unless for two
                        // specific reasons:
                        if let Err(err) = &tx_outcome.result {
                            err.contains("insufficient liquidity")
                                || err.contains("input amount must be positive")
                        } else {
                            true
                        }
                    });
            },
        }

        Ok(())
    }
}

fn denoms() -> Vec<Denom> {
    vec![
        usdc::DENOM.clone(),
        dango::DENOM.clone(),
        sol::DENOM.clone(),
        eth::DENOM.clone(),
    ]
}

/// Fixed set of pair ids
fn pair_ids() -> Vec<PairId> {
    vec![
        PairId {
            base_denom: dango::DENOM.clone(),
            quote_denom: usdc::DENOM.clone(),
        },
        PairId {
            base_denom: sol::DENOM.clone(),
            quote_denom: usdc::DENOM.clone(),
        },
        PairId {
            base_denom: eth::DENOM.clone(),
            quote_denom: usdc::DENOM.clone(),
        },
    ]
}

/// Proptest strategy for generating a pair id
fn pair_id() -> impl Strategy<Value = PairId> {
    select(pair_ids())
}

/// Proptest strategy for generating an order direction
fn direction() -> impl Strategy<Value = Direction> {
    prop_oneof![Just(Direction::Bid), Just(Direction::Ask)]
}

pub const MAX_AMOUNT: Uint128 = Uint128::new(1_000_000_000u128);

/// Proptest strategy for generating an amount between 10000 and 1 billion microunits
fn amount() -> impl Strategy<Value = Uint128> {
    (10_000u128..1_000_000_000u128).prop_map(Uint128::new)
}

/// Proptest strategy for generating a price as [-3, 3] permille from 1.0
fn price() -> impl Strategy<Value = Udec128_24> {
    (-3i128..3i128).prop_map(|price_diff| {
        (Dec128_24::ONE - Dec128_24::new_permille(price_diff))
            .checked_into_unsigned()
            .unwrap()
    })
}

/// Proptest strategy for generating a SwapRoute
///
/// A SwapRoute can contain 1 or 2 unique pairs. For 2-pair routes, they must be chainable
/// (the quote denom of the first pair should match the base or quote denom of the second pair).
/// Since all our current pairs use USDC as the quote denom, any two different pairs can be chained.
fn swap_route() -> impl Strategy<Value = SwapRoute> {
    prop_oneof![
        // Single pair route
        pair_id().prop_map(|pair| {
            let unique_vec = UniqueVec::new(vec![pair]).unwrap();
            MaxLength::new(unique_vec).unwrap()
        }),
        // Two pair route - select from all valid combinations of different pairs
        // Since all pairs use USDC as quote, any two different pairs are chainable
        select(vec![(0, 1), (0, 2), (1, 0), (1, 2), (2, 0), (2, 1)]).prop_map(|(i, j)| {
            let pairs = pair_ids();
            let unique_vec = UniqueVec::new(vec![pairs[i].clone(), pairs[j].clone()]).unwrap();
            MaxLength::new(unique_vec).unwrap()
        })
    ]
}

/// Proptest strategy for generating a ProvideLiquidity action
fn provide_liquidity() -> impl Strategy<Value = DexAction> {
    (pair_id(), amount(), amount()).prop_map(move |(pair_id, amount1, amount2)| {
        DexAction::ProvideLiquidity {
            base_denom: pair_id.base_denom.clone(),
            quote_denom: pair_id.quote_denom.clone(),
            funds: coins! {
                pair_id.base_denom => amount1,
                pair_id.quote_denom => amount2,
            },
        }
    })
}

/// Proptest strategy for generating a MarketOrder action with a specific pair id
fn market_order_with_pair_id(pair_id: PairId) -> impl Strategy<Value = DexAction> {
    (direction(), amount()).prop_map(move |(direction, amount)| DexAction::CreateMarketOrder {
        base_denom: pair_id.base_denom.clone(),
        quote_denom: pair_id.quote_denom.clone(),
        direction,
        amount,
    })
}

/// Proptest strategy for generating a MarketOrder action
fn market_order() -> impl Strategy<Value = DexAction> {
    (pair_id()).prop_flat_map(market_order_with_pair_id)
}

/// Proptest strategy for generating a ProvideLiquidity and MarketOrder action
/// where the MarketOrder is created for the same pair as the ProvideLiquidity.
fn provide_liquidity_and_market_order() -> impl Strategy<Value = Vec<DexAction>> {
    provide_liquidity().prop_flat_map(|provide_liquidity| {
        let pair_id = match provide_liquidity {
            DexAction::ProvideLiquidity {
                ref base_denom,
                ref quote_denom,
                funds: _,
            } => PairId {
                base_denom: base_denom.clone(),
                quote_denom: quote_denom.clone(),
            },
            _ => panic!("`provide_liquidity` should be a `ProvideLiquidity` action"),
        };
        market_order_with_pair_id(pair_id)
            .prop_map(move |market_order| vec![provide_liquidity.clone(), market_order])
    })
}

/// Proptest strategy for generating a DexAction
fn dex_action() -> impl Strategy<Value = DexAction> {
    prop_oneof![
        (price(), pair_id(), direction(), amount()).prop_map(
            move |(price, pair_id, direction, amount)| {
                DexAction::CreateLimitOrder {
                    base_denom: pair_id.base_denom,
                    quote_denom: pair_id.quote_denom,
                    direction,
                    amount,
                    price,
                }
            }
        ),
        market_order(),
        provide_liquidity(),
        (pair_id(), 1u128..95u128).prop_map(move |(pair_id, fraction)| {
            DexAction::WithdrawLiquidity {
                base_denom: pair_id.base_denom.clone(),
                quote_denom: pair_id.quote_denom.clone(),
                fraction_of_lp_tokens: Udec128::new_percent(fraction),
            }
        }),
        (swap_route(), amount()).prop_flat_map(move |(route, amount)| {
            // Use the first pair in the route to determine the input denom
            let first_pair = route.inner().inner()[0].clone();
            let first_pair_denoms = vec![
                first_pair.base_denom.clone(),
                first_pair.quote_denom.clone(),
            ];

            // If the route only has one pair, select either the base or quote denom as the input denom.
            // Otherwise, we have to select the base denom, since the swap has to go from base denom to USDC to next pair base denom,
            let available_denoms = if route.inner().inner().len() == 1 {
                first_pair_denoms
            } else {
                vec![first_pair.base_denom.clone()]
            };
            select(available_denoms).prop_map(move |denom| DexAction::SwapExactAmountIn {
                route: route.clone(),
                input: Coin::new(denom, amount).unwrap(),
            })
        }),
        (swap_route(), amount()).prop_flat_map(move |(route, amount)| {
            // Use the last pair in the route to determine the output denom
            let last_pair = route.inner().inner().last().unwrap().clone();
            let last_pair_denoms =
                vec![last_pair.base_denom.clone(), last_pair.quote_denom.clone()];

            // If the route only has one pair, select either the base or quote denom as the output denom.
            // Otherwise, we have to select the base denom, since the swap has to go from base denom to USDC to next pair base denom,
            let available_denoms = if route.inner().inner().len() == 1 {
                last_pair_denoms
            } else {
                vec![last_pair.base_denom.clone()]
            };
            select(available_denoms).prop_map(move |output_denom| {
                // If the route only has one pair, select the other denom as the input denom.
                // Otherwise we have to select the first pair's base denom as the input denom.
                let input_denom = if route.inner().inner().len() == 1 {
                    if output_denom == last_pair.base_denom {
                        last_pair.quote_denom.clone()
                    } else {
                        last_pair.base_denom.clone()
                    }
                } else {
                    route.inner().inner()[0].base_denom.clone()
                };
                DexAction::SwapExactAmountOut {
                    route: route.clone(),
                    output: Coin::new(output_denom, amount).unwrap(),
                    funds: Coins::one(input_denom, MAX_AMOUNT * Uint128::new(10_000_000)).unwrap(),
                }
            })
        })
    ]
}

/// Proptest strategy for generating a list of DexActions
fn dex_actions(min_size: usize, max_size: usize) -> impl Strategy<Value = Vec<DexAction>> {
    (min_size..=max_size)
        .prop_flat_map(move |size| {
            // Generate pairs of (action, two amounts for potential liquidity provision)
            (1..=size)
                .collect::<Vec<_>>()
                .into_iter()
                .map(|_| (dex_action(), amount(), amount()))
                .collect::<Vec<_>>()
        })
        .prop_map(|action_tuples| {
            let mut actions = Vec::new();
            let mut liquidity_provided = HashMap::<PairId, Coins>::new();

            for (action, amount1, amount2) in action_tuples {
                match &action {
                    DexAction::SwapExactAmountIn { route, .. }
                    | DexAction::SwapExactAmountOut { route, .. } => {
                        // Add liquidity for any pairs in the route that don't have it yet
                        for pair in route.inner().inner() {
                            if !liquidity_provided.contains_key(pair) {
                                let funds = coins! {
                                    pair.base_denom.clone() => amount1,
                                    pair.quote_denom.clone() => amount2,
                                };
                                let liquidity_action = DexAction::ProvideLiquidity {
                                    base_denom: pair.base_denom.clone(),
                                    quote_denom: pair.quote_denom.clone(),
                                    funds: funds.clone(),
                                };
                                actions.push(liquidity_action);
                                liquidity_provided.insert(pair.clone(), funds);
                            }
                        }
                        actions.push(action);
                    },
                    DexAction::WithdrawLiquidity {
                        base_denom,
                        quote_denom,
                        fraction_of_lp_tokens: _,
                    } => {
                        let pair = PairId {
                            base_denom: base_denom.clone(),
                            quote_denom: quote_denom.clone(),
                        };
                        if let hash_map::Entry::Vacant(e) = liquidity_provided.entry(pair.clone()) {
                            let funds = coins! {
                                pair.base_denom.clone() => amount1,
                                pair.quote_denom.clone() => amount2,
                            };
                            let liquidity_action = DexAction::ProvideLiquidity {
                                base_denom: pair.base_denom.clone(),
                                quote_denom: pair.quote_denom.clone(),
                                funds: funds.clone(),
                            };
                            actions.push(liquidity_action);
                            e.insert(funds);
                        }
                        actions.push(action);
                    },
                    DexAction::ProvideLiquidity {
                        base_denom,
                        quote_denom,
                        funds,
                    } => {
                        let pair_id = PairId {
                            base_denom: base_denom.clone(),
                            quote_denom: quote_denom.clone(),
                        };
                        let current_funds = liquidity_provided.entry(pair_id).or_default();
                        current_funds
                            .insert_many(funds.clone().into_iter())
                            .unwrap();
                        actions.push(action);
                    },
                    _ => {
                        actions.push(action);
                    },
                }
            }

            actions
        })
}

/// Test a list of DexActions. Execute the actions and check balances after each action.
fn test_dex_actions(
    dex_actions: Vec<DexAction>,
) -> Result<(TestSuite<NaiveProposalPreparer>, TestAccounts, Contracts), TestCaseError> {
    let (mut suite, mut accounts, _, contracts, _) = setup_test_naive(TestOption {
        bridge_ops: |accounts| {
            vec![
                BridgeOp {
                    remote: Remote::Warp {
                        domain: ethereum::DOMAIN,
                        contract: ethereum::USDC_WARP,
                    },
                    amount: Uint128::new(1_000_000_000_000_000_000),
                    recipient: accounts.user1.address(),
                },
                BridgeOp {
                    remote: Remote::Warp {
                        domain: ethereum::DOMAIN,
                        contract: ethereum::WETH_WARP,
                    },
                    amount: Uint128::new(1_000_000_000_000_000_000),
                    recipient: accounts.user1.address(),
                },
                BridgeOp {
                    remote: Remote::Warp {
                        domain: solana::DOMAIN,
                        contract: solana::SOL_WARP,
                    },
                    amount: Uint128::new(1_000_000_000_000_000_000),
                    recipient: accounts.user1.address(),
                },
            ]
        },
        ..Default::default()
    });

    // Print user address
    println!("user1 address: {}", accounts.user1.address());

    // Print dex contract address
    println!("dex contract address: {}", contracts.dex);

    // Query the balances of the user1 account.
    let balances = suite.query_balances(&accounts.user1)?;
    println!("user1 balances: {balances:?}");

    // Register fixed prices for all denoms.
    for denom in denoms() {
        suite
            .execute(
                &mut accounts.owner,
                contracts.oracle,
                &dango_types::oracle::ExecuteMsg::RegisterPriceSources(btree_map! {
                    denom => dango_types::oracle::PriceSource::Fixed {
                        humanized_price: Udec128::ONE,
                        precision: 6,
                        // Use a very recent time to avoid the "price is too old" error.
                        timestamp: MOCK_GENESIS_TIMESTAMP,
                    },
                }),
                Coins::default(),
            )
            .should_succeed();
    }

    // Create pairs
    suite
        .execute(
            &mut accounts.owner,
            contracts.dex,
            &dex::ExecuteMsg::Owner(dex::OwnerMsg::BatchUpdatePairs(
                pair_ids()
                    .iter()
                    .map(|pair| PairUpdate {
                        base_denom: pair.base_denom.clone(),
                        quote_denom: pair.quote_denom.clone(),
                        params: PairParams {
                            lp_denom: Denom::try_from(format!(
                                "dex/pool/{}/{}",
                                pair.base_denom, pair.quote_denom
                            ))
                            .unwrap(),
                            pool_type: PassiveLiquidity::Xyk(Xyk {
                                spacing: Udec128::new_bps(1000),
                                reserve_ratio: Bounded::new_unchecked(Udec128::new_percent(1)),
                                limit: 30,
                            }),
<<<<<<< HEAD
                            bucket_sizes: BTreeSet::new(),
=======
>>>>>>> f9d94708
                            swap_fee_rate: Bounded::new_unchecked(Udec128::new_permille(5)),
                        },
                    })
                    .collect(),
            )),
            Coins::default(),
        )
        .should_succeed();

    // Check dex contract's balances. Should be empty.
    let balances = suite.query_balances(&contracts.dex)?;
    assert!(balances.is_empty());

    // Execute the actions and check balances after each action.
    for action in dex_actions {
        // Execute the action.
        action.execute(&mut suite, &mut accounts, &contracts)?;

        // Check balances.
        check_balances(&suite, &contracts)?;
    }

    Ok((suite, accounts, contracts))
}

proptest! {
    #![proptest_config(ProptestConfig {
        cases: 256,
        max_local_rejects: 1_000_000,
        max_global_rejects: 0,
        max_shrink_iters: 32,
        verbose: 1,
        ..ProptestConfig::default()
    })]

    #[ignore = "this test takes 15+ minutes so skip it during CI"]
    #[test]
    fn dex_contract_balances_equals_open_orders_plus_passive_liquidity(dex_actions in dex_actions(5, 10)) {
        test_dex_actions(dex_actions)?;
    }

    #[ignore = "this test takes 15+ minutes so skip it during CI"]
    #[test]
    fn provide_liq_and_market_order(dex_actions in provide_liquidity_and_market_order()) {
        test_dex_actions(dex_actions)?;
    }
}

/// An error case discovered by proptest. Here the traders makes a very large
/// market order, dumping as much as ~6x the liqudity available in the pool.
/// Before the fix, this would reduce the pool's USDC liquidity to zero, causing
/// any subsequent liquidity provision to fail with "division by zero" error.
///
/// We've introduced a fix this way: introduce a new parameter `reserve_ratio`
/// to the xyk pool, which identifies the portion of funds that the pool must
/// hold and use to place order. E.g. if reserve ratio is 5%, then the pool will
/// only use 95% of its funds to place order, thus its liquidity never reduces
/// to zero.
#[test]
fn xyk_liquidity_should_not_reduce_to_zero_by_market_order() {
    let (suite, _, contracts) = test_dex_actions(vec![
        DexAction::ProvideLiquidity {
            base_denom: eth::DENOM.clone(),
            quote_denom: usdc::DENOM.clone(),
            funds: coins! {
                eth::DENOM.clone() => Uint128::new(106265421),
                usdc::DENOM.clone() => Uint128::new(58295192),
            },
        },
        DexAction::CreateMarketOrder {
            base_denom: eth::DENOM.clone(),
            quote_denom: usdc::DENOM.clone(),
            direction: Direction::Ask,
            amount: Uint128::new(626970560),
        },
    ])
    .unwrap();

    // Query the reserve of ETH-USDC pool. Neither tokens should be zero.
    suite
        .query_wasm_smart(contracts.dex, dex::QueryReserveRequest {
            base_denom: eth::DENOM.clone(),
            quote_denom: usdc::DENOM.clone(),
        })
        .should_succeed_and(|reserve| {
            reserve.amount_of(&eth::DENOM).unwrap().is_non_zero()
                && reserve.amount_of(&usdc::DENOM).unwrap().is_non_zero()
        });
}<|MERGE_RESOLUTION|>--- conflicted
+++ resolved
@@ -804,10 +804,7 @@
                                 reserve_ratio: Bounded::new_unchecked(Udec128::new_percent(1)),
                                 limit: 30,
                             }),
-<<<<<<< HEAD
                             bucket_sizes: BTreeSet::new(),
-=======
->>>>>>> f9d94708
                             swap_fee_rate: Bounded::new_unchecked(Udec128::new_permille(5)),
                         },
                     })
