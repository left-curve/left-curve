--- conflicted
+++ resolved
@@ -1,13 +1,8 @@
 use {
     dango_testing::{HyperlaneTestSuite, TestOption, TestSuite, setup_test},
     dango_types::{
-<<<<<<< HEAD
-        constants::usdc,
-        gateway::{self, RateLimit, Remote, WarpRemote},
-=======
         constants::{dango, usdc},
-        gateway::{self, Origin, RateLimit, Remote},
->>>>>>> 421b0924
+        gateway::{self, Origin, RateLimit, Remote, WarpRemote},
     },
     grug::{
         Addr, BalanceChange, Coin, Coins, Duration, MathError, QuerierExt, ResultExt, Udec128,
@@ -314,10 +309,10 @@
                 &gateway::ExecuteMsg::SetRoutes(btree_set!((
                     Origin::Local(dango::DENOM.clone(),),
                     contracts.warp,
-                    Remote::Warp {
+                    Remote::Warp(WarpRemote {
                         domain: remote_domain,
                         contract: remote_warp.into(),
-                    }
+                    })
                 ))),
                 Coins::default(),
             )
@@ -370,14 +365,13 @@
             .execute(
                 &mut accounts.user1,
                 contracts.gateway,
-                &gateway::ExecuteMsg::TransferRemote {
-                    remote: Remote::Warp {
+                &gateway::ExecuteMsg::TransferRemote(TransferRemoteRequest::Warp {
+                    warp_remote: WarpRemote {
                         domain: remote_domain,
                         contract: remote_warp.into(),
                     },
                     recipient: Addr::mock(124).into(),
-                },
-                coins! { dango::DENOM.clone() => 100 },
+                }),
             )
             .should_succeed();
     }
