--- conflicted
+++ resolved
@@ -547,14 +547,8 @@
 
 #[tokio::test(flavor = "multi_thread", worker_threads = 4)]
 async fn graphql_subscribe_to_accounts_with_username() -> anyhow::Result<()> {
-<<<<<<< HEAD
-    setup_tracing_subscriber(Level::INFO);
     let (suite, mut accounts, codes, contracts, validator_sets, _, dango_httpd_context, _) =
         setup_test_with_indexer(TestOption::default()).await;
-=======
-    let (suite, mut accounts, codes, contracts, validator_sets, _, dango_httpd_context) =
-        setup_test_with_indexer().await;
->>>>>>> f2dce974
     let mut suite = HyperlaneTestSuite::new(suite, validator_sets, &contracts);
 
     let mut test_account1 =
