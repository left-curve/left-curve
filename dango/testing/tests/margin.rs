--- conflicted
+++ resolved
@@ -15,15 +15,10 @@
         oracle::{self, PrecisionedPrice, PrecisionlessPrice},
     },
     grug::{
-<<<<<<< HEAD
-        btree_map, coins, Addr, Addressable, Binary, Coins, CheckedContractEvent, Denom, JsonDeExt,
-        JsonSerExt, Message, MsgConfigure, NextNumber, NonEmpty, Number, NumberConst, PrevNumber,
-        QuerierExt, ResultExt, SearchEvent, Udec128, Uint128,
-=======
-        btree_map, coins, Addr, Addressable, Binary, Coins, ContractEvent, Denom, Inner, IsZero,
-        JsonDeExt, JsonSerExt, Message, MsgConfigure, MultiplyFraction, NextNumber, NonEmpty,
-        Number, NumberConst, PrevNumber, QuerierExt, ResultExt, SearchEvent, Udec128, Uint128,
->>>>>>> 97df6bf6
+        btree_map, coins, Addr, Addressable, Binary, CheckedContractEvent, Coins, Denom, Inner,
+        IsZero, JsonDeExt, JsonSerExt, Message, MsgConfigure, MultiplyFraction, NextNumber,
+        NonEmpty, Number, NumberConst, PrevNumber, QuerierExt, ResultExt, SearchEvent, Udec128,
+        Uint128,
     },
     grug_app::NaiveProposalPreparer,
     proptest::{collection::vec, prelude::*, proptest},
