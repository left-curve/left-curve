--- conflicted
+++ resolved
@@ -809,16 +809,9 @@
         .unwrap();
 
     // Ensure liquidator received the liquidated collateral and bonus
-<<<<<<< HEAD
-    let mut oracle_querier = OracleQuerier::new(contracts.oracle.address());
-    let wbtc_price = oracle_querier
-        .query_price(&suite, &WBTC_DENOM, None)
-        .unwrap();
-=======
     let mut oracle_querier =
         OracleQuerier::new_remote(contracts.oracle.address(), QuerierWrapper::new(&suite));
     let eth_price = oracle_querier.query_price(&eth::DENOM, None).unwrap();
->>>>>>> d2343fd8
     let liquidator_usdc_increase = usdc_balance_after.checked_sub(usdc_balance_before).unwrap();
     let liquidator_eth_decrease = eth_balance_before.checked_sub(eth_balance_after).unwrap();
     assert!(liquidator_usdc_increase > Uint128::new(95_000_000));
@@ -1258,22 +1251,16 @@
             .query_wasm_smart(margin_account.address(), QueryHealthRequest { })
             .unwrap();
 
-        let mut oracle_querier = OracleQuerier::new(contracts.oracle.address());
-
         // Get liquidators total account value before liquidation
         let liquidator_balances_before = suite.query_balances(&liquidator).unwrap();
         let liquidator_worth_before = liquidator_balances_before
             .clone()
             .into_iter().map(|coin| {
-<<<<<<< HEAD
-                let price = oracle_querier.query_price(&suite, &coin.denom, None).unwrap();
-=======
                 let price = suite
                     .query_wasm_smart(contracts.oracle, QueryPriceRequest {
                         denom: coin.denom,
                     })
                     .unwrap();
->>>>>>> d2343fd8
                 price.value_of_unit_amount(coin.amount).unwrap()
             })
             .reduce(|a, b| a + b)
@@ -1296,15 +1283,11 @@
         let liquidator_worth_after = liquidator_balances_after
             .into_iter()
             .map(|coin| {
-<<<<<<< HEAD
-                let price = oracle_querier.query_price(&suite, &coin.denom, None).unwrap();
-=======
                 let price = suite
                     .query_wasm_smart(contracts.oracle, QueryPriceRequest {
                         denom: coin.denom,
                     })
                     .unwrap();
->>>>>>> d2343fd8
                 price.value_of_unit_amount(coin.amount).unwrap()
             })
             .reduce(|a, b| a + b)
@@ -1329,15 +1312,10 @@
             .unwrap();
         let repaid_debt_value = liquidation_event.repaid_debt_value;
         let claimed_collateral_amount = liquidation_event.claimed_collateral_amount;
-<<<<<<< HEAD
-        let claimed_collateral_value = oracle_querier
-            .query_price(&suite, &scenario.collaterals[0].denom.denom, None)
-=======
         let claimed_collateral_value = suite
             .query_wasm_smart(contracts.oracle, QueryPriceRequest {
                 denom: scenario.collaterals[0].denom.denom.clone(),
             })
->>>>>>> d2343fd8
             .unwrap()
             .value_of_unit_amount(claimed_collateral_amount)
             .unwrap();
