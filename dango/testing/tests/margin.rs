--- conflicted
+++ resolved
@@ -17,15 +17,9 @@
     },
     grug::{
         Addr, Addressable, Binary, CheckedContractEvent, Coins, Denom, Inner, IsZero, JsonDeExt,
-<<<<<<< HEAD
         JsonSerExt, Message, MsgConfigure, MultiplyFraction, NextNumber, NonEmpty, NonZero, Number,
-        NumberConst, PrevNumber, QuerierExt, QuerierWrapper, ResultExt, SearchEvent, Udec128,
-        Uint128, btree_map, coins,
-=======
-        JsonSerExt, Message, MsgConfigure, MultiplyFraction, NextNumber, NonEmpty, Number,
         NumberConst, PrevNumber, QuerierExt, QuerierWrapper, ResultExt, SearchEvent, Timestamp,
         Udec128, Uint128, btree_map, coins,
->>>>>>> f3206032
     },
     grug_app::NaiveProposalPreparer,
     proptest::{collection::vec, prelude::*, proptest},
