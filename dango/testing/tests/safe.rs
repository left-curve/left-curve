use {
<<<<<<< HEAD
    dango_testing::{setup_test_naive, Safe},
=======
    dango_genesis::Contracts,
    dango_testing::{setup_test_naive, Safe, TestAccount, TestAccounts, TestSuite},
>>>>>>> f800e69a
    dango_types::{
        account::{
            multi::{self, ParamUpdates, QueryProposalRequest, QueryVoteRequest, Status, Vote},
            single,
        },
        account_factory::{
            self, Account, AccountParams, QueryAccountRequest, QueryAccountsByUserRequest, Salt,
            Username,
        },
    },
    grug::{
        btree_map, btree_set, Addr, Addressable, ChangeSet, Coins, Duration, Empty, Hash256,
        HashExt, Inner, JsonSerExt, Message, NonEmpty, NonZero, ResultExt, Signer, Uint128,
    },
    grug_app::NaiveProposalPreparer,
};

<<<<<<< HEAD
#[test]
fn safe() {
    let (mut suite, mut accounts, codes, contracts) = setup_test_naive();

    // ----------------------------- Safe creation -----------------------------

    // Create a Safe with users 1-3 as members and the following parameters.
    let mut params = multi::Params {
=======
// Create a Safe account with users 1-3 as members.
fn setup_safe_test<'a>() -> (
    TestSuite<NaiveProposalPreparer>,
    TestAccounts,
    Contracts,
    Safe<'a>,
    multi::Params,
) {
    let (mut suite, mut accounts, codes, contracts) = setup_test_naive();

    let params = multi::Params {
>>>>>>> f800e69a
        members: btree_map! {
            accounts.user1.username.clone() => NonZero::new(1).unwrap(),
            accounts.user2.username.clone() => NonZero::new(1).unwrap(),
            accounts.user3.username.clone() => NonZero::new(1).unwrap(),
        },
        voting_period: NonZero::new(Duration::from_seconds(30)).unwrap(),
        threshold: NonZero::new(2).unwrap(),
        // For the purpose of this test, the Safe doesn't have a timelock.
        timelock: None,
    };

    suite
        .execute(
            &mut accounts.user1,
            contracts.account_factory,
            &account_factory::ExecuteMsg::RegisterAccount {
                params: AccountParams::Safe(params.clone()),
            },
            // Fund the Safe with some tokens.
            // The Safe will pay for gas fees, so it must have sufficient tokens.
            Coins::one("uusdc", 5_000_000).unwrap(),
        )
        .should_succeed();

    let safe = Safe::new(Addr::derive(
        contracts.account_factory,
        codes.account_safe.to_bytes().hash256(),
        Salt {
            // We have 10 genesis users, indexed from 0, so the Safe's index
            // should be 10.
            index: 10,
        }
        .into_bytes()
        .as_slice(),
    ));

    (suite, accounts, contracts, safe, params)
}

#[test]
fn safe_creation() {
    let (suite, accounts, contracts, safe, params) = setup_safe_test();

    // Query the account params.
    suite
        .query_wasm_smart(contracts.account_factory, QueryAccountRequest {
            address: safe.address(),
        })
        .should_succeed_and_equal(Account {
            index: 10,
            params: AccountParams::Safe(params.clone()),
        });

    // The account should be been registered under each member's username.
    for (member, index) in [
        (&accounts.user1, 1),
        (&accounts.user2, 2),
        (&accounts.user3, 3),
    ] {
        suite
            .query_wasm_smart(contracts.account_factory, QueryAccountsByUserRequest {
                username: member.username.clone(),
            })
            .should_succeed_and_equal(btree_map! {
                // Query response should include the user's own spot account as
                // well as the Safe.
                member.address() => Account {
                    index,
                    params: AccountParams::Spot(single::Params::new(
                        member.username.clone()
                    )),
                },
                safe.address() => Account {
                    index: 10,
                    params: AccountParams::Safe(params.clone()),
                },
            });
    }

    // The Safe should have received tokens.
    suite
        .query_balance(&safe, "uusdc")
        .should_succeed_and_equal(Uint128::new(5_000_000));
}

#[test]
fn proposal_passing_with_auto_execution() {
    let (mut suite, accounts, _, mut safe, _) = setup_safe_test();
    let safe_address = safe.address();

    // Member 1 makes a proposal to transfer some tokens.
    suite
        .execute(
            safe.with_signer(&accounts.user1),
            safe_address,
            &multi::ExecuteMsg::Propose {
                title: "send 123 uusdc to owner".to_string(),
                description: None,
                messages: vec![Message::transfer(
                    accounts.owner.address(),
                    Coins::one("uusdc", 888_888).unwrap(),
                )
                .unwrap()],
            },
            Coins::new(),
        )
        .should_succeed();

    // Member 2 votes YES.
    suite
        .execute(
            safe.with_signer(&accounts.user2),
            safe_address,
            &multi::ExecuteMsg::Vote {
                proposal_id: 1,
                voter: accounts.user2.username.clone(),
                vote: Vote::Yes,
                execute: false,
            },
            Coins::new(),
        )
        .should_succeed();

    // User 3 votes YES with auto-execute.
    // The proposal should pass and execute.
    suite
        .execute(
            safe.with_signer(&accounts.user3),
            safe_address,
            &multi::ExecuteMsg::Vote {
                proposal_id: 1,
                voter: accounts.user3.username.clone(),
                vote: Vote::Yes,
                execute: true,
            },
            Coins::new(),
        )
        .should_succeed();

    // Proposal should be in the "executed" state.
    suite
        .query_wasm_smart(safe.address(), QueryProposalRequest { proposal_id: 1 })
        .should_succeed_and(|prop| prop.status == Status::Executed);

    // Ensure the tokens have been delivered.
    // Owner has 100_000_000_000 uusd to start, and now has received 888_888.
    suite
        .query_balance(&accounts.owner, "uusdc")
        .should_succeed_and_equal(Uint128::new(100_000_888_888));
}

#[test]
fn proposal_passing_with_manual_execution() {
    let (mut suite, accounts, contracts, mut safe, mut params) = setup_safe_test();
    let safe_address = safe.address();

    // Member 1 makes a proposal to amend the members set,
    // adding a new member (`user4`) and removing one (`user3`).
    let updates = ParamUpdates {
        members: ChangeSet::new_unchecked(
            btree_map! {
                accounts.user4.username.clone() => NonZero::new(1).unwrap(),
            },
            btree_set! {
                accounts.user3.username.clone(),
            },
        ),
        voting_period: None,
        threshold: None,
    };

    suite
        .execute(
            safe.with_signer(&accounts.user1),
            safe_address,
            &multi::ExecuteMsg::Propose {
                title: "add user4 as member".to_string(),
                description: None,
                messages: vec![Message::execute(
                    contracts.account_factory,
                    &account_factory::ExecuteMsg::ConfigureSafe {
                        updates: updates.clone(),
                    },
                    Coins::new(),
                )
                .unwrap()],
            },
            Coins::new(),
        )
        .should_succeed();

    // Members 2 and 3 votes on the proposal (without auto-execute).
    for member in [&accounts.user2, &accounts.user3] {
        suite
            .execute(
                safe.with_signer(member),
                safe_address,
                &multi::ExecuteMsg::Vote {
                    proposal_id: 1,
                    voter: member.username.clone(),
                    vote: Vote::Yes,
                    execute: false,
                },
                Coins::new(),
            )
            .should_succeed();
    }

    // Proposal should be in the "passed" state.
    suite
        .query_wasm_smart(safe.address(), QueryProposalRequest { proposal_id: 1 })
        .should_succeed_and(|prop| matches!(prop.status, Status::Passed { .. }));

    // Member 1 executes the proposal.
    suite
        .execute(
            safe.with_signer(&accounts.user1),
            safe_address,
            &multi::ExecuteMsg::Execute { proposal_id: 1 },
            Coins::new(),
        )
        .should_succeed();

    // Proposal should now be in the "executed" state.
    suite
        .query_wasm_smart(safe.address(), QueryProposalRequest { proposal_id: 1 })
        .should_succeed_and(|prop| prop.status == Status::Executed);

    // Ensure the params have been amended.
    params.apply_updates(updates);

    suite
        .query_wasm_smart(contracts.account_factory, QueryAccountRequest {
            address: safe.address(),
        })
        .should_succeed_and_equal(Account {
            index: 10,
            params: AccountParams::Safe(params),
        });

    // The new member
    suite
        .query_wasm_smart(contracts.account_factory, QueryAccountsByUserRequest {
            username: accounts.user4.username.clone(),
        })
        .should_succeed_and(|accounts| accounts.contains_key(&safe.address()));

    // The removed member
    suite
        .query_wasm_smart(contracts.account_factory, QueryAccountsByUserRequest {
            username: accounts.user3.username.clone(),
        })
        .should_succeed_and(|accounts| !accounts.contains_key(&safe.address()));
}

#[test]
fn proposal_failing() {
    let (mut suite, accounts, _, mut safe, _) = setup_safe_test();
    let safe_address = safe.address();

    // Member 1 makes a proposal.
    suite
        .execute(
            safe.with_signer(&accounts.user1),
            safe_address,
            &multi::ExecuteMsg::Propose {
                title: "nothing".to_string(),
                description: None,
                messages: vec![],
            },
            Coins::new(),
        )
        .should_succeed();

    // Member 2 and 3 vote against it.
    for member in [&accounts.user2, &accounts.user3] {
        suite
            .execute(
                safe.with_signer(member),
                safe_address,
                &multi::ExecuteMsg::Vote {
                    proposal_id: 1,
                    voter: member.username.clone(),
                    vote: Vote::No,
                    execute: false,
                },
                Coins::new(),
            )
            .should_succeed();
    }

    // The proposal should be in the "failed" state.
    suite
        .query_wasm_smart(safe.address(), QueryProposalRequest { proposal_id: 1 })
        .should_succeed_and(|prop| prop.status == Status::Failed);

    // Attempting to execute the proposal should fail.
    suite
        .send_message(
            safe.with_signer(&accounts.user1),
            Message::execute(
                safe_address,
                &multi::ExecuteMsg::Execute { proposal_id: 1 },
                Coins::new(),
            )
            .unwrap(),
        )
        .should_fail_with_error("proposal isn't passed or timelock hasn't elapsed");
}

/// There are 3 cases of unauthorized voting:
///
/// 1. A non-member attempts to vote, impersonating a member.
/// 2. A member attempts to vote, imperonating another member.
/// 3. A user who is currently a member attempts to vote in a proposal that was
///    created at a time when this user wasn't a member.
///
/// This test tests #1.
#[test]
fn unauthorized_voting_via_impersonation_by_a_non_member() {
    let (mut suite, accounts, _, mut safe, _) = setup_safe_test();
    let safe_address = safe.address();

    // A member creates a proposal.
    suite
        .execute(
            safe.with_signer(&accounts.user1),
            safe_address,
            &multi::ExecuteMsg::Propose {
                title: "nothing".to_string(),
                description: None,
                messages: vec![],
            },
            Coins::new(),
        )
        .should_succeed();

    // `user4`, who is not a member, attempts to vote by impersonating `user1`.
    //
    // Since attacker doesn't actual know the member's private key, the tx will
    // be signed by accounts.user4's private key.
    //
    // There are a few variables to consider:
    //
    // - the `voter` field in `ExecuteMsg::Vote`
    // - the `username` field in the metadata
    // - the `key_hash` field in the metadata
    //
    // We test all 2**3 = 8 combinations.
    for (voter, username, key_hash, error) in [
        // First, in `dango_account_safe::authenticate`, the contract checks the
        // voter in the execute message matches the username in the metadata.
        // If not the same, the tx already fails here.
        (
            accounts.user4.username.clone(),
            accounts.user2.username.clone(),
            accounts.user4.first_key_hash(),
            "can't vote with a different username".to_string(),
        ),
        (
            accounts.user4.username.clone(),
            accounts.user2.username.clone(),
            accounts.user2.first_key_hash(),
            "can't vote with a different username".to_string(),
        ),
        (
            accounts.user2.username.clone(),
            accounts.user4.username.clone(),
            accounts.user4.first_key_hash(),
            "can't vote with a different username".to_string(),
        ),
        (
            accounts.user2.username.clone(),
            accounts.user4.username.clone(),
            accounts.user2.first_key_hash(),
            "can't vote with a different username".to_string(),
        ),
        // Then, the contract calls `dango_auth::authenticate`. The method first
        // checks the Safe is associated with the voter's username. That is, the
        // voter is a member of the Safe.
        (
            accounts.user4.username.clone(),
            accounts.user4.username.clone(),
            accounts.user4.first_key_hash(),
            format!(
                "voter `{}` is not eligible to vote in this proposal",
                accounts.user4.username
            ),
        ),
        (
            accounts.user4.username.clone(),
            accounts.user4.username.clone(),
            accounts.user2.first_key_hash(),
            format!(
                "voter `{}` is not eligible to vote in this proposal",
                accounts.user4.username
            ),
        ),
        // Now we know the voter and username must both be that of a member.
        (
            accounts.user2.username.clone(),
            accounts.user2.username.clone(),
            accounts.user4.first_key_hash(),
            format!("key hash {} not found", accounts.user4.first_key_hash()),
        ),
        (
            accounts.user2.username.clone(),
            accounts.user2.username.clone(),
            accounts.user2.first_key_hash(),
            "signature is unauthentic".to_string(),
        ),
    ] {
        unauthorized_voting_via_impersonation(
            &mut suite,
            safe.with_nonce(1), /* TODO: nonce isn't incremented if auth fails... should we make sure it increments? */
            &accounts.user4,
            voter,
            username,
            key_hash,
            error,
        );
    }
}

/// This tests the scenario #2 in authorized voting.
#[test]
fn unauthorized_voting_via_impersonation_by_a_member() {
    let (mut suite, accounts, _, mut safe, _) = setup_safe_test();
    let safe_address = safe.address();

    // A member creates a proposal.
    suite
        .execute(
            safe.with_signer(&accounts.user1),
            safe_address,
            &multi::ExecuteMsg::Propose {
                title: "nothing".to_string(),
                description: None,
                messages: vec![],
            },
            Coins::new(),
        )
        .should_succeed();

    // The attacker (`user3`) votes first.
    suite
        .execute(
            safe.with_signer(&accounts.user3),
            safe_address,
            &multi::ExecuteMsg::Vote {
                proposal_id: 1,
                voter: accounts.user3.username.clone(),
                vote: Vote::Yes,
                execute: false,
            },
            Coins::new(),
        )
        .should_succeed();

    // `user3`, who is a member but already voted, attempts to vote again by
    // impersonating `user1`.
    for (voter, username, key_hash, nonce, error) in [
        (
            accounts.user3.username.clone(),
            accounts.user2.username.clone(),
            accounts.user3.first_key_hash(),
            2,
            "can't vote with a different username".to_string(),
        ),
        (
            accounts.user3.username.clone(),
            accounts.user2.username.clone(),
            accounts.user2.first_key_hash(),
            2,
            "can't vote with a different username".to_string(),
        ),
        (
            accounts.user2.username.clone(),
            accounts.user3.username.clone(),
            accounts.user3.first_key_hash(),
            2,
            "can't vote with a different username".to_string(),
        ),
        (
            accounts.user2.username.clone(),
            accounts.user3.username.clone(),
            accounts.user2.first_key_hash(),
            2,
            "can't vote with a different username".to_string(),
        ),
        (
            accounts.user3.username.clone(),
            accounts.user3.username.clone(),
            accounts.user3.first_key_hash(),
            2,
            format!(
                "user `{}` has already voted in this proposal",
                accounts.user3.username
            ),
        ),
        // The previous test passes `authenticate`, but fails in `execute`, so
        // the nonce should be incremented.
        (
            accounts.user3.username.clone(),
            accounts.user3.username.clone(),
            accounts.user2.first_key_hash(),
            3,
            format!("key hash {} not found", accounts.user2.first_key_hash()),
        ),
        (
            accounts.user2.username.clone(),
            accounts.user2.username.clone(),
            accounts.user3.first_key_hash(),
            3,
            format!("key hash {} not found", accounts.user3.first_key_hash()),
        ),
        (
            accounts.user2.username.clone(),
            accounts.user2.username.clone(),
            accounts.user2.first_key_hash(),
            3,
            "signature is unauthentic".to_string(),
        ),
    ] {
        unauthorized_voting_via_impersonation(
            &mut suite,
            safe.with_nonce(nonce), /* TODO: nonce isn't incremented if auth fails... should we make sure it increments? */
            &accounts.user3,
            voter,
            username,
            key_hash,
            error,
        );
    }
}

fn unauthorized_voting_via_impersonation<'a>(
    suite: &mut TestSuite<NaiveProposalPreparer>,
    safe: &mut Safe<'a>,
    // An attacker who attempts to illegally vote by impersonating a member.
    attacker: &'a TestAccount,
    // The voter usrname that the attacker will put in the `ExecuteMsg::Vote`.
    voter: Username,
    // The username that the attacker will put in the metadata.
    username: Username,
    // The key hash that the attacker will put in the metadata.
    key_hash: Hash256,
    // The expected error
    error: String,
) {
    let safe_address = safe.address();

    // Sign the tx with attacker's private key.
    let mut tx = safe
        .with_signer(attacker)
        .sign_transaction(
            NonEmpty::new_unchecked(vec![Message::execute(
                safe_address,
                &multi::ExecuteMsg::Vote {
                    proposal_id: 1,
                    voter,
                    vote: Vote::Yes,
                    execute: false,
                },
                Coins::new(),
            )
            .unwrap()]),
            &suite.chain_id,
            suite.default_gas_limit,
        )
        .unwrap();

    tx.data.as_object_mut().unwrap().insert(
        "username".to_string(),
        username.to_json_value().unwrap().into_inner(),
    );

    tx.credential
        .as_object_mut()
        .and_then(|obj| obj.get_mut("standard"))
        .and_then(|val| val.as_object_mut())
        .map(|standard| {
            standard.insert(
                "key_hash".to_string(),
                key_hash.to_json_value().unwrap().into_inner(),
            )
        });

    suite.send_transaction(tx).should_fail_with_error(error);
}

/// Any action a Safe account does must be though a passed proposal. Attempting
/// otherwise should be rejected.
#[test]
fn unauthorized_messages() {
    let (mut suite, accounts, contracts, mut safe, _) = setup_safe_test();

    // Attempt to send a `MsgTransfer` from the Safe without a proposal.
    // Should fail.
    suite
        .transfer(
            safe.with_signer(&accounts.user1),
            accounts.user1.address(),
            Coins::one("uusdc", 123).unwrap(),
        )
        .should_fail_with_error("the only action a Safe account can do is to execute itself");

    // Attempt to send a `MsgExecute` from the Safe where the contract being
    // executed is not the Safe itself. Should fail with the same error.
    suite
        .execute(
            safe.with_signer(&accounts.user1),
            contracts.lending,
            &Empty {}, // the message doesn't matter
            Coins::new(),
        )
        .should_fail_with_error("the only action a Safe account can do is to execute itself");
}

/// When creating, voting for, or executing a proposal, the member must use the
/// Safe account has the transaction's `sender`.
#[test]
fn unauthorized_execute() {
    let (mut suite, mut accounts, _, safe, _) = setup_safe_test();

    suite
        .execute(
            &mut accounts.user1,
            safe.address(),
            &multi::ExecuteMsg::Propose {
                title: "nothing".to_string(),
                description: None,
                messages: vec![],
            },
            Coins::new(),
        )
        .should_fail_with_error("only the Safe account itself can execute itself");
}

/// Whether someone can vote in a proposal is determined by whether they were a
/// member _at the time the proposal was created_. This leads to two edge cases:
///
/// ## Edge case 1
///
/// - A proposal is created when the user is a member.
/// - Another proposal passes to remove the user's membership.
/// - The user attempts to vote.
///
/// This transaction should be ACCEPTED, despite the user is NOT a a current
/// member.
///
/// ## Edge case 2
///
/// - A proposal is created when the user is NOT a member.
/// - Another proposal passes to add the user as a member.
/// - The user attempts to vote.
///
/// This transaction should be REJECT, despite the user IS a current member.
#[test]
fn vote_edge_cases() {
    let (mut suite, accounts, contracts, mut safe, _) = setup_safe_test();
    let safe_address = safe.address();

    // Member 1:
    // - makes a proposal;
    // - makes another proposal to remove `user3` and add `user4`;
    // - vote in the second proposal.
    //
    // Member 2:
    // - vote in the second proposal with auto-execute.
    suite
        .execute(
            safe.with_signer(&accounts.user1),
            safe_address,
            &multi::ExecuteMsg::Propose {
                title: "nothing".to_string(),
                description: None,
                messages: vec![],
            },
            Coins::new(),
        )
        .should_succeed();

    suite
        .execute(
            safe.with_signer(&accounts.user1),
            safe_address,
            &multi::ExecuteMsg::Propose {
                title: "remove user3".to_string(),
                description: None,
                messages: vec![Message::execute(
                    contracts.account_factory,
                    &account_factory::ExecuteMsg::ConfigureSafe {
                        updates: ParamUpdates {
                            members: ChangeSet::new_unchecked(
                                btree_map! {
                                    accounts.user4.username.clone() => NonZero::new_unchecked(1),
                                },
                                btree_set! {
                                    accounts.user3.username.clone(),
                                },
                            ),
                            threshold: None,
                            voting_period: None,
                        },
                    },
                    Coins::new(),
                )
                .unwrap()],
            },
            Coins::new(),
        )
        .should_succeed();

    suite
        .execute(
            safe.with_signer(&accounts.user1),
            safe_address,
            &multi::ExecuteMsg::Vote {
                proposal_id: 2,
                voter: accounts.user1.username.clone(),
                vote: Vote::Yes,
                execute: false,
            },
            Coins::new(),
        )
        .should_succeed();

    suite
        .execute(
            safe.with_signer(&accounts.user2),
            safe_address,
            &multi::ExecuteMsg::Vote {
                proposal_id: 2,
                voter: accounts.user2.username.clone(),
                vote: Vote::Yes,
                execute: true,
            },
            Coins::new(),
        )
        .should_succeed();

    // Now, `user3` should no longer be a member, while `user4` should be one.
    suite
        .query_wasm_smart(contracts.account_factory, QueryAccountRequest {
            address: safe_address,
        })
        .should_succeed_and(|account| {
            let members = account.params.clone().as_safe().members;
            !members.contains_key(&accounts.user3.username)
                && members.contains_key(&accounts.user4.username)
        });

    // `user3` attempts to vote in first proposal. Should be accepted!
    suite
        .execute(
            safe.with_signer(&accounts.user3),
            safe_address,
            &multi::ExecuteMsg::Vote {
                proposal_id: 1,
                voter: accounts.user3.username.clone(),
                vote: Vote::Yes,
                execute: true,
            },
            Coins::new(),
        )
        .should_succeed();

    // `user3`'s vote should have been recorded.
    suite
        .query_wasm_smart(safe_address, QueryVoteRequest {
            proposal_id: 1,
            member: accounts.user3.username.clone(),
        })
        .should_succeed_and_equal(Some(Vote::Yes));

    // `user4` attempts to vote in the first proposal. Should be rejected!
    suite
        .execute(
            safe.with_signer(&accounts.user4),
            safe_address,
            &multi::ExecuteMsg::Vote {
                proposal_id: 1,
                voter: accounts.user4.username.clone(),
                vote: Vote::Yes,
                execute: true,
            },
            Coins::new(),
        )
        .should_fail_with_error(format!(
            "voter `{}` is not eligible to vote in this proposal",
            accounts.user4.username
        ));

    // `user4`'s vote should NOT have been recorded.
    suite
        .query_wasm_smart(safe_address, QueryVoteRequest {
            proposal_id: 1,
            member: accounts.user4.username.clone(),
        })
        .should_succeed_and_equal(None);
}

#[test]
fn non_member_cannot_create_proposal() {
    let (mut suite, accounts, _, mut safe, _) = setup_safe_test();
    let safe_address = safe.address();

    suite
        .execute(
            safe.with_signer(&accounts.user4), // not a member
            safe_address,
            &multi::ExecuteMsg::Propose {
                title: "nothing".to_string(),
                description: None,
                messages: vec![],
            },
            Coins::new(),
        )
        .should_fail_with_error(format!(
            "account {} isn't associated with user `{}`",
            safe_address, accounts.user4.username
        ));
}<|MERGE_RESOLUTION|>--- conflicted
+++ resolved
@@ -1,10 +1,6 @@
 use {
-<<<<<<< HEAD
-    dango_testing::{setup_test_naive, Safe},
-=======
     dango_genesis::Contracts,
     dango_testing::{setup_test_naive, Safe, TestAccount, TestAccounts, TestSuite},
->>>>>>> f800e69a
     dango_types::{
         account::{
             multi::{self, ParamUpdates, QueryProposalRequest, QueryVoteRequest, Status, Vote},
@@ -22,16 +18,6 @@
     grug_app::NaiveProposalPreparer,
 };
 
-<<<<<<< HEAD
-#[test]
-fn safe() {
-    let (mut suite, mut accounts, codes, contracts) = setup_test_naive();
-
-    // ----------------------------- Safe creation -----------------------------
-
-    // Create a Safe with users 1-3 as members and the following parameters.
-    let mut params = multi::Params {
-=======
 // Create a Safe account with users 1-3 as members.
 fn setup_safe_test<'a>() -> (
     TestSuite<NaiveProposalPreparer>,
@@ -43,7 +29,6 @@
     let (mut suite, mut accounts, codes, contracts) = setup_test_naive();
 
     let params = multi::Params {
->>>>>>> f800e69a
         members: btree_map! {
             accounts.user1.username.clone() => NonZero::new(1).unwrap(),
             accounts.user2.username.clone() => NonZero::new(1).unwrap(),
