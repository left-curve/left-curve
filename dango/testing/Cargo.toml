[package]
authors       = { workspace = true }
categories    = { workspace = true }
documentation = { workspace = true }
edition       = { workspace = true }
license       = { workspace = true }
name          = "dango-testing"
repository    = { workspace = true }
rust-version  = { workspace = true }
version       = { workspace = true }

[dependencies]
actix-web         = { workspace = true }
anyhow            = { workspace = true }
async-graphql     = { workspace = true }
dango-app         = { workspace = true }
dango-genesis     = { workspace = true }
dango-httpd       = { workspace = true }
dango-indexer-sql = { workspace = true, features = ["tracing"] }
dango-types       = { workspace = true }
grug              = { workspace = true }
grug-app          = { workspace = true }
grug-crypto       = { workspace = true }
grug-db-disk      = { workspace = true }
grug-db-memory    = { workspace = true }
grug-vm-hybrid    = { workspace = true }
grug-vm-rust      = { workspace = true }
grug-vm-wasm      = { workspace = true }
hex-literal       = { workspace = true }
hyperlane-types   = { workspace = true }
indexer-httpd     = { workspace = true }
indexer-sql       = { workspace = true, features = ["tracing"] }
k256              = { workspace = true }
sea-orm           = { workspace = true }
serde             = { workspace = true }
serde_json        = { workspace = true }

[dev-dependencies]
anyhow                = { workspace = true }
assertor              = { workspace = true }
criterion             = { workspace = true }
dango-account-factory = { workspace = true, features = ["library"] }
dango-bank            = { workspace = true, features = ["library"] }
dango-httpd           = { workspace = true }
dango-oracle          = { workspace = true, features = ["library"] }
dango-types           = { workspace = true }
dango-warp            = { workspace = true, features = ["library"] }
<<<<<<< HEAD
indexer-disk-saver    = { workspace = true }
=======
indexer-testing       = { workspace = true }
>>>>>>> fc906194
proptest              = { workspace = true }
pyth-sdk              = { workspace = true }
rand                  = { workspace = true }
reqwest               = { workspace = true, features = ["json"] }
serde_json            = { workspace = true }
sha2                  = { workspace = true }
test-case             = { workspace = true }
tokio                 = { workspace = true, features = ["full"] }
tracing               = { workspace = true }

[[bench]]
harness = false
name    = "benchmarks"<|MERGE_RESOLUTION|>--- conflicted
+++ resolved
@@ -45,11 +45,8 @@
 dango-oracle          = { workspace = true, features = ["library"] }
 dango-types           = { workspace = true }
 dango-warp            = { workspace = true, features = ["library"] }
-<<<<<<< HEAD
 indexer-disk-saver    = { workspace = true }
-=======
 indexer-testing       = { workspace = true }
->>>>>>> fc906194
 proptest              = { workspace = true }
 pyth-sdk              = { workspace = true }
 rand                  = { workspace = true }
