[package]
authors       = { workspace = true }
categories    = { workspace = true }
documentation = { workspace = true }
edition       = { workspace = true }
license       = { workspace = true }
name          = "dango-testing"
repository    = { workspace = true }
rust-version  = { workspace = true }
version       = { workspace = true }

[dependencies]
actix-web               = { workspace = true }
anyhow                  = { workspace = true }
async-graphql           = { workspace = true }
dango-genesis           = { workspace = true }
dango-indexer-sql       = { workspace = true, features = ["async-graphql", "testing", "tracing"] }
dango-proposal-preparer = { workspace = true }
dango-types             = { workspace = true, features = ["async-graphql"] }
digest                  = { workspace = true }
grug                    = { workspace = true }
grug-app                = { workspace = true }
grug-crypto             = { workspace = true }
grug-db-disk-lite       = { workspace = true }
grug-db-memory          = { workspace = true }
grug-vm-hybrid          = { workspace = true }
grug-vm-rust            = { workspace = true }
grug-vm-wasm            = { workspace = true }
hex-literal             = { workspace = true }
hyperlane-testing       = { workspace = true }
hyperlane-types         = { workspace = true }
indexer-httpd           = { workspace = true, features = ["metrics"] }
indexer-sql             = { workspace = true, features = ["async-graphql", "testing", "tracing"] }
k256                    = { workspace = true }
pyth-client             = { workspace = true }
pyth-types              = { workspace = true }
sea-orm                 = { workspace = true }
serde                   = { workspace = true }
serde_json              = { workspace = true }
sha2                    = { workspace = true }
temp-rocksdb            = { workspace = true }

[dev-dependencies]
<<<<<<< HEAD
anyhow                = { workspace = true }
assertor              = { workspace = true }
bip32                 = { workspace = true }
chrono                = { workspace = true }
corepc-client         = { workspace = true }
criterion             = { workspace = true }
dango-account-factory = { workspace = true, features = ["library"] }
dango-auth            = { workspace = true }
dango-bank            = { workspace = true, features = ["library"] }
dango-bitcoin         = { workspace = true }
dango-gateway         = { workspace = true, features = ["library"] }
dango-httpd           = { workspace = true }
dango-lending         = { workspace = true, features = ["library"] }
dango-oracle          = { workspace = true, features = ["library"] }
hex                   = { workspace = true }
home                  = { workspace = true }
indexer-disk-saver    = { workspace = true }
indexer-testing       = { workspace = true }
proptest              = { workspace = true }
rand                  = { workspace = true }
reqwest               = { workspace = true, features = ["json"] }
serde_json            = { workspace = true }
test-case             = { workspace = true }
tokio                 = { workspace = true, features = ["full"] }
tracing               = { workspace = true }
=======
actix-service               = { workspace = true }
anyhow                      = { workspace = true }
assert-json-diff            = { workspace = true }
assertor                    = { workspace = true }
bip32                       = { workspace = true }
chrono                      = { workspace = true }
criterion                   = { workspace = true }
dango-account-factory       = { workspace = true, features = ["library"] }
dango-auth                  = { workspace = true }
dango-gateway               = { workspace = true, features = ["library"] }
dango-httpd                 = { workspace = true, features = ["metrics"] }
dango-lending               = { workspace = true, features = ["library"] }
dango-mock-httpd            = { workspace = true }
dango-oracle                = { workspace = true, features = ["library"] }
grug-testing                = { workspace = true }
hex                         = { workspace = true }
home                        = { workspace = true }
indexer-client              = { workspace = true, features = ["tracing"] }
indexer-disk-saver          = { workspace = true }
indexer-testing             = { workspace = true }
itertools                   = { workspace = true }
metrics-exporter-prometheus = { workspace = true }
proptest                    = { workspace = true }
rand                        = { workspace = true }
reqwest                     = { workspace = true, features = ["json"] }
serde_json                  = { workspace = true }
test-case                   = { workspace = true }
tokio                       = { workspace = true, features = ["full"] }
tracing                     = { workspace = true }
>>>>>>> 262ca891

[[bench]]
harness = false
name    = "benchmarks"<|MERGE_RESOLUTION|>--- conflicted
+++ resolved
@@ -41,42 +41,17 @@
 temp-rocksdb            = { workspace = true }
 
 [dev-dependencies]
-<<<<<<< HEAD
-anyhow                = { workspace = true }
-assertor              = { workspace = true }
-bip32                 = { workspace = true }
-chrono                = { workspace = true }
-corepc-client         = { workspace = true }
-criterion             = { workspace = true }
-dango-account-factory = { workspace = true, features = ["library"] }
-dango-auth            = { workspace = true }
-dango-bank            = { workspace = true, features = ["library"] }
-dango-bitcoin         = { workspace = true }
-dango-gateway         = { workspace = true, features = ["library"] }
-dango-httpd           = { workspace = true }
-dango-lending         = { workspace = true, features = ["library"] }
-dango-oracle          = { workspace = true, features = ["library"] }
-hex                   = { workspace = true }
-home                  = { workspace = true }
-indexer-disk-saver    = { workspace = true }
-indexer-testing       = { workspace = true }
-proptest              = { workspace = true }
-rand                  = { workspace = true }
-reqwest               = { workspace = true, features = ["json"] }
-serde_json            = { workspace = true }
-test-case             = { workspace = true }
-tokio                 = { workspace = true, features = ["full"] }
-tracing               = { workspace = true }
-=======
 actix-service               = { workspace = true }
 anyhow                      = { workspace = true }
 assert-json-diff            = { workspace = true }
 assertor                    = { workspace = true }
 bip32                       = { workspace = true }
 chrono                      = { workspace = true }
+corepc-client               = { workspace = true }
 criterion                   = { workspace = true }
 dango-account-factory       = { workspace = true, features = ["library"] }
 dango-auth                  = { workspace = true }
+dango-bitcoin               = { workspace = true }
 dango-gateway               = { workspace = true, features = ["library"] }
 dango-httpd                 = { workspace = true, features = ["metrics"] }
 dango-lending               = { workspace = true, features = ["library"] }
@@ -97,7 +72,6 @@
 test-case                   = { workspace = true }
 tokio                       = { workspace = true, features = ["full"] }
 tracing                     = { workspace = true }
->>>>>>> 262ca891
 
 [[bench]]
 harness = false
