--- conflicted
+++ resolved
@@ -18,11 +18,8 @@
 dango-bank            = { workspace = true, features = ["library"] }
 dango-genesis         = { workspace = true }
 dango-ibc-transfer    = { workspace = true, features = ["library"] }
-<<<<<<< HEAD
 dango-oracle          = { workspace = true, features = ["library"] }
-=======
 dango-lending         = { workspace = true, features = ["library"] }
->>>>>>> 315c63f8
 dango-taxman          = { workspace = true, features = ["library"] }
 dango-token-factory   = { workspace = true, features = ["library"] }
 dango-types           = { workspace = true }
