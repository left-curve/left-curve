--- conflicted
+++ resolved
@@ -34,29 +34,12 @@
 serde_json        = { workspace = true }
 
 [dev-dependencies]
-<<<<<<< HEAD
-alloy           = { workspace = true, features = ["full", "signer-mnemonic"] }
-assertor        = { workspace = true }
-criterion       = { workspace = true }
-dango-httpd     = { workspace = true }
-dango-types     = { workspace = true }
-dotenvy         = { workspace = true }
-grug-crypto     = { workspace = true }
-hyperlane-types = { workspace = true }
-hyperlane-warp  = { workspace = true, features = ["library"] }
-pyth-sdk        = { workspace = true }
-rand            = { workspace = true }
-reqwest         = { workspace = true, features = ["json"] }
-serde_json      = { workspace = true }
-test-case       = { workspace = true }
-tokio           = { workspace = true, features = ["full"] }
-tracing         = { workspace = true }
-=======
 alloy                 = { workspace = true, features = ["full", "signer-mnemonic"] }
 anyhow                = { workspace = true }
 assertor              = { workspace = true }
 criterion             = { workspace = true }
 dango-account-factory = { workspace = true, features = ["library"] }
+dango-httpd           = { workspace = true }
 dango-oracle          = { workspace = true, features = ["library"] }
 dango-types           = { workspace = true }
 dotenvy               = { workspace = true }
@@ -67,10 +50,10 @@
 pyth-sdk              = { workspace = true }
 rand                  = { workspace = true }
 reqwest               = { workspace = true, features = ["json"] }
+serde_json            = { workspace = true }
 test-case             = { workspace = true }
 tokio                 = { workspace = true, features = ["full"] }
 tracing               = { workspace = true }
->>>>>>> 2b21a6b9
 
 [[bench]]
 harness = false
