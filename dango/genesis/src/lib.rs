--- conflicted
+++ resolved
@@ -4,21 +4,11 @@
         auth::Key,
         bank,
         config::{AppAddresses, AppConfig},
-<<<<<<< HEAD
-        dex, ibc,
-        lending::{self, InterestRateModel, MarketUpdates},
-        oracle::{
-            self, GuardianSet, PriceSource, ETH_USD_ID, GUARDIANS_ADDRESSES, GUARDIAN_SETS_INDEX,
-            USDC_USD_ID, WBTC_USD_ID,
-        },
-        taxman, vesting,
-=======
         dex::{self, PairUpdate},
         ibc,
         lending::{self, MarketUpdates},
         oracle::{self, GuardianSet, GuardianSetIndex, PriceSource},
         taxman, vesting, warp,
->>>>>>> 2be7d44d
     },
     grug::{
         btree_map, btree_set, Addr, Binary, Coins, Config, ContractBuilder, ContractWrapper, Denom,
@@ -467,17 +457,7 @@
     let lending = instantiate(
         &mut msgs,
         lending_code_hash,
-<<<<<<< HEAD
-        &lending::InstantiateMsg {
-            markets: btree_map! {
-                fee_denom.clone() => MarketUpdates {
-                    interest_rate_model: Some(InterestRateModel::default()),
-                },
-            },
-        },
-=======
         &lending::InstantiateMsg { markets },
->>>>>>> 2be7d44d
         "dango/lending",
         "dango/lending",
     )?;
