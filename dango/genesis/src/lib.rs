use {
    dango_types::{
        account_factory::{self, AccountType, NewUserSalt, Username},
        amm::{self, FeeRate},
        auth::Key,
        bank,
        config::{ACCOUNT_FACTORY_KEY, IBC_TRANSFER_KEY},
<<<<<<< HEAD
        mock_ibc_transfer,
        oracle::{self, GuardianSetInfo},
        taxman, token_factory,
=======
        lending::{self, MarketUpdates},
        mock_ibc_transfer, taxman, token_factory,
>>>>>>> 315c63f8
    },
    grug::{
        btree_map, btree_set, Addr, Binary, Coin, Coins, Config, Denom, Duration, GenesisState,
        Hash160, Hash256, HashExt, Inner, JsonSerExt, Message, NonZero, Part, Permission,
        Permissions, StdResult, Udec128, Uint128, GENESIS_SENDER,
    },
    serde::Serialize,
    std::{collections::BTreeMap, error::Error, fs, io, path::Path, str::FromStr},
};

pub type GenesisUsers = BTreeMap<Username, GenesisUser>;

pub type Addresses = BTreeMap<Username, Addr>;

const GUARDIANS_ADDRESSES: [&str; 19] = [
    "WJO1p2w/c5ZFZIiFvczAbNcKPNM=",
    "/2y5Ulib3oYsJe9DkhMvudSkIVc=",
    "EU3oRgGTvfOi/PgfhqCXZfR2L9E=",
    "EHoAhrMtegl3kmogUTHYcx05y+s=",
    "jIKy/YL67ScR1Zrw8kmdFucm9rI=",
    "EbOXVsBCRBvm2GULabVOvnFeI0M=",
    "VM5bTTSPt0uVjolm4uw9vUlYp80=",
    "FefK8HxOPcjnxGn5LIzYj7gAWiA=",
    "dKO/kTlT1pUmDYi8GqJaTu42PvA=",
    "AArAB2cns1++otrCj+5cyw/qdo4=",
    "r0XO0Ta52eJJA0ZK6In1yKcj/BQ=",
    "+TEkt8c4hDy7iehkyGLDjN3Mz5U=",
    "0sw3pNwDao0jK0j2LN1HMUEvSJA=",
    "2nmPaJajMx9ktIwS0dV/2cvnCBE=",
    "caob4dNsr+OGeRD5nAnjR4mcGcM=",
    "gZK25zh8zXaCd8F9qxt6UCfAs88=",
    "F44hrS53rgZxFUnPux+cep2Alug=",
    "XhSH81UV0CqSdTUEqNdUcbn0nts=",
    "b768iY9APkdz6V/rFegMmpnINI0=",
];

const GUARDIAN_INDEX: u32 = 4;

#[grug::derive(Serde)]
pub struct Contracts {
    pub account_factory: Addr,
    pub amm: Addr,
    pub bank: Addr,
    pub oracle: Addr,
    pub ibc_transfer: Addr,
    pub lending: Addr,
    pub taxman: Addr,
    pub token_factory: Addr,
}

#[derive(Clone, Copy)]
pub struct Codes<T> {
    pub account_factory: T,
    pub account_margin: T,
    pub account_spot: T,
    pub account_safe: T,
    pub amm: T,
    pub bank: T,
    pub oracle: T,
    pub ibc_transfer: T,
    pub lending: T,
    pub taxman: T,
    pub token_factory: T,
}

pub struct GenesisUser {
    pub key: Key,
    pub key_hash: Hash160,
    pub balances: Coins,
}

pub fn read_wasm_files(artifacts_dir: &Path) -> io::Result<Codes<Vec<u8>>> {
    let account_factory = fs::read(artifacts_dir.join("dango_account_factory.wasm"))?;
    let account_margin = fs::read(artifacts_dir.join("dango_account_margin.wasm"))?;
    let account_spot = fs::read(artifacts_dir.join("dango_account_spot.wasm"))?;
    let account_safe = fs::read(artifacts_dir.join("dango_account_safe.wasm"))?;
    let amm = fs::read(artifacts_dir.join("dango_amm.wasm"))?;
    let bank = fs::read(artifacts_dir.join("dango_bank.wasm"))?;
    let oracle = fs::read(artifacts_dir.join("dango_oracle.wasm"))?;
    let ibc_transfer = fs::read(artifacts_dir.join("dango_ibc_transfer.wasm"))?;
    let lending = fs::read(artifacts_dir.join("dango_lending.wasm"))?;
    let taxman = fs::read(artifacts_dir.join("dango_taxman.wasm"))?;
    let token_factory = fs::read(artifacts_dir.join("dango_token_factory.wasm"))?;

    Ok(Codes {
        account_factory,
        account_margin,
        account_spot,
        account_safe,
        amm,
        bank,
        oracle,
        ibc_transfer,
        lending,
        taxman,
        token_factory,
    })
}

pub fn build_genesis<T, D>(
    codes: Codes<T>,
    genesis_users: GenesisUsers,
    owner: &Username,
    fee_denom: D,
    fee_rate: Udec128,
    token_creation_fee: Option<Uint128>,
    max_orphan_age: Duration,
) -> anyhow::Result<(GenesisState, Contracts, Addresses)>
where
    T: Into<Binary>,
    D: TryInto<Denom>,
    D::Error: Error + Send + Sync + 'static,
{
    let mut msgs = Vec::new();

    let fee_denom = fee_denom.try_into()?;

    // Upload all the codes and compute code hashes.
    let account_factory_code_hash = upload(&mut msgs, codes.account_factory);
    let account_margin_code_hash = upload(&mut msgs, codes.account_margin);
    let account_spot_code_hash = upload(&mut msgs, codes.account_spot);
    let account_safe_code_hash = upload(&mut msgs, codes.account_safe);
    let amm_code_hash = upload(&mut msgs, codes.amm);
    let bank_code_hash = upload(&mut msgs, codes.bank);
    let oracle_code_hash = upload(&mut msgs, codes.oracle);
    let ibc_transfer_code_hash = upload(&mut msgs, codes.ibc_transfer);
    let lending_code_hash = upload(&mut msgs, codes.lending);
    let taxman_code_hash = upload(&mut msgs, codes.taxman);
    let token_factory_code_hash = upload(&mut msgs, codes.token_factory);

    // Instantiate account factory.
    let keys = genesis_users
        .values()
        .map(|user| (user.key_hash, user.key))
        .collect();
    let users = genesis_users
        .iter()
        .map(|(username, user)| (username.clone(), user.key_hash))
        .collect();
    let account_factory = instantiate(
        &mut msgs,
        account_factory_code_hash,
        &account_factory::InstantiateMsg {
            code_hashes: btree_map! {
                AccountType::Spot => account_spot_code_hash,
                AccountType::Safe => account_safe_code_hash,
                AccountType::Margin => account_margin_code_hash,
            },
            keys,
            users,
        },
        "dango/account_factory",
        "dango/account_factory",
    )?;

    // Derive the addresses of the genesis accounts that were just created.
    let addresses = genesis_users
        .iter()
        .map(|(username, user)| {
            let salt = NewUserSalt {
                username,
                key: user.key,
                key_hash: user.key_hash,
            }
            .into_bytes();
            let address = Addr::derive(account_factory, account_spot_code_hash, &salt);
            Ok((username.clone(), address))
        })
        .collect::<StdResult<BTreeMap<_, _>>>()?;

    // Instantiate the IBC transfer contract.
    let ibc_transfer = instantiate(
        &mut msgs,
        ibc_transfer_code_hash,
        &mock_ibc_transfer::InstantiateMsg {},
        "dango/ibc_transfer",
        "dango/ibc_transfer",
    )?;

    // Instantiate the token factory contract.
    let token_creation_fee = token_creation_fee
        .map(|amount| Coin::new(fee_denom.clone(), amount).and_then(NonZero::new))
        .transpose()?;
    let token_factory = instantiate(
        &mut msgs,
        token_factory_code_hash,
        &token_factory::InstantiateMsg {
            config: token_factory::Config { token_creation_fee },
        },
        "dango/token_factory",
        "dango/token_factory",
    )?;

    // Instantiate the AMM contract.
    let amm = instantiate(
        &mut msgs,
        amm_code_hash,
        &amm::InstantiateMsg {
            config: amm::Config {
                protocol_fee_rate: FeeRate::new_unchecked(Udec128::new_bps(10)), // 0.1%
                pool_creation_fee: NonZero::new_unchecked(Coin::new(
                    fee_denom.clone(),
                    10_000_000,
                )?), // 10 USDC
            },
        },
        "dango/amm",
        "dango/amm",
    )?;

    // Instantiate the lending pool contract.
    let lending = instantiate(
        &mut msgs,
        lending_code_hash,
        &lending::InstantiateMsg {
            markets: btree_map! {
                fee_denom.clone() => MarketUpdates {},
            },
        },
        "dango/lending",
        "dango/lending",
    )?;

    // Create the `balances` map needed for instantiating bank.
    let balances = genesis_users
        .into_iter()
        .zip(&addresses)
        .filter_map(|((_, user), (_, address))| {
            if user.balances.is_empty() {
                None
            } else {
                Some((*address, user.balances))
            }
        })
        .collect();

    // Create the `namespaces` map needed for instantiating bank.
    // Token factory gets the "factory" namespace.
    // IBC trasfer gets the "ibc" namespace.
    let namespaces = btree_map! {
        Part::from_str(amm::NAMESPACE)? => amm,
        Part::from_str(token_factory::NAMESPACE)? => token_factory,
        Part::from_str(mock_ibc_transfer::NAMESPACE)? => ibc_transfer,
        lending::NAMESPACE.clone() => lending,
    };

    // Instantiate the bank contract.
    let bank = instantiate(
        &mut msgs,
        bank_code_hash,
        &bank::InstantiateMsg {
            balances,
            namespaces,
        },
        "dango/bank",
        "dango/bank",
    )?;

    // Instantiate the taxman contract.
    let taxman = instantiate(
        &mut msgs,
        taxman_code_hash,
        &taxman::InstantiateMsg {
            config: taxman::Config {
                fee_denom,
                fee_rate,
            },
        },
        "dango/taxman",
        "dango/taxman",
    )?;

    // Instantiate the oracle contract.
    let oracle = instantiate(
        &mut msgs,
        oracle_code_hash,
        &oracle::InstantiateMsg {
            guardian_set: btree_map!(
                GUARDIAN_INDEX => GuardianSetInfo {
                        expiration_time: 0,
                        addresses: GUARDIANS_ADDRESSES.into_iter().map(|addr| {
                            Hash160::from_inner(Binary::from_str(addr)
                            .unwrap().into_inner().try_into().unwrap())
                        }).collect() }
            ),
        },
        "dango/oracle",
        "dango/oracle",
    )?;

    let contracts = Contracts {
        account_factory,
        amm,
        bank,
        oracle,
        ibc_transfer,
        taxman,
        token_factory,
        lending,
    };

    let permissions = Permissions {
        upload: Permission::Nobody,
        instantiate: Permission::Somebodies(btree_set! { account_factory }),
    };

    let config = Config {
        owner: addresses.get(owner).cloned().unwrap(),
        bank,
        taxman,
        cronjobs: BTreeMap::new(),
        permissions,
        max_orphan_age,
    };

    let app_configs = btree_map! {
        ACCOUNT_FACTORY_KEY.to_string() => account_factory.to_json_value()?,
        IBC_TRANSFER_KEY.to_string() => ibc_transfer.to_json_value()?,
    };

    let genesis_state = GenesisState {
        config,
        msgs,
        app_configs,
    };

    Ok((genesis_state, contracts, addresses))
}

fn upload<B>(msgs: &mut Vec<Message>, code: B) -> Hash256
where
    B: Into<Binary>,
{
    let code = code.into();
    let code_hash = code.hash256();

    msgs.push(Message::upload(code));

    code_hash
}

fn instantiate<M, S, L>(
    msgs: &mut Vec<Message>,
    code_hash: Hash256,
    msg: &M,
    salt: S,
    label: L,
) -> anyhow::Result<Addr>
where
    M: Serialize,
    S: Into<Binary>,
    L: Into<String>,
{
    let salt = salt.into();
    let address = Addr::derive(GENESIS_SENDER, code_hash, &salt);

    msgs.push(Message::instantiate(
        code_hash,
        msg,
        salt,
        Some(label),
        None,
        Coins::new(),
    )?);

    Ok(address)
}<|MERGE_RESOLUTION|>--- conflicted
+++ resolved
@@ -5,14 +5,10 @@
         auth::Key,
         bank,
         config::{ACCOUNT_FACTORY_KEY, IBC_TRANSFER_KEY},
-<<<<<<< HEAD
+        lending::{self, MarketUpdates},
         mock_ibc_transfer,
         oracle::{self, GuardianSetInfo},
         taxman, token_factory,
-=======
-        lending::{self, MarketUpdates},
-        mock_ibc_transfer, taxman, token_factory,
->>>>>>> 315c63f8
     },
     grug::{
         btree_map, btree_set, Addr, Binary, Coin, Coins, Config, Denom, Duration, GenesisState,
