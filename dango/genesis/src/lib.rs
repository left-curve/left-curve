--- conflicted
+++ resolved
@@ -6,16 +6,11 @@
         bank,
         config::{AppAddresses, AppConfig},
         ibc_transfer,
-<<<<<<< HEAD
         lending::{self, LendingAppConfig, Market},
-        oracle::{self, GuardianSet, GUARDIANS_ADDRESSES, GUARDIAN_SETS_INDEX},
-=======
-        lending::{self, MarketUpdates},
         oracle::{
             self, GuardianSet, PriceSource, ETH_USD_ID, GUARDIANS_ADDRESSES, GUARDIAN_SETS_INDEX,
             USDC_USD_ID, WBTC_USD_ID,
         },
->>>>>>> ffc27df3
         taxman, token_factory,
     },
     grug::{
