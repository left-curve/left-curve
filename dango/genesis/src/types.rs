use {
    dango_types::{
        account_factory::Username,
        auth::Key,
        bank,
        bitcoin::{BitcoinAddress, MultisigSettings, Network},
        config::Hyperlane,
        dex::PairUpdate,
        gateway::{Origin, RateLimit, Remote, WithdrawalFee},
        lending::InterestRateModel,
        oracle::PriceSource,
        taxman,
    },
    grug::{Addr, Binary, Coin, Coins, Denom, Duration, Hash256, Timestamp, Uint128},
    hyperlane_types::{isms::multisig::ValidatorSet, mailbox::Domain},
    std::collections::{BTreeMap, BTreeSet},
};

pub type GenesisUsers = BTreeMap<Username, GenesisUser>;

pub type Addresses = BTreeMap<Username, Addr>;

#[grug::derive(Serde)]
pub struct Contracts {
    pub account_factory: Addr,
    pub bank: Addr,
    pub bitcoin: Addr,
    pub dex: Addr,
    pub gateway: Addr,
    pub hyperlane: Hyperlane<Addr>,
    pub lending: Addr,
    pub oracle: Addr,
    pub taxman: Addr,
    pub vesting: Addr,
    pub warp: Addr,
}

#[derive(Clone, Copy)]
pub struct Codes<T> {
    pub account_factory: T,
    pub account_margin: T,
    pub account_multi: T,
    pub account_spot: T,
    pub bank: T,
    pub bitcoin: T,
    pub dex: T,
    pub gateway: T,
    pub hyperlane: Hyperlane<T>,
    pub lending: T,
    pub oracle: T,
    pub taxman: T,
    pub vesting: T,
    pub warp: T,
}
pub struct GenesisUser {
    pub key: Key,
    pub key_hash: Hash256,
    pub dango_balance: Uint128,
}

pub struct GenesisOption {
    pub grug: GrugOption,
    pub account: AccountOption,
    pub bank: BankOption,
    pub dex: DexOption,
    pub gateway: GatewayOption,
    pub hyperlane: HyperlaneOption,
    pub lending: LendingOption,
    pub oracle: OracleOption,
    pub vesting: VestingOption,
    pub bitcoin: BitcoinOption,
}

pub struct GrugOption {
    /// A username whose genesis spot account is to be appointed as the owner.
    /// We expect to transfer ownership to a multisig account afterwards.
    pub owner_username: Username,
    /// Gas fee configuration.
    pub fee_cfg: taxman::Config,
    /// The maximum age a contract bytecode can remain orphaned (not used by any
    /// contract).
    /// Once this time is elapsed, the code is deleted and must be uploaded again.
    pub max_orphan_age: Duration,
}

pub struct AccountOption {
    /// Initial users and their balances.
    /// For each genesis user will be created a spot account.
    pub genesis_users: BTreeMap<Username, GenesisUser>,
    /// The minimum deposit required to onboard a user.
    pub minimum_deposit: Coins,
}

pub struct BankOption {
    /// Metadata of tokens.
    pub metadatas: BTreeMap<Denom, bank::Metadata>,
}

pub struct DexOption {
    /// Initial Dango DEX trading pairs.
    pub pairs: Vec<PairUpdate>,
}

pub struct GatewayOption {
<<<<<<< HEAD
    pub routes: BTreeSet<(Part, Remote)>,
=======
    // Note: these are only the Hyperlane Warp routes. No need to specify the
    // bitcoin bridge route here.
    pub warp_routes: BTreeSet<(Origin, Remote)>,
>>>>>>> 421b0924
    pub rate_limits: BTreeMap<Denom, RateLimit>,
    pub rate_limit_refresh_period: Duration,
    pub withdrawal_fees: Vec<WithdrawalFee>,
}

pub struct HyperlaneOption {
    /// Hyperlane domain ID of the local domain.
    pub local_domain: Domain,
    /// Hyperlane validator sets for remote domains.
    pub ism_validator_sets: BTreeMap<Domain, ValidatorSet>,
    /// Hyperlane validator announce fee rate.
    pub va_announce_fee_per_byte: Coin,
}

pub struct LendingOption {
    /// Initial Dango lending markets.
    pub markets: BTreeMap<Denom, InterestRateModel>,
}

pub struct OracleOption {
    /// Oracle price sources.
    pub pyth_price_sources: BTreeMap<Denom, PriceSource>,
    /// Pyth Lazer trusted signers: public key and expiration timestamp.
    pub pyth_trusted_signers: BTreeMap<Binary, Timestamp>,
}

pub struct VestingOption {
    /// Cliff for Dango token unlocking.
    pub unlocking_cliff: Duration,
    /// Period for Dango token unlocking.
    pub unlocking_period: Duration,
}

pub struct BitcoinOption {
    pub network: Network,
    pub vault: BitcoinAddress,
    pub multisig: MultisigSettings,
    pub sats_per_vbyte: Uint128,
    pub fee_rate_updater: Username,
    pub outbound_fee: Uint128,
    /// Define how often the withdrawal requests are processed.
    pub withdraw_timeout: Duration,
    pub minimum_deposit: Uint128,
    pub max_output_per_tx: usize,
}<|MERGE_RESOLUTION|>--- conflicted
+++ resolved
@@ -102,13 +102,9 @@
 }
 
 pub struct GatewayOption {
-<<<<<<< HEAD
-    pub routes: BTreeSet<(Part, Remote)>,
-=======
     // Note: these are only the Hyperlane Warp routes. No need to specify the
     // bitcoin bridge route here.
     pub warp_routes: BTreeSet<(Origin, Remote)>,
->>>>>>> 421b0924
     pub rate_limits: BTreeMap<Denom, RateLimit>,
     pub rate_limit_refresh_period: Duration,
     pub withdrawal_fees: Vec<WithdrawalFee>,
