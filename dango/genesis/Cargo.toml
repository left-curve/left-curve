[package]
authors       = { workspace = true }
categories    = { workspace = true }
documentation = { workspace = true }
edition       = { workspace = true }
license       = { workspace = true }
name          = "dango-genesis"
repository    = { workspace = true }
rust-version  = { workspace = true }
version       = { workspace = true }

[features]
metrics = ["dango-dex/metrics"]

[dependencies]
anyhow                = { workspace = true }
dango-account-factory = { workspace = true, features = ["library"] }
dango-account-margin  = { workspace = true, features = ["library"] }
dango-account-multi   = { workspace = true, features = ["library"] }
dango-account-spot    = { workspace = true, features = ["library"] }
dango-bank            = { workspace = true, features = ["library"] }
<<<<<<< HEAD
dango-bitcoin         = { workspace = true, features = ["library"] }
dango-dex             = { workspace = true, features = ["library"] }
=======
dango-dex             = { workspace = true, features = ["library", "tracing"] }
>>>>>>> 421b0924
dango-gateway         = { workspace = true, features = ["library"] }
dango-lending         = { workspace = true, features = ["library"] }
dango-oracle          = { workspace = true, features = ["library"] }
dango-taxman          = { workspace = true, features = ["library"] }
dango-types           = { workspace = true }
dango-vesting         = { workspace = true, features = ["library"] }
dango-warp            = { workspace = true, features = ["library"] }
grug                  = { workspace = true }
grug-vm-hybrid        = { workspace = true }
grug-vm-rust          = { workspace = true }
grug-vm-wasm          = { workspace = true }
hyperlane-ism         = { workspace = true, features = ["library"] }
hyperlane-mailbox     = { workspace = true, features = ["library"] }
hyperlane-types       = { workspace = true }
hyperlane-va          = { workspace = true, features = ["library"] }
pyth-types            = { workspace = true }
serde                 = { workspace = true }<|MERGE_RESOLUTION|>--- conflicted
+++ resolved
@@ -19,12 +19,8 @@
 dango-account-multi   = { workspace = true, features = ["library"] }
 dango-account-spot    = { workspace = true, features = ["library"] }
 dango-bank            = { workspace = true, features = ["library"] }
-<<<<<<< HEAD
 dango-bitcoin         = { workspace = true, features = ["library"] }
-dango-dex             = { workspace = true, features = ["library"] }
-=======
 dango-dex             = { workspace = true, features = ["library", "tracing"] }
->>>>>>> 421b0924
 dango-gateway         = { workspace = true, features = ["library"] }
 dango-lending         = { workspace = true, features = ["library"] }
 dango-oracle          = { workspace = true, features = ["library"] }
