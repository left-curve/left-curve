[package]
authors       = { workspace = true }
categories    = { workspace = true }
documentation = { workspace = true }
edition       = { workspace = true }
license       = { workspace = true }
name          = "dango-types"
repository    = { workspace = true }
rust-version  = { workspace = true }
version       = { workspace = true }

[features]
# Derive async-graphql traits for certain types.
async-graphql = ["dep:async-graphql"]
# Derive sea-orm traits for certain types.
sea-orm = ["dep:sea-orm"]

[dependencies]
anyhow          = { workspace = true }
<<<<<<< HEAD
corepc-client   = { workspace = true }
=======
async-graphql   = { workspace = true, optional = true }
>>>>>>> 262ca891
grug            = { workspace = true }
hyperlane-types = { workspace = true }
paste           = { workspace = true }
pyth-types      = { workspace = true }
sea-orm         = { workspace = true, optional = true }
serde           = { workspace = true }
sha2            = { workspace = true }<|MERGE_RESOLUTION|>--- conflicted
+++ resolved
@@ -17,11 +17,8 @@
 
 [dependencies]
 anyhow          = { workspace = true }
-<<<<<<< HEAD
+async-graphql   = { workspace = true, optional = true }
 corepc-client   = { workspace = true }
-=======
-async-graphql   = { workspace = true, optional = true }
->>>>>>> 262ca891
 grug            = { workspace = true }
 hyperlane-types = { workspace = true }
 paste           = { workspace = true }
