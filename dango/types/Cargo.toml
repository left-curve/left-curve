--- conflicted
+++ resolved
@@ -15,11 +15,8 @@
 byteorder                  = { workspace = true }
 data-encoding              = { workspace = true }
 grug                       = { workspace = true }
-<<<<<<< HEAD
+hex-literal                = { workspace = true }
 optional_struct            = { workspace = true }
-=======
-hex-literal                = { workspace = true }
->>>>>>> 354a77c3
 pyth-sdk                   = { workspace = true }
 pyth-wormhole-attester-sdk = { workspace = true }
 pythnet-sdk                = { workspace = true }
