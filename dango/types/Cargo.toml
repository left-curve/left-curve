--- conflicted
+++ resolved
@@ -18,12 +18,9 @@
 [dependencies]
 anyhow          = { workspace = true }
 async-graphql   = { workspace = true, optional = true }
-<<<<<<< HEAD
-corepc-client   = { workspace = true }
-=======
 async-trait     = { workspace = true }
 bnum            = { workspace = true }
->>>>>>> 421b0924
+corepc-client   = { workspace = true }
 grug            = { workspace = true }
 hyperlane-types = { workspace = true }
 paste           = { workspace = true }
