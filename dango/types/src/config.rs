use {
    crate::account::margin::CollateralPower,
    grug::{Addr, Bounded, Denom, Udec128, ZeroExclusiveOneExclusive, ZeroInclusiveOneExclusive},
    std::collections::BTreeMap,
};

/// Application-specific configurations of the Dango chain.
#[grug::derive(Serde)]
pub struct AppConfig {
    /// Addresses of relevant Dango contracts.
    pub addresses: AppAddresses,
    /// The powers of all collateral tokens. This is the adjustment factor for
    /// the collateral value of a given collateral token. Meaning, if the
    /// collateral token has a power of 0.9, then the value of the collateral
    /// token is 90% of its actual value.
    pub collateral_powers: BTreeMap<Denom, CollateralPower>,
    /// The minimum liquidation bonus that liquidators receive when liquidating an
    /// undercollateralized margin account.
    /// The liquidation bonus is defined as a percentage of the repaid debt value.
    pub min_liquidation_bonus: Bounded<Udec128, ZeroInclusiveOneExclusive>,
    /// The maximum liquidation bonus that liquidators receive when liquidating an
    /// undercollateralized margin account.
    pub max_liquidation_bonus: Bounded<Udec128, ZeroExclusiveOneExclusive>,
    /// The margin account utilization rate down to which an account can be liquidated.
    /// E.g. if this is set to 0.9, then as soon as the account's utilization rate reaches 1.0
    /// and becomes liquidatable, liquidators can pay off the accounts debts (in return for some of
    /// its collateral) until the account's utilization rate is at this value.
    pub target_utilization_rate: Bounded<Udec128, ZeroExclusiveOneExclusive>,
    /// The maker fee for the DEX.
<<<<<<< HEAD
    pub maker_fee: Bounded<Udec128, ZeroInclusiveOneExclusive>,
    /// The taker fee for the DEX.
    pub taker_fee: Bounded<Udec128, ZeroInclusiveOneExclusive>,
=======
    pub maker_fee_rate: Bounded<Udec128, ZeroInclusiveOneExclusive>,
    /// The taker fee for the DEX.
    pub taker_fee_rate: Bounded<Udec128, ZeroInclusiveOneExclusive>,
>>>>>>> 6a5a7998
}

impl Default for AppConfig {
    fn default() -> Self {
        AppConfig {
            addresses: Default::default(),
            collateral_powers: Default::default(),
            target_utilization_rate: Bounded::new(Udec128::new_percent(90)).unwrap(),
            min_liquidation_bonus: Bounded::new(Udec128::new_percent(2)).unwrap(),
            max_liquidation_bonus: Bounded::new(Udec128::new_percent(20)).unwrap(),
<<<<<<< HEAD
            maker_fee: Bounded::new(Udec128::new_bps(25)).unwrap(),
            taker_fee: Bounded::new(Udec128::new_bps(40)).unwrap(),
=======
            maker_fee_rate: Bounded::new(Udec128::new_bps(25)).unwrap(),
            taker_fee_rate: Bounded::new(Udec128::new_bps(40)).unwrap(),
>>>>>>> 6a5a7998
        }
    }
}

/// Addresses of relevant Dango contracts.
#[grug::derive(Serde)]
pub struct AppAddresses {
    pub account_factory: Addr,
    pub dex: Addr,
    pub hyperlane: Hyperlane<Addr>,
    pub lending: Addr,
    pub oracle: Addr,
    pub taxman: Addr,
    pub warp: Addr,
    pub taxman: Addr,
}

// Default implementation that can be used in tests when the addresses are not
// needed.
impl Default for AppAddresses {
    fn default() -> Self {
        AppAddresses {
            account_factory: Addr::mock(0),
            dex: Addr::mock(0),
            hyperlane: Hyperlane::default(),
            lending: Addr::mock(0),
            oracle: Addr::mock(0),
            taxman: Addr::mock(0),
            warp: Addr::mock(0),
            taxman: Addr::mock(0),
        }
    }
}

#[grug::derive(Serde)]
#[derive(Copy)]
pub struct Hyperlane<T> {
    pub ism: T,
    pub mailbox: T,
    pub va: T,
}

impl Default for Hyperlane<Addr> {
    fn default() -> Self {
        Hyperlane {
            ism: Addr::mock(0),
            mailbox: Addr::mock(0),
            va: Addr::mock(0),
        }
    }
}<|MERGE_RESOLUTION|>--- conflicted
+++ resolved
@@ -27,15 +27,9 @@
     /// its collateral) until the account's utilization rate is at this value.
     pub target_utilization_rate: Bounded<Udec128, ZeroExclusiveOneExclusive>,
     /// The maker fee for the DEX.
-<<<<<<< HEAD
-    pub maker_fee: Bounded<Udec128, ZeroInclusiveOneExclusive>,
-    /// The taker fee for the DEX.
-    pub taker_fee: Bounded<Udec128, ZeroInclusiveOneExclusive>,
-=======
     pub maker_fee_rate: Bounded<Udec128, ZeroInclusiveOneExclusive>,
     /// The taker fee for the DEX.
     pub taker_fee_rate: Bounded<Udec128, ZeroInclusiveOneExclusive>,
->>>>>>> 6a5a7998
 }
 
 impl Default for AppConfig {
@@ -46,13 +40,8 @@
             target_utilization_rate: Bounded::new(Udec128::new_percent(90)).unwrap(),
             min_liquidation_bonus: Bounded::new(Udec128::new_percent(2)).unwrap(),
             max_liquidation_bonus: Bounded::new(Udec128::new_percent(20)).unwrap(),
-<<<<<<< HEAD
-            maker_fee: Bounded::new(Udec128::new_bps(25)).unwrap(),
-            taker_fee: Bounded::new(Udec128::new_bps(40)).unwrap(),
-=======
             maker_fee_rate: Bounded::new(Udec128::new_bps(25)).unwrap(),
             taker_fee_rate: Bounded::new(Udec128::new_bps(40)).unwrap(),
->>>>>>> 6a5a7998
         }
     }
 }
@@ -67,7 +56,6 @@
     pub oracle: Addr,
     pub taxman: Addr,
     pub warp: Addr,
-    pub taxman: Addr,
 }
 
 // Default implementation that can be used in tests when the addresses are not
@@ -82,7 +70,6 @@
             oracle: Addr::mock(0),
             taxman: Addr::mock(0),
             warp: Addr::mock(0),
-            taxman: Addr::mock(0),
         }
     }
 }
