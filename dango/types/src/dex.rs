use {
    grug::{
        Addr, Coin, CoinPair, Coins, Denom, Part, PrimaryKey, RawKey, StdError, StdResult, Udec128,
        Uint128,
    },
    std::{
        collections::{BTreeMap, BTreeSet},
        fmt::Display,
        str::FromStr,
        sync::LazyLock,
    },
};

/// The namespace used for dex.
///
/// E.g.,
///
/// - `dex/eth`
/// - `dex/usdc`
pub static NAMESPACE: LazyLock<Part> = LazyLock::new(|| Part::new_unchecked("dex"));

/// The subnamespace used for lp tokens for the passive pools.
///
/// E.g.,
///
/// - `dex/lp/ethusdc`
/// - `dex/lp/btcusdc`
pub static LP_NAMESPACE: LazyLock<Part> = LazyLock::new(|| Part::new_unchecked("lp"));

// ----------------------------------- types -----------------------------------

/// Numerical identifier of an order.
///
/// For SELL orders, we count order IDs from 0 up; for BUY orders, from `u64::MAX`
/// down.
///
/// As such, given our contract storage layout, between two orders of the same
/// price, the older one is matched first. This follows the principle of
/// **price-time priority**.
///
/// Note that this assumes `order_id` never exceeds `u64::MAX / 2`, which is a
/// safe assumption. If we accept 1 million orders per second, it would take
/// ~300,000 years to reach `u64::MAX / 2`.
pub type OrderId = u64;

#[grug::derive(Serde, Borsh)]
#[derive(Copy)]
pub enum Direction {
    /// Give away the quote asset, get the base asset; a.k.a. a BUY order.
    Bid,
    /// Give away the base asset, get the quote asset; a.k.a. a SELL order.
    Ask,
}

impl PrimaryKey for Direction {
    type Output = Self;
    type Prefix = ();
    type Suffix = ();

    const KEY_ELEMS: u8 = 1;

    fn raw_keys(&self) -> Vec<RawKey> {
        match self {
            Direction::Bid => vec![RawKey::Fixed8([0])],
            Direction::Ask => vec![RawKey::Fixed8([1])],
        }
    }

    fn from_slice(bytes: &[u8]) -> StdResult<Self::Output> {
        match bytes {
            [0] => Ok(Direction::Bid),
            [1] => Ok(Direction::Ask),
            _ => Err(StdError::deserialize::<Self::Output, _>(
                "key",
                "invalid order direction! must be 0|1",
            )),
        }
    }
}

#[grug::derive(Serde)]
pub struct Pair {
    pub base_denom: Denom,
    pub quote_denom: Denom,
}

#[grug::derive(Serde, Borsh)]
pub struct PairParams {
    // TODO: add:
    // - fee rate (either here or as a global parameter)
    // - tick size (necessary or not?)
    // - minimum order size
    // - params for the passive liquidity pool
}

#[grug::derive(Serde)]
pub struct PairUpdate {
    pub base_denom: Denom,
    pub quote_denom: Denom,
    pub params: PairParams,
}

#[grug::derive(Serde)]
pub struct OrderResponse {
    pub user: Addr,
    pub base_denom: Denom,
    pub quote_denom: Denom,
    pub direction: Direction,
    pub price: Udec128,
    pub amount: Uint128,
    pub remaining: Uint128,
}

#[grug::derive(Serde)]
pub struct OrdersByPairResponse {
    pub user: Addr,
    pub direction: Direction,
    pub price: Udec128,
    pub amount: Uint128,
    pub remaining: Uint128,
}

#[grug::derive(Serde)]
pub struct OrdersByUserResponse {
    pub base_denom: Denom,
    pub quote_denom: Denom,
    pub direction: Direction,
    pub price: Udec128,
    pub amount: Uint128,
    pub remaining: Uint128,
}

// --------------------------------- messages ----------------------------------

#[grug::derive(Serde)]
pub struct InstantiateMsg {
    pub pairs: Vec<PairUpdate>,
}

#[grug::derive(Serde)]
/// A set of order IDs, either a specific set or all. Used to cancel orders.
pub enum OrderIds {
    Some(BTreeSet<OrderId>),
    All,
}

#[grug::derive(Serde)]
pub enum ExecuteMsg {
    /// Create new, or modify the parametes of existing, trading pairs.
    ///
    /// Can only be called by the chain owner.
    BatchUpdatePairs(Vec<PairUpdate>),
    /// Create a new passive pool for a pair. Both the base and quote asset must
    /// be sent with the message and will be used as initial reserves in the pool.
    /// Errors if the (base_denom, quote_denom) pair does not exist.
    ///
    /// Can only be called by the chain owner.
    CreatePassivePool {
        base_denom: Denom,
        quote_denom: Denom,
        curve_type: CurveInvariant,
        lp_denom: Denom,
        swap_fee: Udec128,
    },
    /// Submit a new order.
    ///
    /// - For SELL orders, sender must attach `base_denom` of `amount` amount.
    ///
    /// - For BUY orders, sender must attach `quote_denom` of the amount
    ///   calculated as:
    ///
    ///   ```plain
    ///   ceil(amount * price)
    ///   ```
    SubmitOrder {
        base_denom: Denom,
        quote_denom: Denom,
        direction: Direction,
        amount: Uint128,
        price: Udec128,
    },
    /// Cancel one or more orders by IDs.
<<<<<<< HEAD
    CancelOrders {
        order_ids: BTreeSet<OrderId>,
    },
    /// Provide passive liquidity to a pair. Unbalanced liquidity provision is
    /// equivalent to a swap to reach the pool ratio, followed by a liquidity
    /// provision at pool ratio.
    ProvideLiquidity {
        lp_denom: Denom,
    },
    // Withdraw passive liquidity from a pair. Withdrawal is always performed at
    // the pool ratio.
    WithdrawLiquidity {},
=======
    CancelOrders { order_ids: OrderIds },
>>>>>>> bfccf2b1
}

#[grug::derive(Serde, QueryRequest)]
pub enum QueryMsg {
    /// Query the parameters of a single trading pair.
    #[returns(PairParams)]
    Pair {
        base_denom: Denom,
        quote_denom: Denom,
    },
    /// Enumerate all trading pairs and their parameters.
    #[returns(Vec<PairUpdate>)]
    Pairs {
        start_after: Option<Pair>,
        limit: Option<u32>,
    },
    /// Query a single active order by ID.
    #[returns(OrderResponse)]
    Order { order_id: OrderId },
    /// Enumerate active orders across all pairs and from users.
    #[returns(BTreeMap<OrderId, OrderResponse>)]
    Orders {
        start_after: Option<OrderId>,
        limit: Option<u32>,
    },
    /// Enumerate active orders in a single pair from all users.
    #[returns(BTreeMap<OrderId, OrdersByPairResponse>)]
    OrdersByPair {
        base_denom: Denom,
        quote_denom: Denom,
        start_after: Option<OrderId>,
        limit: Option<u32>,
    },
    /// Enumerate active orders from a single user across all pairs.
    #[returns(BTreeMap<OrderId, OrdersByUserResponse>)]
    OrdersByUser {
        user: Addr,
        start_after: Option<OrderId>,
        limit: Option<u32>,
    },
    /// Query the passive pool for a pair.
    #[returns(Pool)]
    PassivePool { lp_denom: Denom },

    #[returns(Denom)]
    LpDenom {
        base_denom: Denom,
        quote_denom: Denom,
    },
}

// ---------------------------------- events -----------------------------------

#[grug::derive(Serde)]
#[grug::event("pair_updated")]
pub struct PairUpdated {
    pub base_denom: Denom,
    pub quote_denom: Denom,
}

#[grug::derive(Serde)]
#[grug::event("order_submitted")]
pub struct OrderSubmitted {
    pub order_id: OrderId,
    pub user: Addr,
    pub base_denom: Denom,
    pub quote_denom: Denom,
    pub direction: Direction,
    pub price: Udec128,
    pub amount: Uint128,
    pub deposit: Coin,
}

#[grug::derive(Serde)]
#[grug::event("order_canceled")]
pub struct OrderCanceled {
    pub order_id: OrderId,
    pub remaining: Uint128,
    pub refund: Coin,
}

#[grug::derive(Serde)]
#[grug::event("orders_matched")]
pub struct OrdersMatched {
    pub base_denom: Denom,
    pub quote_denom: Denom,
    pub clearing_price: Udec128,
    pub volume: Uint128,
}

#[grug::derive(Serde)]
#[grug::event("order_filled")]
pub struct OrderFilled {
    pub order_id: OrderId,
    /// The price at which the order was executed.
    pub clearing_price: Udec128,
    /// The amount (measured in base asset) that was filled.
    pub filled: Uint128,
    /// The amount of coins returned to the user.
    pub refund: Coins,
    /// The amount of protocol fee collected.
    pub fee: Option<Coin>,
    /// Whether the order was _completed_ filled and cleared from the book.
    pub cleared: bool,
}

#[grug::derive(Serde, Borsh)]
pub enum CurveInvariant {
    Xyk,
}

impl Display for CurveInvariant {
    fn fmt(&self, f: &mut std::fmt::Formatter<'_>) -> std::fmt::Result {
        let s = match self {
            CurveInvariant::Xyk => "xyk",
        };
        write!(f, "{}", s)
    }
}

impl FromStr for CurveInvariant {
    type Err = StdError;

    fn from_str(s: &str) -> StdResult<Self> {
        match s {
            "xyk" => Ok(CurveInvariant::Xyk),
            _ => Err(StdError::deserialize::<Self, _>(
                "str",
                "invalid curve type",
            )),
        }
    }
}

#[grug::derive(Serde, Borsh)]
pub struct Pool {
    pub base_denom: Denom,
    pub quote_denom: Denom,
    pub curve_type: CurveInvariant,
    pub reserves: CoinPair,
    pub swap_fee: Udec128,
}<|MERGE_RESOLUTION|>--- conflicted
+++ resolved
@@ -180,9 +180,8 @@
         price: Udec128,
     },
     /// Cancel one or more orders by IDs.
-<<<<<<< HEAD
     CancelOrders {
-        order_ids: BTreeSet<OrderId>,
+        order_ids: OrderIds,
     },
     /// Provide passive liquidity to a pair. Unbalanced liquidity provision is
     /// equivalent to a swap to reach the pool ratio, followed by a liquidity
@@ -193,9 +192,6 @@
     // Withdraw passive liquidity from a pair. Withdrawal is always performed at
     // the pool ratio.
     WithdrawLiquidity {},
-=======
-    CancelOrders { order_ids: OrderIds },
->>>>>>> bfccf2b1
 }
 
 #[grug::derive(Serde, QueryRequest)]
