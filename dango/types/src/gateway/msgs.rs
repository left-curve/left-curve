use {
<<<<<<< HEAD
    super::{RateLimit, Remote, bridge::TransferRemoteRequest},
    grug::{Addr, Denom, Part, Uint128},
=======
    super::{Addr32, Origin, RateLimit, Remote},
    grug::{Addr, Denom, Uint128},
>>>>>>> 421b0924
    std::collections::{BTreeMap, BTreeSet},
};

#[grug::derive(Serde)]
pub struct WithdrawalFee {
    pub denom: Denom,
    pub remote: Remote,
    pub fee: Uint128,
}

#[grug::derive(Serde)]
pub struct InstantiateMsg {
    pub routes: BTreeSet<(Origin, Addr, Remote)>,
    pub rate_limits: BTreeMap<Denom, RateLimit>,
    pub withdrawal_fees: Vec<WithdrawalFee>,
}

#[grug::derive(Serde)]
pub enum ExecuteMsg {
    /// Create new routes.
    ///
    /// Can only be called by the chain owner.
    ///
    /// Not that this is append-only, meaning you can't change or remove an
    /// existing route.
    SetRoutes(BTreeSet<(Origin, Addr, Remote)>),
    /// Set rate limit for the routes.
    SetRateLimits(BTreeMap<Denom, RateLimit>),
    /// Set withdrawal fees for the denoms.
    /// For outbound transactions, a flat fee deducted from the withdrawal amount.
    ///
    /// We expect this to be updated often to reflect the gas price of the chains
    /// and roughly inline with the withdrawal fee on major centralized exchanges.
    /// For example:
    ///
    /// - [Binance](https://www.binance.com/en/fee/cryptoFee)
    SetWithdrawalFees(Vec<WithdrawalFee>),
    /// Receive a token transfer from a remote chain.
    ///
    /// Can only be called by contracts for which has been assigned a
    ReceiveRemote {
        remote: Remote,
        amount: Uint128,
        recipient: Addr,
    },
    /// Send a token transfer to a remote chain.
    ///
    /// Can be called by anyone.
    TransferRemote(TransferRemoteRequest),
}

#[grug::derive(Serde, QueryRequest)]
pub enum QueryMsg {
    /// Given a `(bridge, remote)` tuple, find the alloyed denom it belongs to.
    #[returns(Option<Denom>)]
    Route { bridge: Addr, remote: Remote },
    /// Given an alloyed denom and the remote, find the bridge contract that handles it.
    #[returns(Option<Addr>)]
    ReverseRoute { denom: Denom, remote: Remote },
    /// Query the withdraw rate limits.
    #[returns(BTreeMap<Denom, RateLimit>)]
    RateLimits {},
    /// Given a `(bridge, remote)` tuple, find the reserve amount.
    #[returns(Uint128)]
    Reserve { bridge: Addr, remote: Remote },
    /// Given a remote, return the withdrawal fees.
    #[returns(Option<Uint128>)]
    WithdrawalFee { denom: Denom, remote: Remote },
}<|MERGE_RESOLUTION|>--- conflicted
+++ resolved
@@ -1,11 +1,6 @@
 use {
-<<<<<<< HEAD
-    super::{RateLimit, Remote, bridge::TransferRemoteRequest},
+    super::{Addr32, Origin, RateLimit, Remote, bridge::TransferRemoteRequest},
     grug::{Addr, Denom, Part, Uint128},
-=======
-    super::{Addr32, Origin, RateLimit, Remote},
-    grug::{Addr, Denom, Uint128},
->>>>>>> 421b0924
     std::collections::{BTreeMap, BTreeSet},
 };
 
