use crate::account_factory::{SignMode, Username};

/// Parameters of a single-signature account.
#[grug::derive(Serde, Borsh)]
pub struct Params {
    /// User who owns the account.
    ///
    /// The user can sign transactions with any key associated with their
    /// username and this account as sender.
    pub owner: Username,
<<<<<<< HEAD
    pub sign_mode: SignMode,
}

#[grug::derive(Serde, QueryRequest)]
pub enum QueryMsg {
    /// Query the account's current sequence number.
    #[returns(u32)]
    Sequence {},
=======
>>>>>>> 1ca70c49
}<|MERGE_RESOLUTION|>--- conflicted
+++ resolved
@@ -8,15 +8,5 @@
     /// The user can sign transactions with any key associated with their
     /// username and this account as sender.
     pub owner: Username,
-<<<<<<< HEAD
     pub sign_mode: SignMode,
-}
-
-#[grug::derive(Serde, QueryRequest)]
-pub enum QueryMsg {
-    /// Query the account's current sequence number.
-    #[returns(u32)]
-    Sequence {},
-=======
->>>>>>> 1ca70c49
 }