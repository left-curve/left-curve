--- conflicted
+++ resolved
@@ -126,16 +126,9 @@
     /// Returns the owner (username) of the account.
     ///
     /// Returns `None` for multisig accounts.
-<<<<<<< HEAD
-    pub fn owner(&self) -> Option<Username> {
-        match self {
-            AccountParams::Spot(params) => Some(params.owner.clone()),
-            AccountParams::Margin(params) => Some(params.owner.clone()),
-=======
     pub fn owner(self) -> Option<Username> {
         match self {
             AccountParams::Spot(params) | AccountParams::Margin(params) => Some(params.owner),
->>>>>>> 6a5a7998
             AccountParams::Multi(_) => None,
         }
     }
