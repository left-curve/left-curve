--- conflicted
+++ resolved
@@ -64,18 +64,9 @@
 
 docker-build-builder-images:
   docker buildx bake --push
-<<<<<<< HEAD
   # Combine the two into a manifest
   docker manifest create ghcr.io/left-curve/left-curve/native-builder:latest \
    --amend ghcr.io/left-curve/left-curve/native-builder:amd64 \
    --amend ghcr.io/left-curve/left-curve/native-builder:arm64
-=======
-
-  # Combine the two into a manifest
-  docker manifest create ghcr.io/left-curve/left-curve/native-builder:latest \
-    --amend ghcr.io/left-curve/left-curve/native-builder:amd64 \
-    --amend ghcr.io/left-curve/left-curve/native-builder:arm64
-
->>>>>>> 09d8d8f1
   # Push the manifest
   docker manifest push ghcr.io/left-curve/left-curve/native-builder:latest