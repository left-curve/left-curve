[workspace]
members = [
  "dango/account/factory",
  "dango/account/margin",
  "dango/account/multi",
  "dango/account/spot",
  "dango/auth",
  "dango/bank",
  "dango/cli",
  "dango/client",
  "dango/dex",
  "dango/gateway",
  "dango/genesis",
  "dango/hyperlane-deployment",
  "dango/indexer/clickhouse",
  "dango/indexer/httpd",
  "dango/indexer/sql",
  "dango/indexer/sql-migration",
  "dango/lending",
  "dango/mocks/httpd",
  "dango/oracle",
  "dango/proposal-preparer",
  "dango/scripts",
  "dango/taxman",
  "dango/testing",
  "dango/types",
  "dango/upgrade",
  "dango/vesting",
  "dango/warp",
  "grug/app",
  "grug/client",
  "grug/crypto",
  "grug/db/disk",
  "grug/db/memory",
  "grug/ffi",
  "grug/httpd",
  "grug/jellyfish-merkle",
  "grug/macros",
  "grug/math",
  "grug/mocks/account",
  "grug/mocks/bank",
  "grug/mocks/taxman",
  "grug/std",
  "grug/storage",
  "grug/tester",
  "grug/testing",
  "grug/types",
  "grug/vm/rust",
  "grug/vm/wasm",
  "hyperlane/isms/multisig",
  "hyperlane/mailbox",
  "hyperlane/testing",
  "hyperlane/va",
  "indexer/cache",
  "indexer/client",
  "indexer/disk-saver",
  "indexer/hooked",
  "indexer/httpd",
  "indexer/sql",
  "indexer/sql-migration",
  "indexer/testing",
  "pyth/client",
  "pyth/types",
  "utils/config-parser",
  "utils/dyn-event",
  "utils/error-backtrace",
  "utils/error-backtrace/derive",
  "utils/eth",
  "utils/identity",
  "utils/temp-rocksdb",
]
resolver = "2"

[workspace.package]
authors       = ["Left Curve Software Limited (https://grug.build/about.html)"]
categories    = ["cryptography::cryptocurrencies"]
documentation = "https://grug.build/whitepaper.html"
edition       = "2024"
homepage      = "https://grug.build"
keywords      = ["blockchain", "wasm"]
license       = "TBD"
repository    = "https://github.com/left-curve/left-curve"
rust-version  = "1.89" # clickhouse-rs 0.14 requires rust 1.89+
version       = "0.0.0"

[workspace.dependencies]
actix                       = "0.13"
actix-codec                 = "0.5"
actix-cors                  = "0.7"
actix-files                 = "0"
actix-http                  = "3"
actix-service               = "2"
actix-test                  = "0.1"
actix-web                   = "4"
actix-web-metrics           = "0.2"
aes-gcm                     = "0.10"
alloy                       = "1.1"
anyhow                      = "1"
assert-json-diff            = "2"
assertor                    = "0.0.4"
async-graphql               = { version = "7.0", features = ["apollo_persisted_queries", "apollo_tracing", "chrono", "dataloader", "decimal", "log", "opentelemetry", "tracing", "unblock", "url", "uuid"] } # see https://github.com/async-graphql/async-graphql/issues/1726
async-graphql-actix-web     = "7.0"
async-std                   = { version = "1", features = ["attributes", "tokio1"] }
async-stream                = "0"
async-trait                 = "0"
awc                         = "3"
axum                        = { version = "0.8", features = ["ws"] }
backtrace                   = "0.3"
bigdecimal                  = "0.4"
bip32                       = "0.5"
blake2                      = "0.10"
blake3                      = "1"
bnum                        = "0.13"
borsh                       = "1"
chrono                      = "0.4"
clap                        = { version = "4", features = ["derive"] }
clickhouse                  = "0.14"
clru                        = "0.6"
colored                     = "3"
colored_json                = "5"
config                      = "0.15"
criterion                   = "0.6"
data-encoding               = "2"
dialoguer                   = "0.11"
digest                      = "0.10"
<<<<<<< HEAD
dotenvy                     = "0.15"
=======
dotenvy                     = "0.15.7"
>>>>>>> 6bed4009
dyn-clone                   = "1"
ed25519-dalek               = "2"
elsa                        = "1"
futures                     = "0.3"
futures-util                = "0.3"
graphql_client              = "0.14"
hex                         = "0.4"
hex-literal                 = "1"
home                        = "0.5"
http                        = "1"
humantime                   = "2"
ics23                       = "0.12"
itertools                   = "0.14"
k256                        = "0.13"
lzma-rs                     = "0.3"
metrics                     = "0.24"
metrics-exporter-prometheus = "0.17"
num-format                  = "0.4"
num_cpus                    = "1"
opentelemetry               = "0.31"
opentelemetry-otlp          = { version = "0.31", features = ["grpc-tonic", "trace"] }
opentelemetry_sdk           = { version = "0.31", features = ["rt-tokio"] }
ouroboros                   = "0.18"
p256                        = "0.13"
parking_lot                 = { version = "0.12", features = ["arc_lock", "send_guard"] }
paste                       = "1"
pbkdf2                      = "0.12"
proc-macro2                 = "1"
prometheus                  = "0.13"
proptest                    = "1"
prost                       = "0.13"
pyth-lazer-client           = "=8.4.1"
pyth-lazer-protocol         = "=0.18.1"
quote                       = "1"
rand                        = "0.8" # can't use 0.9 because RustCrypto libraries still depend on 0.8
reqwest                     = { version = "0.12", features = ["stream"] }
ripemd                      = "0.1"
roaring                     = "0.11"
rocksdb                     = "0.23"
sea-orm                     = { version = "1", features = ["runtime-tokio-rustls", "sea-orm-internal", "sqlx-postgres", "sqlx-sqlite", "with-bigdecimal", "with-chrono", "with-json", "with-time", "with-uuid"] }
sea-orm-migration           = { version = "1", features = ["runtime-tokio-rustls", "sqlx-postgres", "sqlx-sqlite", "with-chrono", "with-json", "with-uuid"] }
sentry                      = { version = "=0.42", features = ["log", "logs", "tracing"] }
sentry-actix                = "=0.42"
serde                       = "1"
serde_json                  = "1"
serde_with                  = "3"
sha2                        = "0.10"
sha3                        = "0.10"
signature                   = "2"
sqlx                        = "0.8"
strum                       = "0.27"
strum_macros                = "0.27"
syn                         = "2"
tempfile                    = "3"
tendermint                  = "0.40.4"
tendermint-rpc              = "0.40.4"
test-case                   = "3"
thiserror                   = "2"
tokio                       = { version = "1", features = ["full"] }
tokio-stream                = { version = "0.1", features = ["sync"] }
toml                        = "0.8"
tower                       = "0.5"
tower-abci                  = "0.19"
tracing                     = { version = "=0.1.41" }
tracing-attributes          = { version = "=0.1.28" }
tracing-opentelemetry       = "0.32"
tracing-subscriber          = { version = "=0.3.19", features = ["env-filter", "fmt", "json"] }
url                         = "2.5.4"
uuid                        = { version = "1", features = ["serde", "v4"] }
wasmer                      = "6"
wasmer-middlewares          = "6"

# S3 client (AWS SDK v1)
aws-config           = "1"
aws-credential-types = "1"
aws-sdk-s3           = "1"

# Left curve packages
dango-account-factory       = { path = "dango/account/factory" }
dango-account-margin        = { path = "dango/account/margin" }
dango-account-multi         = { path = "dango/account/multi" }
dango-account-spot          = { path = "dango/account/spot" }
dango-amm                   = { path = "dango/amm" }
dango-auth                  = { path = "dango/auth" }
dango-bank                  = { path = "dango/bank" }
dango-client                = { path = "dango/client" }
dango-dex                   = { path = "dango/dex" }
dango-gateway               = { path = "dango/gateway" }
dango-genesis               = { path = "dango/genesis" }
dango-httpd                 = { path = "dango/indexer/httpd" }
dango-hyperlane-deployment  = { path = "dango/hyperlane-deployment" }
dango-indexer-clickhouse    = { path = "dango/indexer/clickhouse" }
dango-indexer-sql           = { path = "dango/indexer/sql" }
dango-indexer-sql-migration = { path = "dango/indexer/sql-migration" }
dango-lending               = { path = "dango/lending" }
dango-mock-httpd            = { path = "dango/mocks/httpd" }
dango-oracle                = { path = "dango/oracle" }
dango-proposal-preparer     = { path = "dango/proposal-preparer" }
dango-scripts               = { path = "dango/scripts" }
dango-taxman                = { path = "dango/taxman" }
dango-testing               = { path = "dango/testing" }
dango-types                 = { path = "dango/types" }
dango-upgrade               = { path = "dango/upgrade" }
dango-vesting               = { path = "dango/vesting" }
dango-warp                  = { path = "dango/warp" }
grug                        = { path = "grug/std" }
grug-app                    = { path = "grug/app" }
grug-auth                   = { path = "grug/auth" }
grug-client                 = { path = "grug/client" }
grug-crypto                 = { path = "grug/crypto" }
grug-db-disk                = { path = "grug/db/disk" }
grug-db-memory              = { path = "grug/db/memory" }
grug-ffi                    = { path = "grug/ffi" }
grug-httpd                  = { path = "grug/httpd" }
grug-jmt                    = { path = "grug/jellyfish-merkle" }
grug-macros                 = { path = "grug/macros" }
grug-math                   = { path = "grug/math" }
grug-mock-account           = { path = "grug/mocks/account" }
grug-mock-bank              = { path = "grug/mocks/bank" }
grug-mock-taxman            = { path = "grug/mocks/taxman" }
grug-storage                = { path = "grug/storage" }
grug-tester                 = { path = "grug/tester" }
grug-testing                = { path = "grug/testing" }
grug-types                  = { path = "grug/types" }
grug-vm-hybrid              = { path = "grug/vm/hybrid" }
grug-vm-rust                = { path = "grug/vm/rust" }
grug-vm-wasm                = { path = "grug/vm/wasm" }
hyperlane-ism               = { path = "hyperlane/isms/multisig" }
hyperlane-mailbox           = { path = "hyperlane/mailbox" }
hyperlane-testing           = { path = "hyperlane/testing" }
hyperlane-types             = { path = "hyperlane/types" }
hyperlane-va                = { path = "hyperlane/va" }
indexer-cache               = { path = "indexer/cache" }
indexer-client              = { path = "indexer/client" }
indexer-disk-saver          = { path = "indexer/disk-saver" }
indexer-hooked              = { path = "indexer/hooked" }
indexer-httpd               = { path = "indexer/httpd", features = ["tracing"] }
indexer-sql                 = { path = "indexer/sql" }
indexer-sql-migration       = { path = "indexer/sql-migration" }
indexer-testing             = { path = "indexer/testing" }
pyth-client                 = { path = "pyth/client" }
pyth-types                  = { path = "pyth/types" }

# Utilities
config-parser   = { path = "utils/config-parser" }
dyn-event       = { path = "utils/dyn-event" }
error-backtrace = { path = "utils/error-backtrace" }
eth-utils       = { path = "utils/eth" }
identity        = { path = "utils/identity" }
temp-rocksdb    = { path = "utils/temp-rocksdb" }

[profile.release]
codegen-units    = 1
debug            = false
debug-assertions = false
incremental      = false
lto              = true
opt-level        = 3
overflow-checks  = true
panic            = "abort"
rpath            = false<|MERGE_RESOLUTION|>--- conflicted
+++ resolved
@@ -123,11 +123,8 @@
 data-encoding               = "2"
 dialoguer                   = "0.11"
 digest                      = "0.10"
-<<<<<<< HEAD
+dotenvy                     = "0.15.7"
 dotenvy                     = "0.15"
-=======
-dotenvy                     = "0.15.7"
->>>>>>> 6bed4009
 dyn-clone                   = "1"
 ed25519-dalek               = "2"
 elsa                        = "1"
