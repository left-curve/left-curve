[workspace]
<<<<<<< HEAD
exclude  = ["indexer/.data"]
members  = ["dango/*", "grug/*", "hyperlane/grug/*", "indexer/*"]
=======
exclude = ["indexer/.data"]
members = [
  "dango/account/*",
  "dango/amm",
  "dango/app",
  "dango/auth",
  "dango/bank",
  "dango/cli",
  "dango/client",
  "dango/genesis",
  "dango/ibc-transfer",
  "dango/lending",
  "dango/oracle",
  "dango/taxman",
  "dango/testing",
  "dango/token-factory",
  "dango/types",
  "dango/vesting",
  "grug/app",
  "grug/bob-the-builder",
  "grug/client",
  "grug/crypto",
  "grug/db/*",
  "grug/ffi",
  "grug/jellyfish-merkle",
  "grug/macros",
  "grug/math",
  "grug/mocks/*",
  "grug/std",
  "grug/storage",
  "grug/tester",
  "grug/testing",
  "grug/types",
  "grug/vm/*",
  "indexer/*",
]
>>>>>>> 20a5f0f0
resolver = "2"

[workspace.package]
authors       = ["Left Curve Software Limited (https://grug.build/about.html)"]
categories    = ["cryptography::cryptocurrencies"]
documentation = "https://grug.build/whitepaper.html"
edition       = "2021"
homepage      = "https://grug.build"
keywords      = ["blockchain", "wasm"]
license       = "TBD"
repository    = "https://github.com/left-curve/left-curve"
rust-version  = "1.80"
version       = "0.0.0"

[workspace.dependencies]
aes-gcm            = "0.10"
alloy              = "0.8"
alloy-dyn-abi      = { version = "0.8", features = ["eip712"] }
alloy-primitives   = "0.8"
anyhow             = "1"
assertor           = { version = "0.0", git = "https://github.com/google/assertor" }
async-std          = { version = "1", features = ["attributes", "tokio1"] }
base64             = "0.22"
bip32              = "0.5"
blake2             = "0.10"
blake3             = "1"
bnum               = "0.12"
borsh              = "1"
byteorder          = "1"
chrono             = "0.4"
clap               = "4"
clru               = "0.6"
colored            = "2"
colored_json       = "5"
criterion          = "0.5"
data-encoding      = "2"
dialoguer          = "0.11"
digest             = "0.10"
dotenvy            = "0.15"
dyn-clone          = "1"
ed25519-dalek      = "2"
elsa               = "1"
glob               = "0.3"
hex                = "0.4"
hex-literal        = "0.4"
home               = "0.5"
ics23              = "0.12"
k256               = "0.13"
lzma-rs            = "0.3"
p256               = "0.13"
paste              = "1"
pbkdf2             = "0.12"
proc-macro2        = "1"
proptest           = "1"
prost              = "0.13"
pyth-sdk           = "0.8.0"
pythnet-sdk        = "2"
quote              = "1"
rand               = "0.8"
reqwest            = "0.12"
ripemd             = "0.1"
rocksdb            = "0.23"
serde              = "1"
serde_json         = "1"
serde_with         = "3"
sha2               = "0.10"
sha3               = "0.10"
signature          = "2"
syn                = "2"
tempfile           = "3"
tendermint         = "0.40"
tendermint-rpc     = "0.40"
test-case          = "3"
thiserror          = "2"
tokio              = { version = "1", features = ["full"] }
toml               = "0.8"
tower              = "0.5"
tower-abci         = "0.18"
tracing            = "0.1"
tracing-subscriber = "0.3"
uuid               = { version = "1", features = ["serde", "v4"] }
wasmer             = "5"
wasmer-middlewares = "5"

# Grug packages
grug              = { path = "grug/std" }
grug-app          = { path = "grug/app" }
grug-auth         = { path = "grug/auth" }
grug-client       = { path = "grug/client" }
grug-crypto       = { path = "grug/crypto" }
grug-db-disk      = { path = "grug/db/disk" }
grug-db-memory    = { path = "grug/db/memory" }
grug-ffi          = { path = "grug/ffi" }
grug-jmt          = { path = "grug/jellyfish-merkle" }
grug-macros       = { path = "grug/macros" }
grug-math         = { path = "grug/math" }
grug-mock-account = { path = "grug/mocks/account" }
grug-mock-bank    = { path = "grug/mocks/bank" }
grug-mock-taxman  = { path = "grug/mocks/taxman" }
grug-storage      = { path = "grug/storage" }
grug-tester       = { path = "grug/tester" }
grug-testing      = { path = "grug/testing" }
grug-types        = { path = "grug/types" }
grug-vm-hybrid    = { path = "grug/vm/hybrid" }
grug-vm-rust      = { path = "grug/vm/rust" }
grug-vm-wasm      = { path = "grug/vm/wasm" }

# Dango packages
dango-account-factory = { path = "dango/account/factory" }
dango-account-margin  = { path = "dango/account/margin" }
dango-account-safe    = { path = "dango/account/safe" }
dango-account-spot    = { path = "dango/account/spot" }
dango-amm             = { path = "dango/amm" }
dango-app             = { path = "dango/app" }
dango-auth            = { path = "dango/auth" }
dango-bank            = { path = "dango/bank" }
dango-client          = { path = "dango/client" }
dango-genesis         = { path = "dango/genesis" }
dango-ibc-transfer    = { path = "dango/ibc-transfer" }
dango-lending         = { path = "dango/lending" }
dango-oracle          = { path = "dango/oracle" }
dango-taxman          = { path = "dango/taxman" }
dango-testing         = { path = "dango/testing" }
dango-token-factory   = { path = "dango/token-factory" }
dango-types           = { path = "dango/types" }
dango-vesting         = { path = "dango/vesting" }

# Indexer packages
indexer-disk-saver    = { path = "indexer/disk-saver" }
indexer-sql           = { path = "indexer/sql" }
indexer-sql-migration = { path = "indexer/sql-migration" }

# Hyperlane packages
hyperlane-fee     = { path = "hyperlane/grug/fee" }
hyperlane-ism     = { path = "hyperlane/grug/ism" }
hyperlane-mailbox = { path = "hyperlane/grug/mailbox" }
hyperlane-merkle  = { path = "hyperlane/grug/merkle" }
hyperlane-types   = { path = "hyperlane/grug/types" }
hyperlane-warp    = { path = "hyperlane/grug/warp" }

[workspace.dependencies.sea-orm]
features = [
  "runtime-tokio-rustls",
  "sqlx-postgres",
  "sqlx-sqlite",
  "with-chrono",
  "with-json",
  "with-uuid",
]
version = "1"

[workspace.dependencies.sea-orm-migration]
features = [
  "runtime-tokio-rustls",
  "sqlx-postgres",
  "sqlx-sqlite",
  "with-chrono",
  "with-json",
  "with-uuid",
]
version = "1"

# The Pyth attester SDK is not published to crates.io.
# Import from GitHub, using the latest commit at this time.
# TODO: Ask pyth team to make a stable release and publish the crate.
[workspace.dependencies.pyth-wormhole-attester-sdk]
git = "https://github.com/pyth-network/pyth-crosschain"
rev = "cd67cd8"

[profile.release]
codegen-units    = 1
debug            = false
debug-assertions = false
incremental      = false
lto              = true
opt-level        = 3
overflow-checks  = true
panic            = "abort"
rpath            = false<|MERGE_RESOLUTION|>--- conflicted
+++ resolved
@@ -1,8 +1,4 @@
 [workspace]
-<<<<<<< HEAD
-exclude  = ["indexer/.data"]
-members  = ["dango/*", "grug/*", "hyperlane/grug/*", "indexer/*"]
-=======
 exclude = ["indexer/.data"]
 members = [
   "dango/account/*",
@@ -37,9 +33,9 @@
   "grug/testing",
   "grug/types",
   "grug/vm/*",
+  "hyperlane/grug/*",
   "indexer/*",
 ]
->>>>>>> 20a5f0f0
 resolver = "2"
 
 [workspace.package]
