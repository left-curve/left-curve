--- conflicted
+++ resolved
@@ -76,7 +76,6 @@
 
 [workspace.dependencies]
 # Dependencies
-<<<<<<< HEAD
 actix                       = "0.13"
 actix-codec                 = "0.5"
 actix-cors                  = "0.7"
@@ -160,6 +159,7 @@
 strum                       = "0.27"
 strum_macros                = "0.27"
 syn                         = "2"
+temp-rocksdb                = { path = "utils/temp-rocksdb" }
 tempfile                    = "3"
 tendermint                  = "0.40.4"
 tendermint-rpc              = "0.40.4"
@@ -178,105 +178,6 @@
 uuid                        = { version = "1", features = ["serde", "v4"] }
 wasmer                      = "5" # keep at v5 because there's license change for v6
 wasmer-middlewares          = "5" # keep at v5 because there's license change for v6
-=======
-actix                   = "0.13"
-actix-codec             = "0.5"
-actix-cors              = "0.7"
-actix-files             = "0"
-actix-http              = "3"
-actix-test              = "0.1"
-actix-web               = "4"
-aes-gcm                 = "0.10"
-alloy                   = "1"
-anyhow                  = "1"
-assert-json-diff        = "2"
-assertor                = { version = "0.0", git = "https://github.com/google/assertor" }
-async-graphql-actix-web = "7.0"
-async-std               = { version = "1", features = ["attributes", "tokio1"] }
-async-stream            = "0"
-async-trait             = "0"
-awc                     = "3"
-axum                    = "0.8"
-base64                  = "0.22"
-bip32                   = "0.5"
-blake2                  = "0.10"
-blake3                  = "1"
-bnum                    = "0.13"
-borsh                   = "1"
-byteorder               = "1"
-chrono                  = "0.4"
-clap                    = "4"
-clru                    = "0.6"
-colored                 = "3"
-colored_json            = "5"
-config                  = "0.15"
-config-parser           = { path = "utils/config-parser" }
-criterion               = "0.6"
-data-encoding           = "2"
-dialoguer               = "0.11"
-digest                  = "0.10"
-dyn-clone               = "1"
-dyn-event               = { path = "utils/dyn-event" }
-ed25519-dalek           = "2"
-elsa                    = "1"
-futures                 = "0.3"
-futures-util            = "0.3"
-glob                    = "0.3"
-graphql_client          = "0.14"
-hex                     = "0.4"
-hex-literal             = "0.4" # requires rust edition 2024 in order to upgrade to v1
-home                    = "0.5"
-ics23                   = "0.12"
-itertools               = "0.14"
-k256                    = "0.13"
-lzma-rs                 = "0.3"
-num_cpus                = "1"
-p256                    = "0.13"
-paste                   = "1"
-pbkdf2                  = "0.12"
-proc-macro2             = "1"
-proptest                = "1"
-prost                   = "0.13"
-pyth-sdk                = "0.8"
-pythnet-sdk             = { git = "https://github.com/pyth-network/pyth-crosschain", rev = "6077910" } # TODO: use crates.io once published
-quote                   = "1"
-rand                    = "0.8" # can't use 0.9 because RustCrypto libraries still depend on 0.8
-reqwest                 = { version = "0.12", features = ["stream"] }
-reqwest-eventsource     = "0.6.0"
-ripemd                  = "0.1"
-rocksdb                 = "0.23"
-sentry                  = { version = "0.38", features = ["log", "tracing"] }
-sentry-actix            = "0.38"
-serde                   = "1"
-serde_json              = "1"
-serde_with              = "3"
-sha2                    = "0.10"
-sha3                    = "0.10"
-signature               = "2"
-sqlx                    = "0.8"
-strum                   = "0.27"
-strum_macros            = "0.27"
-syn                     = "2"
-temp-rocksdb            = { path = "utils/temp-rocksdb" }
-tempfile                = "3"
-tendermint              = "0.40.4"
-tendermint-rpc          = "0.40.4"
-tera                    = "1"
-test-case               = "3"
-thiserror               = "2"
-tokio                   = { version = "1", features = ["full"] }
-tokio-stream            = { version = "0.1", features = ["sync"] }
-toml                    = "0.8"
-tower                   = "0.5"
-tower-abci              = "0.19"
-tracing                 = "0.1"
-tracing-actix-web       = "0.7"
-tracing-subscriber      = { version = "0.3", features = ["env-filter", "fmt"] }
-url                     = "2.5.4"
-uuid                    = { version = "1", features = ["serde", "v4"] }
-wasmer                  = "5" # keep at v5 because there's license change for v6
-wasmer-middlewares      = "5" # keep at v5 because there's license change for v6
->>>>>>> b6c71499
 
 # Left curve packages
 dango-account-factory       = { path = "dango/account/factory" }
