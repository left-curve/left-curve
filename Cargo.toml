--- conflicted
+++ resolved
@@ -1,11 +1,6 @@
 [workspace]
-<<<<<<< HEAD
-resolver = "2"
+exclude  = ["indexer/.data"]
 members  = ["dango/*", "grug/*", "hyperlane/*", "indexer/*"]
-=======
->>>>>>> 21b7ea11
-exclude  = ["indexer/.data"]
-members  = ["dango/*", "grug/*", "indexer/*"]
 resolver = "2"
 
 [workspace.package]
