--- conflicted
+++ resolved
@@ -1,12 +1,8 @@
 use {
-<<<<<<< HEAD
     crate::{
-        do_reply, process_msg, AppError, AppResult, CacheStore, Shared, SharedCacheVM,
+        do_reply, process_msg, AppError, AppResult, Buffer, Shared, SharedCacheVM,
         SharedGasTracker, Vm,
     },
-=======
-    crate::{do_reply, process_msg, AppError, AppResult, Buffer, Shared, Vm},
->>>>>>> c3f84b31
     grug_types::{Addr, BlockInfo, Event, GenericResult, ReplyOn, Storage, SubMessage},
 };
 
@@ -52,11 +48,7 @@
 {
     let mut events = vec![];
     for submsg in submsgs {
-<<<<<<< HEAD
-        let cached = Shared::new(CacheStore::new(storage.clone(), None));
-=======
         let buffer = Shared::new(Buffer::new(storage.clone(), None));
->>>>>>> c3f84b31
         let result = process_msg::<VM>(
             Box::new(buffer.share()),
             block.clone(),
