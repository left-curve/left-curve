--- conflicted
+++ resolved
@@ -1,10 +1,5 @@
 use {
-<<<<<<< HEAD
-    crate::{PrefixStore, QueryProvider, SharedGasTracker},
-    borsh::{BorshDeserialize, BorshSerialize},
-=======
-    crate::{QuerierProvider, StorageProvider},
->>>>>>> c3f84b31
+    crate::{QuerierProvider, SharedGasTracker, StorageProvider},
     grug_types::{Batch, Context, Hash, StdError, Storage},
     serde::{de::DeserializeOwned, ser::Serialize},
 };
@@ -94,34 +89,19 @@
 pub trait Vm: Sized {
     type Error: From<StdError> + ToString;
 
-<<<<<<< HEAD
-    /// The type of programs intended to be run in this VM.
-    ///
-    /// It must be serializable with Borsh, so that it can be saved in a KV store
-    /// in such a mapping: hash(program) => program.
-    type Program: BorshSerialize + BorshDeserialize;
-
     type Cache: VmCacheSize + Clone;
 
     /// Create an instance of the VM given a storage, a querier, and a guest
     /// program.
-    fn build_cache(program: Self::Program) -> Result<Self::Cache, Self::Error>;
+    fn build_cache(code: &[u8]) -> Result<Self::Cache, Self::Error>;
 
     /// Create an instance of the VM given a storage, a querier, and a guest
     /// program.
     fn build_instance_from_cache(
-        storage: PrefixStore,
-        querier: QueryProvider<Self>,
+        storage: StorageProvider,
+        querier: QuerierProvider<Self>,
         module: Self::Cache,
         gas_tracker: SharedGasTracker,
-=======
-    /// Create an instance of the VM given a storage, a querier, and a guest
-    /// program.
-    fn build_instance(
-        storage: StorageProvider,
-        querier: QuerierProvider<Self>,
-        code: &[u8],
->>>>>>> c3f84b31
     ) -> Result<Self, Self::Error>;
 
     // Note: A VM instance is intended to be "single-use", meaning an instance
