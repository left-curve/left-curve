--- conflicted
+++ resolved
@@ -5,13 +5,8 @@
         AppError, AppResult, GasTracker, Vm, ACCOUNTS, CHAIN_ID, CODES, CONFIG, NEXT_CRONJOBS,
     },
     grug_types::{
-<<<<<<< HEAD
-        hash, Account, Addr, AuthResponse, BankMsg, Binary, BlockInfo, Coins, Config, Context,
-        Event, GenericResult, Hash, Json, Storage, SubMsgResult, Tx, TxOutcome,
-=======
         hash, Account, Addr, AuthMode, BankMsg, Binary, BlockInfo, Coins, Config, Context, Event,
         Hash, Json, Storage, SubMsgResult, Tx, TxOutcome,
->>>>>>> 376c9688
     },
 };
 
@@ -645,18 +640,12 @@
     gas_tracker: GasTracker,
     block: BlockInfo,
     tx: &Tx,
-<<<<<<< HEAD
-    simulate: bool,
+    mode: AuthMode,
 ) -> AppResult<(Vec<Event>, bool)>
-=======
-    mode: AuthMode,
-) -> AppResult<Vec<Event>>
->>>>>>> 376c9688
-where
-    VM: Vm + Clone,
-    AppError: From<VM::Error>,
-{
-<<<<<<< HEAD
+where
+    VM: Vm + Clone,
+    AppError: From<VM::Error>,
+{
     let chain_id = CHAIN_ID.load(&storage)?;
     let account = ACCOUNTS.load(&storage, &tx.sender)?;
     let ctx = Context {
@@ -695,10 +684,6 @@
 
     match result {
         Ok(data) => {
-=======
-    match _do_before_or_after_tx(vm, storage, gas_tracker, block, "before_tx", tx, mode) {
-        Ok(events) => {
->>>>>>> 376c9688
             #[cfg(feature = "tracing")]
             tracing::debug!(
                 sender = tx.sender.to_string(),
@@ -731,7 +716,6 @@
     VM: Vm + Clone,
     AppError: From<VM::Error>,
 {
-<<<<<<< HEAD
     let chain_id = CHAIN_ID.load(&storage)?;
     let account = ACCOUNTS.load(&storage, &tx.sender)?;
     let ctx = Context {
@@ -753,9 +737,6 @@
         false,
         tx,
     ) {
-=======
-    match _do_before_or_after_tx(vm, storage, gas_tracker, block, "after_tx", tx, mode) {
->>>>>>> 376c9688
         Ok(events) => {
             #[cfg(feature = "tracing")]
             tracing::debug!(
@@ -777,45 +758,6 @@
     }
 }
 
-<<<<<<< HEAD
-=======
-fn _do_before_or_after_tx<VM>(
-    vm: VM,
-    storage: Box<dyn Storage>,
-    gas_tracker: GasTracker,
-    block: BlockInfo,
-    name: &'static str,
-    tx: &Tx,
-    mode: AuthMode,
-) -> AppResult<Vec<Event>>
-where
-    VM: Vm + Clone,
-    AppError: From<VM::Error>,
-{
-    let chain_id = CHAIN_ID.load(&storage)?;
-    let account = ACCOUNTS.load(&storage, &tx.sender)?;
-    let ctx = Context {
-        chain_id,
-        block,
-        contract: tx.sender.clone(),
-        sender: None,
-        funds: None,
-        mode: Some(mode),
-    };
-
-    call_in_1_out_1_handle_response(
-        vm,
-        storage,
-        gas_tracker,
-        name,
-        &account.code_hash,
-        &ctx,
-        false,
-        tx,
-    )
-}
-
->>>>>>> 376c9688
 // ---------------------------------- taxman -----------------------------------
 
 pub fn do_withhold_fee<VM>(
