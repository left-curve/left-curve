--- conflicted
+++ resolved
@@ -573,12 +573,8 @@
         gas_tracker.clone(),
         block.clone(),
         &tx,
-<<<<<<< HEAD
-        simulate,
+        mode,
         request_backrun,
-=======
-        mode,
->>>>>>> 376c9688
     ) {
         Ok(new_events) => {
             buffer2.disassemble().consume();
@@ -611,12 +607,8 @@
     gas_tracker: GasTracker,
     block: BlockInfo,
     tx: &Tx,
-<<<<<<< HEAD
-    simulate: bool,
+    mode: AuthMode,
     request_backrun: bool,
-=======
-    mode: AuthMode,
->>>>>>> 376c9688
 ) -> AppResult<Vec<Event>>
 where
     S: Storage + Clone + 'static,
@@ -639,7 +631,6 @@
         )?);
     }
 
-<<<<<<< HEAD
     if request_backrun {
         msg_events.extend(do_after_tx(
             vm.clone(),
@@ -647,19 +638,9 @@
             gas_tracker,
             block,
             tx,
-            simulate,
+            mode,
         )?);
     }
-=======
-    msg_events.extend(do_after_tx(
-        vm.clone(),
-        Box::new(buffer),
-        gas_tracker,
-        block,
-        tx,
-        mode,
-    )?);
->>>>>>> 376c9688
 
     Ok(msg_events)
 }
