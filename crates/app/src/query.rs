--- conflicted
+++ resolved
@@ -1,7 +1,7 @@
 use {
     crate::{
-        call_in_1_out_1, AppError, AppResult, SharedCacheVM, SharedGasTracker, StorageProvider, Vm,
-        ACCOUNTS, CHAIN_ID, CODES, CONFIG, CONTRACT_NAMESPACE, LAST_FINALIZED_BLOCK,
+        call_in_1_out_1, AppError, AppResult, SharedGasTracker, StorageProvider, Vm, ACCOUNTS,
+        CHAIN_ID, CODES, CONFIG, CONTRACT_NAMESPACE, LAST_FINALIZED_BLOCK,
     },
     grug_storage::Bound,
     grug_types::{
@@ -26,7 +26,6 @@
     storage: Box<dyn Storage>,
     block: BlockInfo,
     gas_tracker: SharedGasTracker,
-    cache_vm: SharedCacheVM<VM>,
     address: Addr,
     denom: String,
 ) -> AppResult<Coin>
@@ -34,16 +33,11 @@
     VM: Vm + Clone,
     AppError: From<VM::Error>,
 {
-<<<<<<< HEAD
-    _query_bank::<VM>(storage, block, gas_tracker, cache_vm, &BankQuery::Balance {
+    _query_bank(vm, storage, block, gas_tracker, &BankQuery::Balance {
         address,
         denom,
     })
     .map(|res| res.as_balance())
-=======
-    _query_bank(vm, storage, block, &BankQuery::Balance { address, denom })
-        .map(|res| res.as_balance())
->>>>>>> b6d41f28
 }
 
 pub fn query_balances<VM>(
@@ -51,8 +45,6 @@
     storage: Box<dyn Storage>,
     block: BlockInfo,
     gas_tracker: SharedGasTracker,
-    cache_vm: SharedCacheVM<VM>,
-
     address: Addr,
     start_after: Option<String>,
     limit: Option<u32>,
@@ -61,25 +53,11 @@
     VM: Vm + Clone,
     AppError: From<VM::Error>,
 {
-<<<<<<< HEAD
-    _query_bank::<VM>(
-        storage,
-        block,
-        gas_tracker,
-        cache_vm,
-        &BankQuery::Balances {
-            address,
-            start_after,
-            limit,
-        },
-    )
-=======
-    _query_bank(vm, storage, block, &BankQuery::Balances {
+    _query_bank(vm, storage, block, gas_tracker, &BankQuery::Balances {
         address,
         start_after,
         limit,
     })
->>>>>>> b6d41f28
     .map(|res| res.as_balances())
 }
 
@@ -88,19 +66,16 @@
     storage: Box<dyn Storage>,
     block: BlockInfo,
     gas_tracker: SharedGasTracker,
-    cache_vm: SharedCacheVM<VM>,
     denom: String,
 ) -> AppResult<Coin>
 where
     VM: Vm + Clone,
     AppError: From<VM::Error>,
 {
-<<<<<<< HEAD
-    _query_bank::<VM>(storage, block, gas_tracker, cache_vm, &BankQuery::Supply { denom })
-        .map(|res| res.as_supply())
-=======
-    _query_bank(vm, storage, block, &BankQuery::Supply { denom }).map(|res| res.as_supply())
->>>>>>> b6d41f28
+    _query_bank(vm, storage, block, gas_tracker, &BankQuery::Supply {
+        denom,
+    })
+    .map(|res| res.as_supply())
 }
 
 pub fn query_supplies<VM>(
@@ -108,7 +83,6 @@
     storage: Box<dyn Storage>,
     block: BlockInfo,
     gas_tracker: SharedGasTracker,
-    cache_vm: SharedCacheVM<VM>,
     start_after: Option<String>,
     limit: Option<u32>,
 ) -> AppResult<Coins>
@@ -116,20 +90,10 @@
     VM: Vm + Clone,
     AppError: From<VM::Error>,
 {
-<<<<<<< HEAD
-    _query_bank::<VM>(
-        storage,
-        block,
-        gas_tracker,
-        cache_vm,
-        &BankQuery::Supplies { start_after, limit },
-    )
-=======
-    _query_bank(vm, storage, block, &BankQuery::Supplies {
+    _query_bank(vm, storage, block, gas_tracker, &BankQuery::Supplies {
         start_after,
         limit,
     })
->>>>>>> b6d41f28
     .map(|res| res.as_supplies())
 }
 
@@ -138,7 +102,6 @@
     storage: Box<dyn Storage>,
     block: BlockInfo,
     gas_tracker: SharedGasTracker,
-    cache_vm: SharedCacheVM<VM>,
     msg: &BankQuery,
 ) -> AppResult<BankQueryResponse>
 where
@@ -164,7 +127,6 @@
         &account.code_hash,
         &ctx,
         gas_tracker.clone(),
-        cache_vm,
         msg,
     )?
     .into_std_result()
@@ -240,7 +202,6 @@
     storage: Box<dyn Storage>,
     block: BlockInfo,
     gas_tracker: SharedGasTracker,
-    cache_vm: SharedCacheVM<VM>,
     contract: Addr,
     msg: Json,
 ) -> AppResult<WasmSmartResponse>
@@ -265,7 +226,6 @@
         &account.code_hash,
         &ctx,
         gas_tracker,
-        cache_vm,
         &msg,
     )?
     .into_std_result()?;
