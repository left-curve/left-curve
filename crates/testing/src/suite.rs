--- conflicted
+++ resolved
@@ -5,13 +5,9 @@
     grug_crypto::sha2_256,
     grug_db_memory::MemDb,
     grug_types::{
-<<<<<<< HEAD
-        from_json_value, to_json_value, Addr, Binary, BlockInfo, Coins, Event, GenesisState, Hash,
-        InfoResponse, Message, NumberConst, QueryRequest, Uint128, Uint64,
-=======
         from_json_value, to_json_value, Addr, Binary, BlockInfo, Coins, Config, Event,
-        GenesisState, Hash, Message, NumberConst, QueryRequest, StdError, Tx, Uint128, Uint64,
->>>>>>> 26c3ad44
+        GenesisState, Hash, InfoResponse, Message, NumberConst, QueryRequest, StdError, Tx,
+        Uint128, Uint64,
     },
     grug_vm_rust::RustVm,
     serde::{de::DeserializeOwned, ser::Serialize},
