--- conflicted
+++ resolved
@@ -5,16 +5,10 @@
     grug_crypto::sha2_256,
     grug_db_memory::MemDb,
     grug_types::{
-<<<<<<< HEAD
         from_json_value, to_json_value, Account, Addr, AsQueryMsg, Binary, BlockInfo, BlockOutcome,
         Coins, ConfigUpdates, Duration, GenericResult, GenesisState, Hash256, InfoResponse, Json,
-        Message, NumberConst, Op, Outcome, QueryRequest, QueryResponseType, StdError, Tx,
-        TxOutcome, Uint256, Uint64, UnsignedTx,
-=======
-        from_json_value, to_json_value, Account, Addr, Binary, BlockInfo, BlockOutcome, Coins,
-        ConfigUpdates, Duration, GenericResult, GenesisState, Hash256, InfoResponse, Json, Message,
-        NumberConst, Op, Outcome, Query, StdError, Tx, TxOutcome, Uint256, Uint64, UnsignedTx,
->>>>>>> a38cb02c
+        Message, NumberConst, Op, Outcome, Query, QueryResponseType, StdError, Tx, TxOutcome,
+        Uint256, Uint64, UnsignedTx,
     },
     grug_vm_rust::RustVm,
     serde::{de::DeserializeOwned, ser::Serialize},
@@ -502,7 +496,7 @@
             let res_raw = self
                 .app
                 .do_query_app(
-                    QueryRequest::WasmSmart {
+                    Query::WasmSmart {
                         contract,
                         msg: msg_raw,
                     },
