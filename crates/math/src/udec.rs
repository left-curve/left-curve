use {
    crate::{
<<<<<<< HEAD
        Decimal, FixedPoint, Fraction, Inner, Int128, Int256, IsZero, MathError, MathResult,
        MultiplyRatio, NextNumber, Number, NumberConst, Sign, Uint, Uint128, Uint256,
=======
        Decimal, FixedPoint, Fraction, Inner, IsZero, MathError, MathResult, MultiplyRatio,
        NextNumber, Number, NumberConst, Sign, Uint, Uint128, Uint256,
>>>>>>> 5c26bb87
    },
    bnum::types::{I256, U256},
    borsh::{BorshDeserialize, BorshSerialize},
    serde::{de, ser},
    std::{
        cmp::Ordering,
        fmt::{self, Display, Write},
        marker::PhantomData,
<<<<<<< HEAD
        ops::{
            Add, AddAssign, Div, DivAssign, Mul, MulAssign, Neg, Rem, RemAssign, Sub, SubAssign,
        },
=======
        ops::{Add, AddAssign, Div, DivAssign, Mul, MulAssign, Rem, RemAssign, Sub, SubAssign},
>>>>>>> 5c26bb87
        str::FromStr,
    },
};

// ------------------------------- generic type --------------------------------

#[derive(
    BorshSerialize, BorshDeserialize, Default, Debug, Clone, Copy, PartialEq, Eq, PartialOrd, Ord,
)]
pub struct Udec<U>(pub(crate) Uint<U>);

impl<U> Udec<U> {
    /// Create a new [`Udec`] _without_ adding decimal places.
    ///
    /// ```rust
    /// use {
    ///     grug_math::{Udec128, Uint128},
    ///     std::str::FromStr,
    /// };
    ///
    /// let uint = Uint128::new(100);
    /// let decimal = Udec128::raw(uint);
    /// assert_eq!(decimal, Udec128::from_str("0.000000000000000100").unwrap());
    /// ```
    pub const fn raw(value: Uint<U>) -> Self {
        Self(value)
    }

    pub fn numerator(&self) -> &Uint<U> {
        &self.0
    }
}

impl<U> Udec<U>
where
    Self: FixedPoint<U>,
    Uint<U>: NumberConst + Number,
{
    pub fn checked_from_atomics<T>(atomics: T, decimal_places: u32) -> MathResult<Self>
    where
        T: Into<Uint<U>>,
    {
        let atomics = atomics.into();

        let inner = match decimal_places.cmp(&Self::DECIMAL_PLACES) {
            Ordering::Less => {
                // No overflow because decimal_places < S
                let digits = Self::DECIMAL_PLACES - decimal_places;
                let factor = Uint::<U>::TEN.checked_pow(digits)?;
                atomics.checked_mul(factor)?
            },
            Ordering::Equal => atomics,
            Ordering::Greater => {
                // No overflow because decimal_places > S
                let digits = decimal_places - Self::DECIMAL_PLACES;
                if let Ok(factor) = Uint::<U>::TEN.checked_pow(digits) {
                    // Safe because factor cannot be zero
                    atomics.checked_div(factor).unwrap()
                } else {
                    // In this case `factor` exceeds the Uint<U> range.
                    // Any  Uint<U> `x` divided by `factor` with `factor > Uint::<U>::MAX` is 0.
                    // Try e.g. Python3: `(2**128-1) // 2**128`
                    Uint::<U>::ZERO
                }
            },
        };

        Ok(Self(inner))
    }
}

impl<U> Udec<U>
where
    Self: FixedPoint<U>,
    Uint<U>: MultiplyRatio,
{
    pub fn checked_from_ratio<N, D>(numerator: N, denominator: D) -> MathResult<Self>
    where
        N: Into<Uint<U>>,
        D: Into<Uint<U>>,
    {
        let numerator = numerator.into();
        let denominator = denominator.into();

        numerator
            .checked_multiply_ratio_floor(Self::DECIMAL_FRACTION, denominator)
            .map(Self)
    }
}

// Methods for converting one `Udec` value to another `Udec` type with a
// different word size.
//
// We can't implement the `From` and `TryFrom` traits here, because it would
// conflict with the standard library's `impl From<T> for T`, as we can't yet
// specify that `U != OU` with stable Rust.
impl<U> Udec<U>
where
    U: NumberConst + Number,
{
    pub fn from_decimal<OU>(other: Udec<OU>) -> Self
    where
        Uint<U>: From<Uint<OU>>,
    {
        Self(Uint::<U>::from(other.0))
    }

    pub fn try_from_decimal<OU>(other: Udec<OU>) -> MathResult<Self>
    where
        Uint<U>: TryFrom<Uint<OU>>,
        MathError: From<<Uint<U> as TryFrom<Uint<OU>>>::Error>,
    {
        Ok(Uint::<U>::try_from(other.0).map(Self)?)
    }
}

impl<U> Decimal for Udec<U>
where
    Self: FixedPoint<U>,
    U: Number + Copy + PartialEq,
{
    fn checked_floor(self) -> MathResult<Self> {
        // There are two ways to floor:
        // 1. inner / decimal_fraction * decimal_fraction
        // 2. inner - inner % decimal_fraction
        // Method 2 is faster because Rem is roughly as fast as or slightly
        // faster than Div, while Sub is significantly faster than Mul.
        //
        // This flooring operation in fact can never fail, because flooring an
        // unsigned decimal goes down to 0 at most. However, flooring a _signed_
        // decimal may underflow.
        Ok(Self(self.0 - self.0.checked_rem(Self::DECIMAL_FRACTION)?))
    }

    fn checked_ceil(self) -> MathResult<Self> {
        let floor = self.checked_floor()?;
        if floor == self {
            Ok(floor)
        } else {
            floor.0.checked_add(Self::DECIMAL_FRACTION).map(Self)
        }
    }
}

impl<U> Inner for Udec<U> {
    type U = U;
}

impl<U> Sign for Udec<U> {
    fn abs(self) -> Self {
        self
    }

    fn is_negative(&self) -> bool {
        false
    }
}

impl<U> Fraction<U> for Udec<U>
where
<<<<<<< HEAD
    Self: FixedPoint<U> + ToString,
    U: IsZero + Copy,
=======
    Self: FixedPoint<U>,
    U: Number + IsZero + Display + Copy,
>>>>>>> 5c26bb87
    Uint<U>: MultiplyRatio,
{
    fn numerator(&self) -> Uint<U> {
        self.0
    }

    fn denominator() -> Uint<U> {
        Self::DECIMAL_FRACTION
    }

    fn checked_inv(&self) -> MathResult<Self> {
        Self::checked_from_ratio(Self::DECIMAL_FRACTION, self.0)
    }
}

impl<U> IsZero for Udec<U>
where
    U: IsZero,
{
    fn is_zero(&self) -> bool {
        self.0.is_zero()
    }
}
<<<<<<< HEAD

impl<U> Neg for Udec<U>
where
    U: Neg<Output = U>,
{
    type Output = Self;

    fn neg(self) -> Self::Output {
        Self(-self.0)
    }
}

impl<U> Number for Udec<U>
where
    Self: FixedPoint<U> + NumberConst + ToString,
    U: NumberConst + Number + Copy + PartialOrd,
    Uint<U>: NextNumber,
=======

impl<U> Number for Udec<U>
where
    Self: FixedPoint<U> + NumberConst,
    U: NumberConst + Number + IsZero + Copy + PartialEq + PartialOrd + Display,
    Uint<U>: NextNumber + IsZero + Display,
>>>>>>> 5c26bb87
    <Uint<U> as NextNumber>::Next: Number + IsZero + Copy + ToString,
{
    fn checked_add(self, other: Self) -> MathResult<Self> {
        self.0.checked_add(other.0).map(Self)
    }

    fn checked_sub(self, other: Self) -> MathResult<Self> {
        self.0.checked_sub(other.0).map(Self)
    }

    fn checked_mul(self, other: Self) -> MathResult<Self> {
        let next_result = self
            .0
            .checked_full_mul(*other.numerator())?
            .checked_div(Self::DECIMAL_FRACTION.into())?;
        next_result
            .try_into()
            .map(Self)
            .map_err(|_| MathError::overflow_conversion::<_, Uint<U>>(next_result))
    }

    fn checked_div(self, other: Self) -> MathResult<Self> {
        Udec::checked_from_ratio(*self.numerator(), *other.numerator())
    }

    fn checked_rem(self, other: Self) -> MathResult<Self> {
        self.0.checked_rem(other.0).map(Self)
    }

    fn checked_pow(mut self, mut exp: u32) -> MathResult<Self> {
        if exp == 0 {
            return Ok(Self::ONE);
        }

        let mut y = Udec::ONE;
        while exp > 1 {
            if exp % 2 == 0 {
                self = self.checked_mul(self)?;
                exp /= 2;
            } else {
                y = self.checked_mul(y)?;
                self = self.checked_mul(self)?;
                exp = (exp - 1) / 2;
            }
        }
        self.checked_mul(y)
    }

    // TODO: Check if this is the best way to implement this
    fn checked_sqrt(self) -> MathResult<Self> {
        // With the current design, U should be only unsigned number.
        // Leave this safety check here for now.
        if self.0 < Uint::ZERO {
            return Err(MathError::negative_sqrt::<Self>(self));
        }
        let hundred = Uint::TEN.checked_mul(Uint::TEN)?;
        (0..=Self::DECIMAL_PLACES / 2)
            .rev()
            .find_map(|i| -> Option<MathResult<Self>> {
                let inner_mul = match hundred.checked_pow(i) {
                    Ok(val) => val,
                    Err(err) => return Some(Err(err)),
                };
                self.0.checked_mul(inner_mul).ok().map(|inner| {
                    let outer_mul = Uint::TEN.checked_pow(Self::DECIMAL_PLACES / 2 - i)?;
                    Ok(Self::raw(inner.checked_sqrt()?.checked_mul(outer_mul)?))
                })
            })
            .transpose()?
            .ok_or(MathError::SqrtFailed)
    }

    fn wrapping_add(self, other: Self) -> Self {
        Self(self.0.wrapping_add(other.0))
    }

    fn wrapping_sub(self, other: Self) -> Self {
        Self(self.0.wrapping_sub(other.0))
    }

    fn wrapping_mul(self, other: Self) -> Self {
        Self(self.0.wrapping_mul(other.0))
    }

    fn wrapping_pow(self, other: u32) -> Self {
        Self(self.0.wrapping_pow(other))
    }

    fn saturating_add(self, other: Self) -> Self {
        Self(self.0.saturating_add(other.0))
    }

    fn saturating_sub(self, other: Self) -> Self {
        Self(self.0.saturating_sub(other.0))
    }

    fn saturating_mul(self, other: Self) -> Self {
        Self(self.0.saturating_mul(other.0))
    }

    fn saturating_pow(self, other: u32) -> Self {
        Self(self.0.saturating_pow(other))
    }
}

impl<U> Display for Udec<U>
where
    Self: FixedPoint<U>,
    U: Number + IsZero + Display,
<<<<<<< HEAD
    Uint<U>: Copy + Sign,
=======
    Uint<U>: Copy,
>>>>>>> 5c26bb87
{
    fn fmt(&self, f: &mut fmt::Formatter<'_>) -> fmt::Result {
        let decimals = Self::DECIMAL_FRACTION;
        let whole = (self.0) / decimals;
        let fractional = (self.0).checked_rem(decimals).unwrap();

        if fractional.is_zero() {
            write!(f, "{whole}")?;
        } else {
            let fractional_string = format!(
                "{:0>padding$}",
                fractional.abs().0,
                padding = Self::DECIMAL_PLACES as usize
            );
            if whole.is_negative() || fractional.is_negative() {
                f.write_char('-')?;
            }
            f.write_str(&whole.abs().to_string())?;
            f.write_char('.')?;
            f.write_str(fractional_string.trim_end_matches('0'))?;
        }

        Ok(())
    }
}

impl<U> FromStr for Udec<U>
where
    Self: FixedPoint<U>,
    Uint<U>: NumberConst + Number + Display + FromStr,
{
    type Err = MathError;

    /// Converts the decimal string to a Udec
    /// Possible inputs: "1.23", "1", "000012", "1.123000000"
    /// Disallowed: "", ".23"
    ///
    /// This never performs any kind of rounding.
    /// More than DECIMAL_PLACES fractional digits, even zeros, result in an error.
    fn from_str(input: &str) -> Result<Self, Self::Err> {
        let mut parts_iter = input.split('.');

        let mut atomics = parts_iter
            .next()
            .unwrap() // split always returns at least one element
            .parse::<Uint<U>>()
            .map_err(|_| MathError::parse_number::<Self, _, _>(input, "error parsing whole"))?
            .checked_mul(Self::DECIMAL_FRACTION)
            .map_err(|_| MathError::parse_number::<Self, _, _>(input, "value too big"))?;

        if let Some(fractional_part) = parts_iter.next() {
            let fractional = fractional_part.parse::<Uint<U>>().map_err(|_| {
                MathError::parse_number::<Self, _, _>(input, "error parsing fractional")
            })?;
            let exp = (Self::DECIMAL_PLACES.checked_sub(fractional_part.len() as u32)).ok_or_else(
                || {
                    MathError::parse_number::<Self, _, _>(
                        input,
                        format!(
                            "cannot parse more than {} fractional digits",
                            Self::DECIMAL_FRACTION
                        ),
                    )
                },
            )?;

            debug_assert!(exp <= Self::DECIMAL_PLACES);

            let fractional_factor = Uint::TEN.checked_pow(exp).unwrap();

            // This multiplication can't overflow because
            // fractional < 10^DECIMAL_PLACES && fractional_factor <= 10^DECIMAL_PLACES
            let fractional_part = fractional.checked_mul(fractional_factor).unwrap();

            // for negative numbers, we need to subtract the fractional part
            // We can't check if atomics is negative because -0 is positive
            atomics = if input.starts_with("-") {
                atomics.checked_sub(fractional_part)
            } else {
                atomics.checked_add(fractional_part)
            }
            .map_err(|_| MathError::parse_number::<Self, _, _>(input, "Value too big"))?;
        }

        if parts_iter.next().is_some() {
            return Err(MathError::parse_number::<Self, _, _>(
                input,
                "Unexpected number of dots",
            ));
        }

        Ok(Udec(atomics))
    }
}

impl<U> ser::Serialize for Udec<U>
where
    Self: Display,
{
    fn serialize<S>(&self, serializer: S) -> Result<S::Ok, S::Error>
    where
        S: ser::Serializer,
    {
        serializer.serialize_str(&self.to_string())
    }
}

impl<'de, U> de::Deserialize<'de> for Udec<U>
where
    Udec<U>: FromStr,
    <Udec<U> as FromStr>::Err: Display,
{
    fn deserialize<D>(deserializer: D) -> Result<Self, D::Error>
    where
        D: de::Deserializer<'de>,
    {
        deserializer.deserialize_str(UdecVisitor::new())
    }
}

struct UdecVisitor<U> {
    _marker: PhantomData<U>,
}

impl<U> UdecVisitor<U> {
    pub fn new() -> Self {
        Self {
            _marker: PhantomData,
        }
    }
}

impl<'de, U> de::Visitor<'de> for UdecVisitor<U>
where
    Udec<U>: FromStr,
    <Udec<U> as FromStr>::Err: Display,
{
    type Value = Udec<U>;

    fn expecting(&self, f: &mut std::fmt::Formatter) -> std::fmt::Result {
        f.write_str("string-encoded decimal")
    }

    fn visit_str<E>(self, v: &str) -> Result<Self::Value, E>
    where
        E: de::Error,
    {
        Udec::from_str(v).map_err(E::custom)
    }
}

impl<U> Add for Udec<U>
where
    Self: Number,
{
    type Output = Self;

    fn add(self, rhs: Self) -> Self::Output {
        self.checked_add(rhs).unwrap_or_else(|err| panic!("{err}"))
    }
}

impl<U> Sub for Udec<U>
where
    Self: Number,
{
    type Output = Self;

    fn sub(self, rhs: Self) -> Self::Output {
        self.checked_sub(rhs).unwrap_or_else(|err| panic!("{err}"))
    }
}

impl<U> Mul for Udec<U>
where
    Self: Number,
{
    type Output = Self;

    fn mul(self, rhs: Self) -> Self::Output {
        self.checked_mul(rhs).unwrap_or_else(|err| panic!("{err}"))
    }
}

impl<U> Div for Udec<U>
where
    Self: Number,
{
    type Output = Self;

    fn div(self, rhs: Self) -> Self::Output {
        self.checked_div(rhs).unwrap_or_else(|err| panic!("{err}"))
    }
}

impl<U> Rem for Udec<U>
where
    Self: Number,
{
    type Output = Self;

    fn rem(self, rhs: Self) -> Self::Output {
        self.checked_rem(rhs).unwrap_or_else(|err| panic!("{err}"))
    }
}

impl<U> AddAssign for Udec<U>
where
    Self: Number + Copy,
{
    fn add_assign(&mut self, rhs: Self) {
        *self = *self + rhs;
    }
}

impl<U> SubAssign for Udec<U>
where
    Self: Number + Copy,
{
    fn sub_assign(&mut self, rhs: Self) {
        *self = *self - rhs;
    }
}

impl<U> MulAssign for Udec<U>
where
    Self: Number + Copy,
{
    fn mul_assign(&mut self, rhs: Self) {
        *self = *self * rhs;
    }
}

impl<U> DivAssign for Udec<U>
where
    Self: Number + Copy,
{
    fn div_assign(&mut self, rhs: Self) {
        *self = *self / rhs;
    }
}

impl<U> RemAssign for Udec<U>
where
    Self: Number + Copy,
{
    fn rem_assign(&mut self, rhs: Self) {
        *self = *self % rhs;
    }
}

// ------------------------------ concrete types -------------------------------

macro_rules! generate_decimal {
    (
        name              = $name:ident,
        inner_type        = $inner:ty,
        inner_constructor = $constructor:expr,
        base_constructor  = $base_constructor:ty,
        from_dec          = [$($from:ty),*],
        doc               = $doc:literal,
    ) => {
<<<<<<< HEAD
        paste::paste! {
            #[doc = $doc]
            pub type $name = Udec<$inner>;

            impl NumberConst for $name {
                const MAX: Self = Self(Uint::MAX);
                const MIN: Self = Self(Uint::MIN);
                const ONE: Self = Self(Self::DECIMAL_FRACTION);
                const TEN: Self = Self($constructor([<10_$base_constructor>].pow(Self::DECIMAL_PLACES +1)));
                const ZERO: Self = Self(Uint::ZERO);
=======
        #[doc = $doc]
        pub type $name = Udec<$inner>;

        impl NumberConst for $name {
            const MAX: Self = Self(Uint::MAX);
            const MIN: Self = Self(Uint::MIN);
            const ONE: Self = Self(Self::DECIMAL_FRACTION);
            const TEN: Self = Self($constructor(10_u128.pow(Self::DECIMAL_PLACES + 1)));
            const ZERO: Self = Self(Uint::ZERO);
        }

        impl $name {
            /// Create a new [`Udec`] adding decimal places.
            ///
            /// ```rust
            /// use {
            ///     grug_math::{Udec128, Uint128},
            ///     std::str::FromStr,
            /// };
            ///
            /// let decimal = Udec128::new(100);
            /// assert_eq!(decimal, Udec128::from_str("100.0").unwrap());
            /// ```
            pub const fn new(x: u128) -> Self {
                Self($constructor(x * 10_u128.pow(Self::DECIMAL_PLACES)))
            }
            pub const fn new_percent(x: u128) -> Self {
                Self($constructor(x * 10_u128.pow(Self::DECIMAL_PLACES - 2)))
>>>>>>> 5c26bb87
            }

            impl $name {
                /// Create a new [`Udec`] adding decimal places.
                ///
                /// ```rust
                /// use {
                ///     grug_math::{Udec128, Uint128},
                ///     std::str::FromStr,
                /// };
                ///
                /// let decimal = Udec128::new(100);
                /// assert_eq!(decimal, Udec128::from_str("100.0").unwrap());
                /// ```
                pub const fn new(x: $base_constructor) -> Self {
                    Self($constructor(x * [<10_$base_constructor>].pow(Self::DECIMAL_PLACES)))
                }
                pub const fn new_percent(x: $base_constructor) -> Self {
                    Self($constructor(x * [<10_$base_constructor>].pow(Self::DECIMAL_PLACES - 2)))
                }

                pub const fn new_permille(x: $base_constructor) -> Self {
                    Self($constructor(x * [<10_$base_constructor>].pow(Self::DECIMAL_PLACES - 3)))
                }

                pub const fn new_bps(x: $base_constructor) -> Self {
                    Self($constructor(x * [<10_$base_constructor>].pow(Self::DECIMAL_PLACES - 4)))
                }
            }

            // Ex: From<U256> for Udec256
            impl From<$inner> for $name {
                fn from(value: $inner) -> Self {
                    Self::raw(Uint::new(value))
                }
            }

            // Ex: From<Uint<U256>> for Udec256
            impl From<Uint<$inner>> for $name {
                fn from(value: Uint<$inner>) -> Self {
                    Self::raw(value)
                }
            }

            // --- From Udec ---
            $(
                // Ex: From<Udec128> for Udec256
                impl From<$from> for $name {
                    fn from(value: $from) -> Self {
                        Self::from_decimal(value)
                    }
                }

                // Ex: From<Uint128> for Udec256
                impl From<Uint<<$from as Inner>::U>> for $name {
                    fn from(value: Uint<<$from as Inner>::U>) -> Self {
                        Self::raw(value.into())
                    }
                }

                // Ex: From<u128> for Udec256
                impl From<<$from as Inner>::U> for $name {
                    fn from(value: <$from as Inner>::U) -> Self {
                        Self::raw(value.into())
                    }
                }

                // Ex: TryFrom<Udec256> for Udec128
                impl TryFrom<$name> for $from {
                    type Error = MathError;

                    fn try_from(value: $name) -> MathResult<$from> {
                        <$from>::try_from_decimal(value)
                    }
                }

                // Ex: TryFrom<Udec256> for Uint128
                impl TryFrom<$name> for Uint<<$from as Inner>::U> {
                    type Error = MathError;

                    fn try_from(value: $name) -> MathResult<Uint<<$from as Inner>::U>> {
                        value.0.try_into().map(Self)
                    }
                }

                // Ex: TryFrom<Udec256> for u128
                impl TryFrom<$name> for <$from as Inner>::U {
                    type Error = MathError;

                    fn try_from(value: $name) -> MathResult<<$from as Inner>::U> {
                        value.0.try_into()
                    }
                }
            )*
        }
    };
    (
        type              = Signed,
        name              = $name:ident,
        inner_type        = $inner:ty,
        inner_constructor = $constructor:expr,
        from_dec          = [$($from:ty),*],
        doc               = $doc:literal,
    ) => {
        generate_decimal! {
            name              = $name,
            inner_type        = $inner,
            inner_constructor = $constructor,
            base_constructor  = i128,
            from_dec          = [$($from),*],
            doc               = $doc,
        }
    };
    (
        type              = Unsigned,
        name              = $name:ident,
        inner_type        = $inner:ty,
        inner_constructor = $constructor:expr,
        from_dec          = [$($from:ty),*],
        doc               = $doc:literal,
    ) => {
        generate_decimal! {
            name              = $name,
            inner_type        = $inner,
            inner_constructor = $constructor,
            base_constructor  = u128,
            from_dec          = [$($from),*],
            doc               = $doc,
        }
    }
}

generate_decimal! {
    type              = Unsigned,
    name              = Udec128,
    inner_type        = u128,
    inner_constructor = Uint128::new,
    from_dec          = [],
    doc               = "128-bit unsigned fixed-point number with 18 decimal places.",
}

generate_decimal! {
    type              = Unsigned,
    name              = Udec256,
    inner_type        = U256,
    inner_constructor = Uint256::new_from_u128,
    from_dec          = [Udec128],
    doc               = "256-bit unsigned fixed-point number with 18 decimal places.",
}

generate_decimal! {
    type              = Signed,
    name              = Dec128,
    inner_type        = i128,
    inner_constructor = Int128::new,
    from_dec          = [],
    doc               = "128-bit signed fixed-point number with 18 decimal places.",
}

generate_decimal! {
    type              = Signed,
    name              = Dec256,
    inner_type        = I256,
    inner_constructor = Int256::new_from_i128,
    from_dec          = [],
    doc               = "128-bit signed fixed-point number with 18 decimal places.",
}

// ----------------------------------- tests -----------------------------------

#[cfg(test)]
mod tests {
    use {
        crate::{Dec128, Number, NumberConst, Udec128, Udec256},
        bnum::{
            errors::TryFromIntError,
            types::{U256, U512},
        },
        std::str::FromStr,
    };

    #[test]
    fn t1() {
        assert_eq!(Udec128::ONE + Udec128::ONE, Udec128::new(2_u128));

        assert_eq!(
            Udec128::new(10_u128)
                .checked_add(Udec128::new(20_u128))
                .unwrap(),
            Udec128::new(30_u128)
        );

        assert_eq!(
            Udec128::new(3_u128)
                .checked_rem(Udec128::new(2_u128))
                .unwrap(),
            Udec128::from_str("1").unwrap()
        );

        assert_eq!(
            Udec128::from_str("3.5")
                .unwrap()
                .checked_rem(Udec128::new(2_u128))
                .unwrap(),
            Udec128::from_str("1.5").unwrap()
        );

        assert_eq!(
            Udec128::from_str("3.5")
                .unwrap()
                .checked_rem(Udec128::from_str("2.7").unwrap())
                .unwrap(),
            Udec128::from_str("0.8").unwrap()
        );
    }

    #[test]
    fn t2_conversion() {
        let u256 = U256::from(42_u64);
        let u512: U512 = u256.into();
        assert_eq!(u512, U512::from(42_u64));

        let u256: U256 = TryFrom::<U512>::try_from(u512).unwrap();
        assert_eq!(u256, U256::from(42_u64));

        let u256: Result<U256, TryFromIntError> = TryFrom::<U512>::try_from(U512::MAX);
        assert!(u256.is_err());

        let u256 = U256::MAX;
        let mut u512: U512 = u256.into();
        let _: U256 = TryFrom::<U512>::try_from(u512).unwrap();

        u512 += U512::ONE;

        let u256: Result<U256, TryFromIntError> = TryFrom::<U512>::try_from(U512::MAX);
        assert!(u256.is_err());
    }

    #[test]
    fn t3_conversion() {
        let foo = Udec128::new(10_u128);
        assert_eq!(Udec256::new(10_u128), Udec256::from(foo));

        let foo = Udec256::new(10_u128);
        assert_eq!(Udec128::new(10_u128), Udec128::try_from(foo).unwrap())
    }

    #[test]
    fn neg_to_string_works() {
        assert_eq!(Dec128::new(-1).to_string(), "-1");
        assert_eq!(Dec128::new_percent(-10).to_string(), "-0.1");
        assert_eq!(Dec128::new_percent(-110).to_string(), "-1.1");
        assert_eq!(Dec128::new(1).to_string(), "1");
        assert_eq!(Dec128::new_percent(10).to_string(), "0.1");
        assert_eq!(Dec128::new_percent(110).to_string(), "1.1");
    }

    #[test]
    fn new_from_str_works() {
        assert_eq!(Dec128::from_str("0.5").unwrap(), Dec128::new_percent(50));
        assert_eq!(Dec128::from_str("1").unwrap(), Dec128::new(1));
        assert_eq!(Dec128::from_str("1.05").unwrap(), Dec128::new_percent(105));
        assert_eq!(Dec128::from_str("-0.5").unwrap(), Dec128::new_percent(-50));
        assert_eq!(Dec128::from_str("-1").unwrap(), Dec128::new(-1));
        assert_eq!(
            Dec128::from_str("-1.05").unwrap(),
            Dec128::new_percent(-105)
        );
    }

    #[test]
    fn neg_works() {
        assert_eq!(-Dec128::new_percent(-105), Dec128::new_percent(105));
        assert_eq!(-Dec128::new_percent(50), Dec128::new_percent(-50));
    }
}<|MERGE_RESOLUTION|>--- conflicted
+++ resolved
@@ -1,12 +1,7 @@
 use {
     crate::{
-<<<<<<< HEAD
         Decimal, FixedPoint, Fraction, Inner, Int128, Int256, IsZero, MathError, MathResult,
         MultiplyRatio, NextNumber, Number, NumberConst, Sign, Uint, Uint128, Uint256,
-=======
-        Decimal, FixedPoint, Fraction, Inner, IsZero, MathError, MathResult, MultiplyRatio,
-        NextNumber, Number, NumberConst, Sign, Uint, Uint128, Uint256,
->>>>>>> 5c26bb87
     },
     bnum::types::{I256, U256},
     borsh::{BorshDeserialize, BorshSerialize},
@@ -15,13 +10,9 @@
         cmp::Ordering,
         fmt::{self, Display, Write},
         marker::PhantomData,
-<<<<<<< HEAD
         ops::{
             Add, AddAssign, Div, DivAssign, Mul, MulAssign, Neg, Rem, RemAssign, Sub, SubAssign,
         },
-=======
-        ops::{Add, AddAssign, Div, DivAssign, Mul, MulAssign, Rem, RemAssign, Sub, SubAssign},
->>>>>>> 5c26bb87
         str::FromStr,
     },
 };
@@ -182,13 +173,8 @@
 
 impl<U> Fraction<U> for Udec<U>
 where
-<<<<<<< HEAD
-    Self: FixedPoint<U> + ToString,
-    U: IsZero + Copy,
-=======
     Self: FixedPoint<U>,
     U: Number + IsZero + Display + Copy,
->>>>>>> 5c26bb87
     Uint<U>: MultiplyRatio,
 {
     fn numerator(&self) -> Uint<U> {
@@ -212,7 +198,18 @@
         self.0.is_zero()
     }
 }
-<<<<<<< HEAD
+
+impl<U> IsZero for Udec<U>
+where
+    Self: FixedPoint<U> + NumberConst,
+    U: NumberConst + Number + IsZero + Copy + PartialEq + PartialOrd + Display,
+    Uint<U>: NextNumber + IsZero + Display,
+    <Uint<U> as NextNumber>::Next: Number + IsZero + Copy + ToString,
+{
+    fn is_zero(&self) -> bool {
+        self.0.is_zero()
+    }
+}
 
 impl<U> Neg for Udec<U>
 where
@@ -230,14 +227,6 @@
     Self: FixedPoint<U> + NumberConst + ToString,
     U: NumberConst + Number + Copy + PartialOrd,
     Uint<U>: NextNumber,
-=======
-
-impl<U> Number for Udec<U>
-where
-    Self: FixedPoint<U> + NumberConst,
-    U: NumberConst + Number + IsZero + Copy + PartialEq + PartialOrd + Display,
-    Uint<U>: NextNumber + IsZero + Display,
->>>>>>> 5c26bb87
     <Uint<U> as NextNumber>::Next: Number + IsZero + Copy + ToString,
 {
     fn checked_add(self, other: Self) -> MathResult<Self> {
@@ -347,11 +336,7 @@
 where
     Self: FixedPoint<U>,
     U: Number + IsZero + Display,
-<<<<<<< HEAD
     Uint<U>: Copy + Sign,
-=======
-    Uint<U>: Copy,
->>>>>>> 5c26bb87
 {
     fn fmt(&self, f: &mut fmt::Formatter<'_>) -> fmt::Result {
         let decimals = Self::DECIMAL_FRACTION;
@@ -614,7 +599,6 @@
         from_dec          = [$($from:ty),*],
         doc               = $doc:literal,
     ) => {
-<<<<<<< HEAD
         paste::paste! {
             #[doc = $doc]
             pub type $name = Udec<$inner>;
@@ -625,36 +609,6 @@
                 const ONE: Self = Self(Self::DECIMAL_FRACTION);
                 const TEN: Self = Self($constructor([<10_$base_constructor>].pow(Self::DECIMAL_PLACES +1)));
                 const ZERO: Self = Self(Uint::ZERO);
-=======
-        #[doc = $doc]
-        pub type $name = Udec<$inner>;
-
-        impl NumberConst for $name {
-            const MAX: Self = Self(Uint::MAX);
-            const MIN: Self = Self(Uint::MIN);
-            const ONE: Self = Self(Self::DECIMAL_FRACTION);
-            const TEN: Self = Self($constructor(10_u128.pow(Self::DECIMAL_PLACES + 1)));
-            const ZERO: Self = Self(Uint::ZERO);
-        }
-
-        impl $name {
-            /// Create a new [`Udec`] adding decimal places.
-            ///
-            /// ```rust
-            /// use {
-            ///     grug_math::{Udec128, Uint128},
-            ///     std::str::FromStr,
-            /// };
-            ///
-            /// let decimal = Udec128::new(100);
-            /// assert_eq!(decimal, Udec128::from_str("100.0").unwrap());
-            /// ```
-            pub const fn new(x: u128) -> Self {
-                Self($constructor(x * 10_u128.pow(Self::DECIMAL_PLACES)))
-            }
-            pub const fn new_percent(x: u128) -> Self {
-                Self($constructor(x * 10_u128.pow(Self::DECIMAL_PLACES - 2)))
->>>>>>> 5c26bb87
             }
 
             impl $name {
