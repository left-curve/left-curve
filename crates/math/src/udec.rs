--- conflicted
+++ resolved
@@ -86,6 +86,7 @@
 where
     Self: FixedPoint<U>,
     Uint<U>: MultiplyRatio,
+    Uint<U>: MultiplyRatio,
 {
     pub fn checked_from_ratio<N, D>(numerator: N, denominator: D) -> MathResult<Self>
     where
@@ -172,12 +173,8 @@
 impl<U> Fraction<U> for Udec<U>
 where
     Self: FixedPoint<U>,
-<<<<<<< HEAD
     U: Number + IsZero + Display + Copy,
     Uint<U>: MultiplyRatio,
-=======
-    U: Number + Copy,
->>>>>>> baa90ad1
 {
     fn numerator(&self) -> Uint<U> {
         self.0
@@ -198,14 +195,7 @@
 
 impl<U> IsZero for Udec<U>
 where
-<<<<<<< HEAD
     U: IsZero,
-=======
-    Self: FixedPoint<U> + NumberConst,
-    U: NumberConst + Number + Copy + PartialEq + PartialOrd + Display,
-    Uint<U>: NextNumber + Display,
-    <Uint<U> as NextNumber>::Next: Number + Copy + ToString,
->>>>>>> baa90ad1
 {
     fn is_zero(&self) -> bool {
         self.0.is_zero()
@@ -325,11 +315,7 @@
 impl<U> Display for Udec<U>
 where
     Self: FixedPoint<U>,
-<<<<<<< HEAD
     U: Number + IsZero + Display,
-=======
-    U: Number + Display,
->>>>>>> baa90ad1
     Uint<U>: Copy,
 {
     fn fmt(&self, f: &mut fmt::Formatter<'_>) -> fmt::Result {
