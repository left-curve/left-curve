use {
<<<<<<< HEAD
    crate::{
        utils::{grow_be_int, grow_be_uint, grow_le_int, grow_le_uint},
        Uint,
    },
=======
    crate::utils::{grow_be_int, grow_be_uint, grow_le_int, grow_le_uint},
>>>>>>> d20cc457
    bnum::types::{I256, I512, U256, U512},
};

/// Describes a number that can be convert to and from raw binary representations.
pub trait Bytable<const S: usize>: Sized {
    const BYTE_LEN: usize = S;

    fn from_be_bytes(data: [u8; S]) -> Self;

    fn from_le_bytes(data: [u8; S]) -> Self;

    fn to_be_bytes(self) -> [u8; S];

    fn to_le_bytes(self) -> [u8; S];

    fn grow_be_bytes<const INPUT_SIZE: usize>(data: [u8; INPUT_SIZE]) -> [u8; S];

    fn grow_le_bytes<const INPUT_SIZE: usize>(data: [u8; INPUT_SIZE]) -> [u8; S];

    fn from_be_bytes_growing<const INPUT_SIZE: usize>(data: [u8; INPUT_SIZE]) -> Self {
        Self::from_be_bytes(Self::grow_be_bytes(data))
    }

    fn from_le_bytes_growing<const INPUT_SIZE: usize>(data: [u8; INPUT_SIZE]) -> Self {
        Self::from_le_bytes(Self::grow_le_bytes(data))
    }
}

// ----------------------------------- uint ------------------------------------

impl<U, const S: usize> Bytable<S> for Uint<U>
where
    U: Bytable<S>,
{
    fn from_be_bytes(data: [u8; S]) -> Self {
        Self(U::from_be_bytes(data))
    }

    fn from_le_bytes(data: [u8; S]) -> Self {
        Self(U::from_le_bytes(data))
    }

    fn to_be_bytes(self) -> [u8; S] {
        self.0.to_be_bytes()
    }

    fn to_le_bytes(self) -> [u8; S] {
        self.0.to_le_bytes()
    }

    fn grow_be_bytes<const INPUT_SIZE: usize>(data: [u8; INPUT_SIZE]) -> [u8; S] {
        U::grow_be_bytes(data)
    }

    fn grow_le_bytes<const INPUT_SIZE: usize>(data: [u8; INPUT_SIZE]) -> [u8; S] {
        U::grow_le_bytes(data)
    }
}

// ----------------------------------- udec ------------------------------------

// TODO: Bytable for Udec

// ------------------------------------ std ------------------------------------

macro_rules! impl_bytable_std {
    ($t:ty, $rot:literal) => {
        #[deny(unconditional_recursion)]
        impl Bytable<$rot> for $t {
            fn from_be_bytes(data: [u8; $rot]) -> Self {
                Self::from_be_bytes(data)
            }

            fn from_le_bytes(data: [u8; $rot]) -> Self {
                Self::from_le_bytes(data)
            }

            fn to_be_bytes(self) -> [u8; $rot] {
                self.to_be_bytes()
            }

            fn to_le_bytes(self) -> [u8; $rot] {
                self.to_le_bytes()
            }

            fn grow_be_bytes<const INPUT_SIZE: usize>(data: [u8; INPUT_SIZE]) -> [u8; $rot] {
                grow_be_uint::<INPUT_SIZE, $rot>(data)
            }

            fn grow_le_bytes<const INPUT_SIZE: usize>(data: [u8; INPUT_SIZE]) -> [u8; $rot] {
                grow_le_uint::<INPUT_SIZE, $rot>(data)
            }
        }
    };
}

macro_rules! impl_bytable_signed_std {
    ($t:ty, $rot:literal) => {
        #[deny(unconditional_recursion)]
        impl Bytable<$rot> for $t {
            fn from_be_bytes(data: [u8; $rot]) -> Self {
                Self::from_be_bytes(data)
            }

            fn from_le_bytes(data: [u8; $rot]) -> Self {
                Self::from_le_bytes(data)
            }

            fn to_be_bytes(self) -> [u8; $rot] {
                self.to_be_bytes()
            }

            fn to_le_bytes(self) -> [u8; $rot] {
                self.to_le_bytes()
            }

            fn grow_be_bytes<const INPUT_SIZE: usize>(data: [u8; INPUT_SIZE]) -> [u8; $rot] {
                grow_be_int::<INPUT_SIZE, $rot>(data)
            }

            fn grow_le_bytes<const INPUT_SIZE: usize>(data: [u8; INPUT_SIZE]) -> [u8; $rot] {
                grow_le_int::<INPUT_SIZE, $rot>(data)
            }
        }
    };
}

impl_bytable_std!(u8, 1);
impl_bytable_std!(u16, 2);
impl_bytable_std!(u32, 4);
impl_bytable_std!(u64, 8);
impl_bytable_std!(u128, 16);

impl_bytable_signed_std!(i8, 1);
impl_bytable_signed_std!(i16, 2);
impl_bytable_signed_std!(i32, 4);
impl_bytable_signed_std!(i64, 8);
impl_bytable_signed_std!(i128, 16);

// ----------------------------------- bnum ------------------------------------

macro_rules! impl_bytable_bnum {
    ($t:ty, $rot:literal) => {
        impl Bytable<$rot> for $t {
            fn from_be_bytes(bytes: [u8; $rot]) -> Self {
                Self::from_be_slice(&bytes).unwrap()
            }

            fn from_le_bytes(bytes: [u8; $rot]) -> Self {
                Self::from_le_slice(&bytes).unwrap()
            }

            fn to_be_bytes(self) -> [u8; $rot] {
                let words = self.digits();
                let mut bytes = [[0u8; 8]; $rot / 8];
                for i in 0..$rot / 8 {
                    bytes[i] = words[$rot / 8 - i - 1].to_be_bytes();
                }

                unsafe { std::mem::transmute(bytes) }
            }

            fn to_le_bytes(self) -> [u8; $rot] {
                let words = self.digits();
                let mut bytes = [[0u8; 8]; $rot / 8];
                for i in 0..$rot / 8 {
                    bytes[i] = words[i].to_le_bytes();
                }

                unsafe { std::mem::transmute(bytes) }
            }

            fn grow_be_bytes<const INPUT_SIZE: usize>(data: [u8; INPUT_SIZE]) -> [u8; $rot] {
                grow_be_uint::<INPUT_SIZE, $rot>(data)
            }

            fn grow_le_bytes<const INPUT_SIZE: usize>(data: [u8; INPUT_SIZE]) -> [u8; $rot] {
                grow_le_uint::<INPUT_SIZE, $rot>(data)
            }
        }
    };
}

macro_rules! impl_bytable_signed_bnum {
    ($t:ty, $rot:literal) => {
        impl Bytable<$rot> for $t {
            fn from_be_bytes(bytes: [u8; $rot]) -> Self {
                Self::from_be_slice(&bytes).unwrap()
            }

            fn from_le_bytes(bytes: [u8; $rot]) -> Self {
                Self::from_le_slice(&bytes).unwrap()
            }

            fn to_be_bytes(self) -> [u8; $rot] {
                self.to_bits().to_be_bytes()
            }

            fn to_le_bytes(self) -> [u8; $rot] {
                self.to_bits().to_le_bytes()
            }

            fn grow_be_bytes<const INPUT_SIZE: usize>(data: [u8; INPUT_SIZE]) -> [u8; $rot] {
                grow_be_int::<INPUT_SIZE, $rot>(data)
            }

            fn grow_le_bytes<const INPUT_SIZE: usize>(data: [u8; INPUT_SIZE]) -> [u8; $rot] {
                grow_le_int::<INPUT_SIZE, $rot>(data)
            }
        }
    };
}

impl_bytable_bnum!(U256, 32);
impl_bytable_bnum!(U512, 64);
impl_bytable_signed_bnum!(I256, 32);
impl_bytable_signed_bnum!(I512, 64);

// ----------------------------------- tests -----------------------------------

#[cfg(test)]
mod tests {
    use {
        crate::{Bytable, Int128, Int256, Uint128, Uint256},
        bnum::types::{I256, I512, U256, U512},
        proptest::{array::uniform32, prelude::*},
    };

    proptest! {
        /// Ensure the bytable methods work for `Uint128`.
        #[test]
        fn integer_bytable_works_u128(number in any::<u128>()) {
            let number = Uint128::from(number);

            // Convert the number to big endian bytes and back, should get the
            // the same value
            let recovered = Uint128::from_be_bytes(number.to_be_bytes());
            prop_assert_eq!(number, recovered);

            // Same thing for little endian
            let recovered = Uint128::from_le_bytes(number.to_le_bytes());
            prop_assert_eq!(number, recovered);
        }

        /// Ensure the bytable methods work for `Uint256`.
        #[test]
        fn integer_bytable_works_u256(bytes in uniform32(any::<u8>())) {
            let number = Uint256::from_le_bytes(bytes);

            // Convert the number to big endian bytes and back, should get the
            // the same value
            let recovered = Uint256::from_be_bytes(number.to_be_bytes());
            prop_assert_eq!(number, recovered);

            // Same thing for little endian
            let recovered = Uint256::from_le_bytes(number.to_le_bytes());
            prop_assert_eq!(number, recovered);
        }

        /// Ensure the bytable methods work for `Int128`.
        #[test]
        fn integer_bytable_works_i128(number in any::<i128>()) {
            let number = Int128::from(number);

            // Convert the number to big endian bytes and back, should get the
            // the same value
            let recovered = Int128::from_be_bytes(number.to_be_bytes());
            prop_assert_eq!(number, recovered);

            // Same thing for little endian
            let recovered = Int128::from_le_bytes(number.to_le_bytes());
            prop_assert_eq!(number, recovered);
        }

        /// Ensure the bytable methods work for `Int256`.
        #[test]
        fn integer_bytable_works_i256(number in uniform32(any::<u8>())) {
            let number = Int256::from_le_bytes(number);

            // Convert the number to big endian bytes and back, should get the
            // the same value
            let recovered = Int256::from_be_bytes(number.to_be_bytes());
            prop_assert_eq!(number, recovered);

            // Same thing for little endian
            let recovered = Int256::from_le_bytes(number.to_le_bytes());
            prop_assert_eq!(number, recovered);
        }

        /// Ensure the grown methods work for `signed`.
        #[test]
        fn grown_signed(number in any::<(i8, i64)>()) {
            macro_rules! test {
                ($t:ty, $($val:expr),+) => {
                    $(
                        let compare = <$t>::from_be_bytes_growing($val.to_be_bytes());
                        assert_eq!(<$t>::from($val), compare);

                        let compare = <$t>::from_le_bytes_growing($val.to_le_bytes());
                        assert_eq!(<$t>::from($val), compare);
                    )+
                };
            }

            test!(i128, number.0, number.1);
            test!(I256, number.0, number.1);
            test!(I512, number.0, number.1);
        }

        /// Ensure the grown methods work for `unsigned`.
        #[test]
        fn grown_unsigned(number in any::<(u32, u64)>()) {
            macro_rules! test {
                ($t:ty, $($val:expr),+) => {
                    $(
                        let compare = <$t>::from_be_bytes_growing($val.to_be_bytes());
                        assert_eq!(<$t>::from($val), compare);

                        let compare = <$t>::from_le_bytes_growing($val.to_le_bytes());
                        assert_eq!(<$t>::from($val), compare);
                    )+
                };
            }

            test!(u128, number.0, number.1);
            test!(U256, number.0, number.1);
            test!(U512, number.0, number.1);
        }

    }
}<|MERGE_RESOLUTION|>--- conflicted
+++ resolved
@@ -1,13 +1,9 @@
 use {
-<<<<<<< HEAD
     crate::{
-        utils::{grow_be_int, grow_be_uint, grow_le_int, grow_le_uint},
+        utils::{grow_be_int, grow_be_int, grow_be_uint, grow_le_int, grow_le_int, grow_le_uint},
         Uint,
     },
-=======
-    crate::utils::{grow_be_int, grow_be_uint, grow_le_int, grow_le_uint},
->>>>>>> d20cc457
-    bnum::types::{I256, I512, U256, U512},
+    bnum::types::{I256, I512, I256, I512, U256, U512},
 };
 
 /// Describes a number that can be convert to and from raw binary representations.
