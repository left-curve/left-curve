use crate::{Dec, Int};

/// Describes a type that wraps another type.
<<<<<<< HEAD
///
/// This trait is used in [`generate_uint!`](crate::generate_uint!) and
/// [`generate_decimal!`](crate::generate_decimal!) to get the inner type of a
/// [`Int`] and implement the conversion from the inner type to the [`Int`].
=======
>>>>>>> 938427c6
pub trait Inner {
    type U;

    /// Returns an immutable reference to the inner value.
    fn inner(&self) -> &Self::U;

    /// Consume the wrapper, return an owned instance of the inner value.
    fn into_inner(self) -> Self::U;
}

impl<U> Inner for Int<U> {
    type U = U;

    fn inner(&self) -> &Self::U {
        &self.0
    }

    fn into_inner(self) -> Self::U {
        self.0
    }
}

impl<U> Inner for Dec<U> {
    type U = U;

    fn inner(&self) -> &Self::U {
        self.0.inner()
    }

    fn into_inner(self) -> Self::U {
        self.0.into_inner()
    }
}

/// Describes a type that wraps another type, and the inner value is mutable.
pub trait InnerMut: Inner {
    /// Returns a mutable reference to the inner value.
    fn inner_mut(&mut self) -> &mut Self::U;
}<|MERGE_RESOLUTION|>--- conflicted
+++ resolved
@@ -1,13 +1,10 @@
 use crate::{Dec, Int};
 
 /// Describes a type that wraps another type.
-<<<<<<< HEAD
 ///
 /// This trait is used in [`generate_uint!`](crate::generate_uint!) and
 /// [`generate_decimal!`](crate::generate_decimal!) to get the inner type of a
 /// [`Int`] and implement the conversion from the inner type to the [`Int`].
-=======
->>>>>>> 938427c6
 pub trait Inner {
     type U;
 
