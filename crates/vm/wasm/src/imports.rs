--- conflicted
+++ resolved
@@ -79,15 +79,9 @@
 }
 
 pub fn db_write(mut fe: FunctionEnvMut<Environment>, key_ptr: u32, value_ptr: u32) -> VmResult<()> {
-<<<<<<< HEAD
-    let (env, wasm_store) = fe.data_and_store_mut();
+    let (env, store) = fe.data_and_store_mut();
 
     env.assert_storage_not_readonly()?;
-
-    let key = read_from_memory(env, &wasm_store, key_ptr)?;
-    let value = read_from_memory(env, &wasm_store, value_ptr)?;
-=======
-    let (env, store) = fe.data_and_store_mut();
 
     let key = read_from_memory(env, &store, key_ptr)?;
     let value = read_from_memory(env, &store, value_ptr)?;
@@ -115,7 +109,6 @@
     // mutable reference, which requires the immutable ref to be dropped first,
     // which involves deleting the iterator.
     env.clear_iterators();
->>>>>>> 333f32d2
 
     Ok(())
 }
@@ -123,13 +116,9 @@
 pub fn db_remove(mut fe: FunctionEnvMut<Environment>, key_ptr: u32) -> VmResult<()> {
     let (env, store) = fe.data_and_store_mut();
 
-<<<<<<< HEAD
     env.assert_storage_not_readonly()?;
 
-    let key = read_from_memory(env, &wasm_store, key_ptr)?;
-=======
     let key = read_from_memory(env, &store, key_ptr)?;
->>>>>>> 333f32d2
 
     env.storage.remove(&key);
 
