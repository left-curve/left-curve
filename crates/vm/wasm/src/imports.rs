use {
    crate::{read_from_memory, write_to_memory, Environment, Iterator, VmError, VmResult},
    grug_app::GAS_COSTS,
<<<<<<< HEAD
    grug_crypto::CryptoResult,
    grug_types::{decode_sections, from_json_slice, to_json_vec, Addr, Query, Record, Storage},
=======
    grug_types::{decode_sections, Addr, JsonDeExt, JsonSerExt, Query, Record, Storage},
>>>>>>> 3112a256
    tracing::info,
    wasmer::FunctionEnvMut,
};

pub fn db_read(mut fe: FunctionEnvMut<Environment>, key_ptr: u32) -> VmResult<u32> {
    let (env, mut store) = fe.data_and_store_mut();

    let key = read_from_memory(env, &store, key_ptr)?;

    match env.storage.read(&key) {
        Some(value) => {
            env.consume_external_gas(
                &mut store,
                GAS_COSTS.db_read.cost(value.len()),
                "db_read/found",
            )?;
            write_to_memory(env, &mut store, &value)
        },
        None => {
            env.consume_external_gas(&mut store, GAS_COSTS.db_read.cost(0), "db_read/not_found")?;
            // If the record doesn't exist, return a zero pointer.
            Ok(0)
        },
    }
}

pub fn db_scan(
    mut fe: FunctionEnvMut<Environment>,
    min_ptr: u32,
    max_ptr: u32,
    order: i32,
) -> VmResult<i32> {
    let (env, mut store) = fe.data_and_store_mut();

    // Parse iteration parameters provided by the module and create iterator.
    let min = if min_ptr != 0 {
        Some(read_from_memory(env, &store, min_ptr)?)
    } else {
        None
    };
    let max = if max_ptr != 0 {
        Some(read_from_memory(env, &store, max_ptr)?)
    } else {
        None
    };
    let order = order.try_into()?;
    let iterator = Iterator::new(min, max, order);

    env.consume_external_gas(&mut store, GAS_COSTS.db_scan, "db_scan")?;

    Ok(env.add_iterator(iterator))
}

pub fn db_next(mut fe: FunctionEnvMut<Environment>, iterator_id: i32) -> VmResult<u32> {
    let (env, mut store) = fe.data_and_store_mut();

    match env.advance_iterator(iterator_id)? {
        Some((key, value)) => {
            env.consume_external_gas(
                &mut store,
                GAS_COSTS.db_next + GAS_COSTS.db_read.cost(key.len() + value.len()),
                "db_next/found",
            )?;

            write_to_memory(env, &mut store, &encode_record((key, value)))
        },
        None => {
            env.consume_external_gas(&mut store, GAS_COSTS.db_next, "db_next/not_found")?;

            Ok(0)
        },
    }
}

pub fn db_next_key(mut fe: FunctionEnvMut<Environment>, iterator_id: i32) -> VmResult<u32> {
    let (env, mut store) = fe.data_and_store_mut();

    match env.advance_iterator(iterator_id)? {
        Some((key, _)) => {
            env.consume_external_gas(
                &mut store,
                GAS_COSTS.db_next + GAS_COSTS.db_read.cost(key.len()),
                "db_next_key/found",
            )?;

            write_to_memory(env, &mut store, &key)
        },
        None => {
            env.consume_external_gas(&mut store, GAS_COSTS.db_next, "db_next_key/not_found")?;

            Ok(0)
        },
    }
}

pub fn db_next_value(mut fe: FunctionEnvMut<Environment>, iterator_id: i32) -> VmResult<u32> {
    let (env, mut store) = fe.data_and_store_mut();

    match env.advance_iterator(iterator_id)? {
        Some((_, value)) => {
            env.consume_external_gas(
                &mut store,
                GAS_COSTS.db_next + GAS_COSTS.db_read.cost(value.len()),
                "db_next_value/found",
            )?;

            write_to_memory(env, &mut store, &value)
        },
        None => {
            env.consume_external_gas(&mut store, GAS_COSTS.db_next, "db_next_value/not_found")?;

            Ok(0)
        },
    }
}

pub fn db_write(mut fe: FunctionEnvMut<Environment>, key_ptr: u32, value_ptr: u32) -> VmResult<()> {
    let (env, mut store) = fe.data_and_store_mut();

    // Make sure the storage isn't set to be read only.
    //
    // This is the case for the `query`, `bank_query`, and `ibc_client_query`
    // calls. During these calls, the contract isn't allowed to call the imports
    // that mutates the state, namely: `db_write`, `db_remove`, and `db_remove_range`.
    if env.storage_readonly {
        return Err(VmError::ReadOnly);
    }

    let key = read_from_memory(env, &store, key_ptr)?;
    let value = read_from_memory(env, &store, value_ptr)?;

    let gas_cost = GAS_COSTS
        .db_write
        .cost(env.storage.namespace().len() + key.len() + value.len());

    env.consume_external_gas(&mut store, gas_cost, "db_write")?;

    env.storage.write(&key, &value);

    // Delete all existing iterators. This is necessary if the storage is to be
    // mutated.
    //
    // Let's consider what happens if we fail to do this.
    //
    // Assume the storage has the following keys: `a`, `b`, `c`. An existing
    // iterator with ascending order is now at `b`. If we are to call `db_next`
    // now, it would return the `c` record.
    //
    // Now, we perfrom `db_write` to insert a new record with key `bb`. Now the
    // storage contains: `a`, `b`, `bb`, `c`.
    //
    // Now we call `db_next`. It will still return `b`. This is an incorrect
    // result: should be `bb` instead!
    //
    // Think about this the other way: having an active iterator is like holding
    // an immutable reference to the storage (though there isn't actually a ref
    // since we're working over the FFI). Performing a `db_write` requires a
    // mutable reference, which requires the immutable ref to be dropped first,
    // which involves deleting the iterator.
    env.clear_iterators();

    Ok(())
}

pub fn db_remove(mut fe: FunctionEnvMut<Environment>, key_ptr: u32) -> VmResult<()> {
    let (env, mut store) = fe.data_and_store_mut();

    if env.storage_readonly {
        return Err(VmError::ReadOnly);
    }

    let key = read_from_memory(env, &store, key_ptr)?;

    env.storage.remove(&key);
    env.clear_iterators();
    env.consume_external_gas(&mut store, GAS_COSTS.db_remove, "storage_remove")
}

pub fn db_remove_range(
    mut fe: FunctionEnvMut<Environment>,
    min_ptr: u32,
    max_ptr: u32,
) -> VmResult<()> {
    let (env, mut store) = fe.data_and_store_mut();

    if env.storage_readonly {
        return Err(VmError::ReadOnly);
    }

    let min = if min_ptr != 0 {
        Some(read_from_memory(env, &store, min_ptr)?)
    } else {
        None
    };
    let max = if max_ptr != 0 {
        Some(read_from_memory(env, &store, max_ptr)?)
    } else {
        None
    };

    env.storage.remove_range(min.as_deref(), max.as_deref());
    env.clear_iterators();
    env.consume_external_gas(&mut store, GAS_COSTS.db_remove, "storage_remove_range")
}

pub fn debug(mut fe: FunctionEnvMut<Environment>, addr_ptr: u32, msg_ptr: u32) -> VmResult<()> {
    let (env, store) = fe.data_and_store_mut();

    let addr_bytes = read_from_memory(env, &store, addr_ptr)?;
    let addr = Addr::try_from(addr_bytes)?;
    let msg_bytes = read_from_memory(env, &store, msg_ptr)?;
    let msg = String::from_utf8(msg_bytes)?;

    info!(
        contract = addr.to_string(),
        msg, "Contract emitted debug message"
    );

    Ok(())
}

pub fn query_chain(mut fe: FunctionEnvMut<Environment>, req_ptr: u32) -> VmResult<u32> {
    let (env, mut store) = fe.data_and_store_mut();

    let req_bytes = read_from_memory(env, &store, req_ptr)?;
    let req: Query = req_bytes.deserialize_json()?;

    // Note that although the query may fail, we don't unwrap the result here.
    // Instead, we serialize the `GenericResult` and pass it to the contract.
    // Let the contract decide how to handle the error.
    let res = env.querier.do_query_chain(req);
    let res_bytes = res.to_json_vec()?;

    write_to_memory(env, &mut store, &res_bytes)
}

pub fn secp256k1_verify(
    mut fe: FunctionEnvMut<Environment>,
    msg_hash_ptr: u32,
    sig_ptr: u32,
    pk_ptr: u32,
) -> VmResult<u32> {
    let (env, mut store) = fe.data_and_store_mut();

    let msg_hash = read_from_memory(env, &store, msg_hash_ptr)?;
    let sig = read_from_memory(env, &store, sig_ptr)?;
    let pk = read_from_memory(env, &store, pk_ptr)?;

    env.consume_external_gas(&mut store, GAS_COSTS.secp256k1_verify, "secp256k1_verify")?;

    let res = grug_crypto::secp256k1_verify(&msg_hash, &sig, &pk);

    write_verify_result(res)
}

pub fn secp256r1_verify(
    mut fe: FunctionEnvMut<Environment>,
    msg_hash_ptr: u32,
    sig_ptr: u32,
    pk_ptr: u32,
) -> VmResult<u32> {
    let (env, mut store) = fe.data_and_store_mut();

    let msg_hash = read_from_memory(env, &store, msg_hash_ptr)?;
    let sig = read_from_memory(env, &store, sig_ptr)?;
    let pk = read_from_memory(env, &store, pk_ptr)?;

    env.consume_external_gas(&mut store, GAS_COSTS.secp256k1_verify, "secp256r1_verify")?;

    let res = grug_crypto::secp256r1_verify(&msg_hash, &sig, &pk);

    write_verify_result(res)
}

pub fn secp256k1_pubkey_recover(
    mut fe: FunctionEnvMut<Environment>,
    msg_hash_ptr: u32,
    sig_ptr: u32,
    recovery_id: u8,
    compressed: u8,
) -> VmResult<u64> {
    let (env, mut store) = fe.data_and_store_mut();

    let msg_hash = read_from_memory(env, &store, msg_hash_ptr)?;
    let sig = read_from_memory(env, &store, sig_ptr)?;

    let compressed = match compressed {
        0 => false,
        1 => true,
        _ => return Ok(0),
    };

    env.consume_external_gas(
        &mut store,
        GAS_COSTS.secp256k1_pubkey_recover,
        "secp256k1_pubkey_recover",
    )?;

    match grug_crypto::secp256k1_pubkey_recover(&msg_hash, &sig, recovery_id, compressed) {
        Ok(pk) => {
            let ptr = write_to_memory(env, &mut store, &pk)?;
            Ok(to_high_half(ptr))
        },
        Err(err) => Ok(to_low_half(err.into())),
    }

    // let res_bytes = to_borsh_vec(&res)?;
    // write_to_memory(env, &mut store, &res_bytes)
}

pub fn ed25519_verify(
    mut fe: FunctionEnvMut<Environment>,
    msg_hash_ptr: u32,
    sig_ptr: u32,
    pk_ptr: u32,
) -> VmResult<u32> {
    let (env, mut store) = fe.data_and_store_mut();

    let msg_hash = read_from_memory(env, &store, msg_hash_ptr)?;
    let sig = read_from_memory(env, &store, sig_ptr)?;
    let pk = read_from_memory(env, &store, pk_ptr)?;

    env.consume_external_gas(&mut store, GAS_COSTS.ed25519_verify, "ed25519_verify")?;

    let res = grug_crypto::ed25519_verify(&msg_hash, &sig, &pk);

    write_verify_result(res)
}

pub fn ed25519_batch_verify(
    mut fe: FunctionEnvMut<Environment>,
    msgs_hash_ptr: u32,
    sigs_ptr: u32,
    pks_ptr: u32,
) -> VmResult<u32> {
    let (env, mut store) = fe.data_and_store_mut();

    let msgs_hash = read_from_memory(env, &store, msgs_hash_ptr)?;
    let sigs = read_from_memory(env, &store, sigs_ptr)?;
    let pks = read_from_memory(env, &store, pks_ptr)?;

    let msgs_hash = decode_sections(&msgs_hash);
    let sigs = decode_sections(&sigs);
    let pks = decode_sections(&pks);

    env.consume_external_gas(
        &mut store,
        GAS_COSTS.ed25519_batch_verify.cost(msgs_hash.len()),
        "ed25519_batch_verify",
    )?;

    let res = grug_crypto::ed25519_batch_verify(&msgs_hash, &sigs, &pks);

    write_verify_result(res)
}

macro_rules! impl_hash_method {
    ($hasher:ident, $name:literal) => {
        pub fn $hasher(mut fe: FunctionEnvMut<Environment>, data_ptr: u32) -> VmResult<u32> {
            let (env, mut store) = fe.data_and_store_mut();

            let data = read_from_memory(env, &store, data_ptr)?;
            let hash = grug_crypto::$hasher(&data);

            env.consume_external_gas(&mut store, GAS_COSTS.$hasher.cost(data.len()), $name)?;

            write_to_memory(env, &mut store, &hash)
        }
    };
}

impl_hash_method!(sha2_256, "sha2_256");
impl_hash_method!(sha2_512, "sha2_512");
impl_hash_method!(sha2_512_truncated, "sha2_512_truncated");
impl_hash_method!(sha3_256, "sha3_256");
impl_hash_method!(sha3_512, "sha3_512");
impl_hash_method!(sha3_512_truncated, "sha3_512_truncated");
impl_hash_method!(keccak256, "keccak256");
impl_hash_method!(blake2s_256, "blake2s_256");
impl_hash_method!(blake2b_512, "blake2b_512");
impl_hash_method!(blake3, "blake3");

/// Pack a KV pair into a single byte array in the following format:
///
/// ```plain
/// key | value | len(key)
/// ```
///
/// where `len()` is two bytes (u16 big endian).
#[inline]
fn encode_record((mut k, v): Record) -> Vec<u8> {
    let key_len = k.len();
    k.extend(v);
    k.extend_from_slice(&(key_len as u16).to_be_bytes());
    k
}

#[inline]
fn write_verify_result(result: CryptoResult<()>) -> VmResult<u32> {
    match result {
        Ok(()) => Ok(0),
        Err(err) => Ok(err.into()),
    }
}

#[inline]
fn to_high_half(data: u32) -> u64 {
    // See https://stackoverflow.com/a/58956419/2013738 to understand
    // why this is endianness agnostic.
    (data as u64) << 32
}

/// Returns the data copied to the 4 least significant bytes.
///
/// This is independent of endianness. But to get the idea, it would be
/// `0x00000000 || data` in big endian representation.
#[inline]
fn to_low_half(data: u32) -> u64 {
    data.into()
}<|MERGE_RESOLUTION|>--- conflicted
+++ resolved
@@ -1,12 +1,8 @@
 use {
     crate::{read_from_memory, write_to_memory, Environment, Iterator, VmError, VmResult},
     grug_app::GAS_COSTS,
-<<<<<<< HEAD
     grug_crypto::CryptoResult,
-    grug_types::{decode_sections, from_json_slice, to_json_vec, Addr, Query, Record, Storage},
-=======
     grug_types::{decode_sections, Addr, JsonDeExt, JsonSerExt, Query, Record, Storage},
->>>>>>> 3112a256
     tracing::info,
     wasmer::FunctionEnvMut,
 };
