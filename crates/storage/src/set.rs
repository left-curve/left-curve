use {
    crate::{Borsh, Codec, PathBuf, Prefix, PrefixBound, Prefixer, PrimaryKey},
    grug_types::{Bound, Empty, Order, StdResult, Storage},
    std::{borrow::Cow, marker::PhantomData},
};

/// Mimic the behavior of HashSet or BTreeSet.
///
/// Internally, this is basicaly a `Map<T, Empty>`.
///
/// We explicitly use Borsh here, because there's no benefit using any other
/// encoding scheme.
pub struct Set<'a, T, C = Borsh>
where
    C: Codec<Empty>,
{
    pub(crate) namespace: &'a [u8],
    item: PhantomData<T>,
    codec: PhantomData<C>,
}

impl<'a, T, C> Set<'a, T, C>
where
    C: Codec<Empty>,
{
    pub const fn new(namespace: &'a str) -> Self {
        Self {
            namespace: namespace.as_bytes(),
            item: PhantomData,
            codec: PhantomData,
        }
    }
}

impl<'a, T, C> Set<'a, T, C>
where
    T: PrimaryKey,
    C: Codec<Empty>,
{
    #[doc(hidden)]
    pub fn path_raw(&self, key_raw: &[u8]) -> PathBuf<Empty, Borsh> {
        PathBuf::new(self.namespace, &[], Some(&Cow::Borrowed(key_raw)))
    }

    #[doc(hidden)]
    pub fn path(&self, item: T) -> PathBuf<Empty, Borsh> {
        let mut raw_keys = item.raw_keys();
        let last_raw_key = raw_keys.pop();
        PathBuf::new(self.namespace, &raw_keys, last_raw_key.as_ref())
    }

    #[doc(hidden)]
    pub fn no_prefix(&self) -> Prefix<T, Empty, C> {
        Prefix::new(self.namespace, &[])
    }

    pub fn prefix(&self, prefix: T::Prefix) -> Prefix<T::Suffix, Empty, C> {
        Prefix::new(self.namespace, &prefix.raw_prefixes())
    }

    pub fn is_empty(&self, storage: &dyn Storage) -> bool {
        self.no_prefix().is_empty(storage)
    }

    // ---------------------- methods for single entries -----------------------

    pub fn has_raw(&self, storage: &dyn Storage, item_raw: &[u8]) -> bool {
        self.path_raw(item_raw).as_path().exists(storage)
    }

    pub fn has(&self, storage: &dyn Storage, item: T) -> bool {
        self.path(item).as_path().exists(storage)
    }

    /// Using this function is not recommended. If the item isn't properly
    /// serialized, later when you read the data, it will fail to deserialize
    /// and error.
    ///
    /// We prefix the function name with the word "unsafe" to highlight this.
    pub fn unsafe_insert_raw(&self, storage: &mut dyn Storage, item_raw: &[u8]) {
        // `Empty` serializes to empty bytes when using borsh.
        self.path_raw(item_raw).as_path().save_raw(storage, &[])
    }

    pub fn insert(&self, storage: &mut dyn Storage, item: T) -> StdResult<()> {
        self.path(item).as_path().save(storage, &Empty {})
    }

    pub fn remove_raw(&self, storage: &mut dyn Storage, item_raw: &[u8]) {
        self.path_raw(item_raw).as_path().remove(storage)
    }

    pub fn remove(&self, storage: &mut dyn Storage, item: T) {
        self.path(item).as_path().remove(storage)
    }

    // -------------------- iteration methods (full bound) ---------------------

    pub fn range_raw<'b>(
        &self,
        storage: &'b dyn Storage,
        min: Option<Bound<T>>,
        max: Option<Bound<T>>,
        order: Order,
    ) -> Box<dyn Iterator<Item = Vec<u8>> + 'b> {
        self.no_prefix().keys_raw(storage, min, max, order)
    }

    pub fn range<'b>(
        &self,
        storage: &'b dyn Storage,
        min: Option<Bound<T>>,
        max: Option<Bound<T>>,
        order: Order,
    ) -> Box<dyn Iterator<Item = StdResult<T::Output>> + 'b> {
        self.no_prefix().keys(storage, min, max, order)
    }

    pub fn clear(&self, storage: &mut dyn Storage, min: Option<Bound<T>>, max: Option<Bound<T>>) {
        self.no_prefix().clear(storage, min, max)
    }

    // ------------------- iteration methods (prefix bound) --------------------

    pub fn prefix_range_raw<'b>(
        &self,
        storage: &'b dyn Storage,
        min: Option<PrefixBound<T>>,
        max: Option<PrefixBound<T>>,
        order: Order,
    ) -> Box<dyn Iterator<Item = Vec<u8>> + 'b> {
        self.no_prefix().prefix_keys_raw(storage, min, max, order)
    }

    pub fn prefix_range<'b>(
        &self,
        storage: &'b dyn Storage,
        min: Option<PrefixBound<T>>,
        max: Option<PrefixBound<T>>,
        order: Order,
    ) -> Box<dyn Iterator<Item = StdResult<T::Output>> + 'b> {
        self.no_prefix().prefix_keys(storage, min, max, order)
    }

    pub fn prefix_clear(
        &self,
        storage: &mut dyn Storage,
        min: Option<PrefixBound<T>>,
        max: Option<PrefixBound<T>>,
    ) {
        self.no_prefix().prefix_clear(storage, min, max)
    }
}

// ----------------------------------- tests -----------------------------------

#[cfg(test)]
mod tests {
    use {
<<<<<<< HEAD
        crate::{Codec, Prefixer, PrimaryKey, Set},
        grug_types::{concat, Bound, Empty, MockStorage, Order, StdResult, Storage},
=======
        crate::{Bound, Codec, PrefixBound, Prefixer, PrimaryKey, Set},
        grug_math::{Dec128, NumberConst},
        grug_types::{concat, Empty, MockStorage, Order, StdResult, Storage},
        std::str::FromStr,
>>>>>>> c9d94a0d
    };

    const SINGLE: Set<&[u8]> = Set::new("single");

    const DOUBLE: Set<(Dec128, &str)> = Set::new("double");

    trait SetExt {
        type T;

        // TODO: remove the allow dead code
        #[allow(dead_code)]
        fn all_raw(&self, storage: &mut dyn Storage) -> Vec<Vec<u8>>;

        fn all(&self, storage: &mut dyn Storage) -> StdResult<Vec<Self::T>>;
    }

    impl<'a, T, C> SetExt for Set<'a, T, C>
    where
        T: PrimaryKey,
        C: Codec<Empty>,
    {
        type T = <T as PrimaryKey>::Output;

        fn all_raw(&self, storage: &mut dyn Storage) -> Vec<Vec<u8>> {
            self.range_raw(storage, None, None, Order::Ascending)
                .collect()
        }

        fn all(&self, storage: &mut dyn Storage) -> StdResult<Vec<Self::T>> {
            self.range(storage, None, None, Order::Ascending).collect()
        }
    }

    #[test]
    fn save_has_remove() {
        let storage = &mut MockStorage::new();
        SINGLE.insert(storage, b"hello").unwrap();

        assert!(SINGLE.has(storage, b"hello"));
        assert!(!SINGLE.has(storage, b"world"));

        DOUBLE.insert(storage, (Dec128::ONE, "world")).unwrap();
        assert!(DOUBLE.has(storage, (Dec128::ONE, "world")));
        assert!(!DOUBLE.has(storage, (Dec128::TEN, "world")));

        SINGLE.remove(storage, b"hello");
        assert!(!SINGLE.has(storage, b"hello"));

        DOUBLE.remove(storage, (Dec128::ONE, "world"));
        assert!(!DOUBLE.has(storage, (Dec128::ONE, "world")));

        SINGLE.unsafe_insert_raw(storage, b"foo");
        assert!(SINGLE.has_raw(storage, b"foo"));

        DOUBLE.unsafe_insert_raw(storage, b"foobar");
        assert!(DOUBLE.has_raw(storage, b"foobar"));

        SINGLE.remove_raw(storage, b"foo");
        assert!(!SINGLE.has_raw(storage, b"foo"));

        DOUBLE.remove_raw(storage, b"foobar");
        assert!(!DOUBLE.has_raw(storage, b"foobar"));
    }

    #[test]
    fn clear() {
        let storage = &mut MockStorage::new();

        assert!(SINGLE.is_empty(storage));
        assert!(DOUBLE.is_empty(storage));

        for i in 0..100_u32 {
            SINGLE
                .insert(storage, &concat(b"foo", &i.joined_prefix()))
                .unwrap();
            DOUBLE.insert(storage, (Dec128::ONE, "bar")).unwrap();
        }

        assert!(!SINGLE.is_empty(storage));
        assert!(!DOUBLE.is_empty(storage));

        // Min bound
        SINGLE.clear(
            storage,
            Some(Bound::inclusive(
                concat(b"foo", &70_u32.joined_prefix()).as_slice(),
            )),
            None,
        );

        assert_eq!(SINGLE.all_raw(storage).len(), 70);

        // Max bound
        SINGLE.clear(
            storage,
            None,
            Some(Bound::exclusive(
                concat(b"foo", &30_u32.joined_prefix()).as_slice(),
            )),
        );

        let all = SINGLE.all(storage).unwrap();

        assert_eq!(all.len(), 40);
        assert_eq!(all[0], concat(b"foo", &30_u32.joined_prefix()));
        assert_eq!(all[39], concat(b"foo", &69_u32.joined_prefix()));

        // Max Min bound
        SINGLE.clear(
            storage,
            Some(Bound::inclusive(
                concat(b"foo", &40_u32.joined_prefix()).as_slice(),
            )),
            Some(Bound::exclusive(
                concat(b"foo", &50_u32.joined_prefix()).as_slice(),
            )),
        );

        let all = SINGLE.all(storage).unwrap();

        assert_eq!(all.len(), 30);
        assert_eq!(all[0], concat(b"foo", &30_u32.joined_prefix()));
        assert_eq!(all[9], concat(b"foo", &39_u32.joined_prefix()));
        assert_eq!(all[10], concat(b"foo", &50_u32.joined_prefix()));
        assert_eq!(all[29], concat(b"foo", &69_u32.joined_prefix()));

        // Clear all
        SINGLE.clear(storage, None, None);

        assert_eq!(SINGLE.all(storage).unwrap().len(), 0);
    }

    #[test]
    fn range() {
        let storage = &mut MockStorage::new();

        for i in 0..100_u32 {
            SINGLE
                .insert(storage, &concat(b"foo", &i.joined_prefix()))
                .unwrap();
        }

        // No bound
        {
            let data = SINGLE.all(storage).unwrap();

            assert_eq!(data.len(), 100);
            assert_eq!(data[0], concat(b"foo", &0_u32.joined_prefix()));
            assert_eq!(data[99], concat(b"foo", &99_u32.joined_prefix()));
        }

        // Min bound
        {
            let data = SINGLE
                .range(
                    storage,
                    Some(Bound::Inclusive(
                        concat(b"foo", &70_u32.joined_prefix()).as_slice(),
                    )),
                    None,
                    Order::Ascending,
                )
                .collect::<StdResult<Vec<_>>>()
                .unwrap();

            assert_eq!(data.len(), 30);
            assert_eq!(data[0], concat(b"foo", &70_u32.joined_prefix()));
            assert_eq!(data[29], concat(b"foo", &99_u32.joined_prefix()));
        }

        // Max bound
        {
            let data = SINGLE
                .range(
                    storage,
                    None,
                    Some(Bound::Exclusive(
                        concat(b"foo", &30_u32.joined_prefix()).as_slice(),
                    )),
                    Order::Ascending,
                )
                .collect::<StdResult<Vec<_>>>()
                .unwrap();

            assert_eq!(data.len(), 30);
            assert_eq!(data[0], concat(b"foo", &0_u32.joined_prefix()));
            assert_eq!(data[29], concat(b"foo", &29_u32.joined_prefix()));
        }

        // Max Min bound
        {
            let data = SINGLE
                .range(
                    storage,
                    Some(Bound::Inclusive(
                        concat(b"foo", &40_u32.joined_prefix()).as_slice(),
                    )),
                    Some(Bound::Exclusive(
                        concat(b"foo", &50_u32.joined_prefix()).as_slice(),
                    )),
                    Order::Ascending,
                )
                .collect::<StdResult<Vec<_>>>()
                .unwrap();

            assert_eq!(data.len(), 10);
            assert_eq!(data[0], concat(b"foo", &40_u32.joined_prefix()));
            assert_eq!(data[9], concat(b"foo", &49_u32.joined_prefix()));
        }
    }

    #[test]
    fn decimal_range() {
        let storage = &mut MockStorage::new();

        for i in -50..50 {
            DOUBLE
                .insert(
                    storage,
                    (Dec128::from_str(&i.to_string()).unwrap(), &i.to_string()),
                )
                .unwrap();
        }

        let data = DOUBLE.all(storage).unwrap();

        assert_eq!(data.len(), 100);

        for (index, val) in (-50..50).enumerate() {
            assert_eq!(
                data[index],
                (Dec128::from_str(&val.to_string()).unwrap(), val.to_string())
            );
        }
    }

    #[test]
    fn prefix() {
        let storage = &mut MockStorage::new();

        for (k, v) in [
            ("-2", "a"),
            ("-2", "b"),
            ("-2", "c"),
            ("-2", "d"),
            ("-2", "e"),
            ("-1.5", "a"),
            ("-1.5", "b"),
            ("0", "abab"),
            ("1", "b"),
            ("2", "b"),
            ("2", "a"),
        ] {
            DOUBLE
                .insert(storage, (Dec128::from_str(k).unwrap(), v))
                .unwrap();
        }

        // No bound
        {
            let val = DOUBLE
                .prefix(Dec128::from_str("-2").unwrap())
                .keys(storage, None, None, Order::Ascending)
                .collect::<StdResult<Vec<_>>>()
                .unwrap();
            assert_eq!(val, ["a", "b", "c", "d", "e"]);
        }

        // Min bound
        {
            let val = DOUBLE
                .prefix(Dec128::from_str("-2").unwrap())
                .keys(storage, Some(Bound::inclusive("c")), None, Order::Ascending)
                .collect::<StdResult<Vec<_>>>()
                .unwrap();
            assert_eq!(val, ["c", "d", "e"])
        }

        // Max bound
        {
            let val = DOUBLE
                .prefix(Dec128::from_str("-2").unwrap())
                .keys(storage, None, Some(Bound::exclusive("d")), Order::Ascending)
                .collect::<StdResult<Vec<_>>>()
                .unwrap();
            assert_eq!(val, ["a", "b", "c"]);
        }

        // Max Min bound
        {
            let val = DOUBLE
                .prefix(Dec128::from_str("-2").unwrap())
                .keys(
                    storage,
                    Some(Bound::inclusive("b")),
                    Some(Bound::exclusive("d")),
                    Order::Ascending,
                )
                .collect::<StdResult<Vec<_>>>()
                .unwrap();
            assert_eq!(val, ["b", "c"]);
        }
    }

    #[test]
    fn prefix_range() {
        let storage = &mut MockStorage::new();

        for (k, v) in [
            ("-2", "a"),
            ("-2", "b"),
            ("-2", "c"),
            ("-2", "d"),
            ("-2", "e"),
            ("-1.5", "a"),
            ("-1.5", "b"),
            ("0", "abcb"),
            ("1", "b"),
            ("2", "b"),
            ("2", "a"),
        ] {
            DOUBLE
                .insert(storage, (Dec128::from_str(k).unwrap(), v))
                .unwrap();
        }

        // Min
        {
            let val = DOUBLE
                .prefix_range(
                    storage,
                    Some(PrefixBound::inclusive(Dec128::from_str("-1.5").unwrap())),
                    None,
                    Order::Ascending,
                )
                .collect::<StdResult<Vec<_>>>()
                .unwrap();

            assert_eq!(val, [
                (Dec128::from_str("-1.5").unwrap(), "a".to_string()),
                (Dec128::from_str("-1.5").unwrap(), "b".to_string()),
                (Dec128::from_str("0").unwrap(), "abcb".to_string()),
                (Dec128::from_str("1").unwrap(), "b".to_string()),
                (Dec128::from_str("2").unwrap(), "a".to_string()),
                (Dec128::from_str("2").unwrap(), "b".to_string())
            ]);
        }

        // Max
        {
            let val = DOUBLE
                .prefix_range(
                    storage,
                    None,
                    Some(PrefixBound::exclusive(Dec128::from_str("0.5").unwrap())),
                    Order::Ascending,
                )
                .collect::<StdResult<Vec<_>>>()
                .unwrap();

            assert_eq!(val, [
                (Dec128::from_str("-2").unwrap(), "a".to_string()),
                (Dec128::from_str("-2").unwrap(), "b".to_string()),
                (Dec128::from_str("-2").unwrap(), "c".to_string()),
                (Dec128::from_str("-2").unwrap(), "d".to_string()),
                (Dec128::from_str("-2").unwrap(), "e".to_string()),
                (Dec128::from_str("-1.5").unwrap(), "a".to_string()),
                (Dec128::from_str("-1.5").unwrap(), "b".to_string()),
                (Dec128::from_str("0").unwrap(), "abcb".to_string())
            ]);
        }

        // Max Min
        {
            let val = DOUBLE
                .prefix_range(
                    storage,
                    Some(PrefixBound::inclusive(Dec128::from_str("-2").unwrap())),
                    Some(PrefixBound::exclusive(Dec128::from_str("0").unwrap())),
                    Order::Ascending,
                )
                .collect::<StdResult<Vec<_>>>()
                .unwrap();

            assert_eq!(val, [
                (Dec128::from_str("-2").unwrap(), "a".to_string()),
                (Dec128::from_str("-2").unwrap(), "b".to_string()),
                (Dec128::from_str("-2").unwrap(), "c".to_string()),
                (Dec128::from_str("-2").unwrap(), "d".to_string()),
                (Dec128::from_str("-2").unwrap(), "e".to_string()),
                (Dec128::from_str("-1.5").unwrap(), "a".to_string()),
                (Dec128::from_str("-1.5").unwrap(), "b".to_string())
            ]);
        }
    }
}<|MERGE_RESOLUTION|>--- conflicted
+++ resolved
@@ -157,15 +157,10 @@
 #[cfg(test)]
 mod tests {
     use {
-<<<<<<< HEAD
-        crate::{Codec, Prefixer, PrimaryKey, Set},
+        crate::{Codec, PrefixBound, Prefixer, PrimaryKey, Set},
+        grug_math::{Dec128, NumberConst},
         grug_types::{concat, Bound, Empty, MockStorage, Order, StdResult, Storage},
-=======
-        crate::{Bound, Codec, PrefixBound, Prefixer, PrimaryKey, Set},
-        grug_math::{Dec128, NumberConst},
-        grug_types::{concat, Empty, MockStorage, Order, StdResult, Storage},
         std::str::FromStr,
->>>>>>> c9d94a0d
     };
 
     const SINGLE: Set<&[u8]> = Set::new("single");
