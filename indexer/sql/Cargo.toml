[package]
authors       = { workspace = true }
categories    = { workspace = true }
documentation = { workspace = true }
edition       = { workspace = true }
license       = { workspace = true }
name          = "indexer-sql"
repository    = { workspace = true }
rust-version  = { workspace = true }
version       = { workspace = true }

[lib]
path = "src/lib.rs"

[features]
tracing = ["dep:tracing"]

[dependencies]
anyhow                = { workspace = true }
borsh                 = { workspace = true }
<<<<<<< HEAD
async-std             = { workspace = true }
=======
>>>>>>> 21b7ea11
grug-app              = { workspace = true }
grug-math             = { workspace = true }
grug-types            = { workspace = true }
indexer-disk-saver    = { workspace = true }
indexer-sql-migration = { workspace = true }
sea-orm               = { workspace = true }
serde                 = { workspace = true }
serde_json            = { workspace = true }
tempfile              = { workspace = true }
thiserror             = { workspace = true }
tokio                 = { workspace = true }
tracing               = { workspace = true, optional = true }
uuid                  = { workspace = true }

[dev-dependencies]
assertor = { workspace = true }<|MERGE_RESOLUTION|>--- conflicted
+++ resolved
@@ -18,10 +18,6 @@
 [dependencies]
 anyhow                = { workspace = true }
 borsh                 = { workspace = true }
-<<<<<<< HEAD
-async-std             = { workspace = true }
-=======
->>>>>>> 21b7ea11
 grug-app              = { workspace = true }
 grug-math             = { workspace = true }
 grug-types            = { workspace = true }
