<<<<<<< HEAD
use {
    crate::error::IndexerError,
    async_stream::stream,
    async_trait::async_trait,
    sea_orm::sqlx::{self, postgres::PgListener},
    std::pin::Pin,
    tokio::sync::broadcast,
    tokio_stream::{wrappers::BroadcastStream, Stream, StreamExt},
};

/// In-memory pubsub implementation
pub struct MemoryPubSub {
    pub sender: broadcast::Sender<u64>,
}

impl MemoryPubSub {
    pub fn new(capacity: usize) -> Self {
        let (sender, _) = broadcast::channel(capacity);
        Self { sender }
    }
}

#[async_trait]
impl PubSub for MemoryPubSub {
    async fn subscribe_block_minted(
        &self,
    ) -> Result<Pin<Box<dyn Stream<Item = u64> + Send + '_>>, IndexerError> {
        let rx = self.sender.subscribe();
        Ok(Box::pin(
            BroadcastStream::new(rx).filter_map(|res| res.ok()),
        ))
    }

    async fn publish_block_minted(&self, block_height: u64) -> Result<usize, IndexerError> {
        // NOTE: discarding the error as it happens if no receivers are connected
        // There is no way to know if there are any receivers connected without RACE conditions
        Ok(self.sender.send(block_height).unwrap_or_default())
    }
}

#[derive(Clone)]
pub struct PostgresPubSub {
    pool: sqlx::PgPool,
}

// TODO: Use a tokio channel and connect with a single connection for all
impl PostgresPubSub {
    pub fn new(pool: sqlx::PgPool) -> Self {
        Self { pool }
    }
}

#[async_trait]
impl PubSub for PostgresPubSub {
    async fn subscribe_block_minted(
        &self,
    ) -> Result<Pin<Box<dyn Stream<Item = u64> + Send + '_>>, IndexerError> {
        let mut listener = PgListener::connect_with(&self.pool).await?;

        listener.listen("blocks").await?;

        let stream = stream! {
            loop {
                match listener.recv().await {
                    Ok(notification) => {
                        if let Ok(data) = serde_json::from_str::<serde_json::Value>(notification.payload()) {
                            if let Some(block_height) = data.get("block_height") {
                                if let Some(block_height) = block_height.as_u64() {
                                    yield block_height;
                                }
                            }
                        }
                    },
                    Err(e) => {
                        #[cfg(feature = "tracing")]
                        tracing::error!("Error receiving notification: {e:?}");

                        break;
                    },
                }
            }
        };

        Ok(Box::pin(stream))
    }
=======
use {crate::error::IndexerError, async_trait::async_trait, std::pin::Pin, tokio_stream::Stream};
>>>>>>> 8cc10027

pub mod memory;
pub mod postgres;
pub mod postgres_multiple;

pub use {memory::MemoryPubSub, postgres::PostgresPubSub};

#[async_trait]
pub trait PubSub {
    async fn subscribe_block_minted(
        &self,
    ) -> Result<Pin<Box<dyn Stream<Item = u64> + Send + '_>>, IndexerError>;

    async fn publish_block_minted(&self, block_height: u64) -> Result<usize, IndexerError>;
}

pub enum PubSubType {
    Memory,
    Postgres,
}

// ----------------------------------- tests -----------------------------------

#[cfg(test)]
mod tests {
    use {
        super::*,
        assertor::*,
        sqlx::postgres::{PgListener, PgPoolOptions},
        std::time::Duration,
        tokio_stream::StreamExt,
    };

    #[ignore]
    #[tokio::test]
    async fn test_postgres_pubsub() -> anyhow::Result<()> {
        let db_host = std::env::var("DB_HOST").unwrap_or("localhost".to_string());
        let pool =
            sqlx::PgPool::connect(format!("postgres://postgres@{db_host}/grug_test").as_str())
                .await?;

        let pubsub = PostgresPubSub::new(pool.clone()).await?;
        let pubsub_clone = pubsub.clone();

        {
            tokio::task::spawn(async move {
                for idx in 1..10 {
                    pubsub.publish_block_minted(idx).await?;
                    tokio::time::sleep(Duration::from_secs(1)).await;
                }

                Ok::<_, anyhow::Error>(())
            });
        }

        {
            let mut stream = pubsub_clone.subscribe_block_minted().await?;

            tokio::select! {
                block_height = stream.next() => {
                    assert_that!(block_height.unwrap_or_default()).is_equal_to(1);
                }
                _ = tokio::time::sleep(Duration::from_secs(2)) => {
                    println!("timeout waiting");
                }
            }
        }

        Ok(())
    }

    /// A test that demonstrates how to use postgres pubsub.
    #[ignore]
    #[tokio::test]
    async fn manual_psql_implementation() -> anyhow::Result<()> {
        let pool = PgPoolOptions::new()
            .connect("postgres://postgres@postgres/grug_test")
            .await?;

        // Start listening on a channel
        let mut listener = PgListener::connect_with(&pool).await?;
        listener.listen("blocks").await?;

        tokio::task::spawn(async move {
            for idx in 1..10 {
                sqlx::query(
                    "select pg_notify('blocks', json_build_object('block_height', $1)::text)",
                )
                .bind(idx)
                .execute(&pool)
                .await?;
                tokio::time::sleep(std::time::Duration::from_secs(1)).await;
            }

            anyhow::Ok(())
        });

        for _ in 1..=3 {
            tokio::select! {
                notification = listener.recv() => {
                    println!("Got notification: {notification:?}");
                }
                _ = tokio::time::sleep(Duration::from_secs(2)) => {
                    println!("Timeout waiting");
                }
            }
        }

        Ok(())
    }
}<|MERGE_RESOLUTION|>--- conflicted
+++ resolved
@@ -1,106 +1,15 @@
-<<<<<<< HEAD
-use {
-    crate::error::IndexerError,
-    async_stream::stream,
-    async_trait::async_trait,
-    sea_orm::sqlx::{self, postgres::PgListener},
-    std::pin::Pin,
-    tokio::sync::broadcast,
-    tokio_stream::{wrappers::BroadcastStream, Stream, StreamExt},
-};
-
-/// In-memory pubsub implementation
-pub struct MemoryPubSub {
-    pub sender: broadcast::Sender<u64>,
-}
-
-impl MemoryPubSub {
-    pub fn new(capacity: usize) -> Self {
-        let (sender, _) = broadcast::channel(capacity);
-        Self { sender }
-    }
-}
-
-#[async_trait]
-impl PubSub for MemoryPubSub {
-    async fn subscribe_block_minted(
-        &self,
-    ) -> Result<Pin<Box<dyn Stream<Item = u64> + Send + '_>>, IndexerError> {
-        let rx = self.sender.subscribe();
-        Ok(Box::pin(
-            BroadcastStream::new(rx).filter_map(|res| res.ok()),
-        ))
-    }
-
-    async fn publish_block_minted(&self, block_height: u64) -> Result<usize, IndexerError> {
-        // NOTE: discarding the error as it happens if no receivers are connected
-        // There is no way to know if there are any receivers connected without RACE conditions
-        Ok(self.sender.send(block_height).unwrap_or_default())
-    }
-}
-
-#[derive(Clone)]
-pub struct PostgresPubSub {
-    pool: sqlx::PgPool,
-}
-
-// TODO: Use a tokio channel and connect with a single connection for all
-impl PostgresPubSub {
-    pub fn new(pool: sqlx::PgPool) -> Self {
-        Self { pool }
-    }
-}
-
-#[async_trait]
-impl PubSub for PostgresPubSub {
-    async fn subscribe_block_minted(
-        &self,
-    ) -> Result<Pin<Box<dyn Stream<Item = u64> + Send + '_>>, IndexerError> {
-        let mut listener = PgListener::connect_with(&self.pool).await?;
-
-        listener.listen("blocks").await?;
-
-        let stream = stream! {
-            loop {
-                match listener.recv().await {
-                    Ok(notification) => {
-                        if let Ok(data) = serde_json::from_str::<serde_json::Value>(notification.payload()) {
-                            if let Some(block_height) = data.get("block_height") {
-                                if let Some(block_height) = block_height.as_u64() {
-                                    yield block_height;
-                                }
-                            }
-                        }
-                    },
-                    Err(e) => {
-                        #[cfg(feature = "tracing")]
-                        tracing::error!("Error receiving notification: {e:?}");
-
-                        break;
-                    },
-                }
-            }
-        };
-
-        Ok(Box::pin(stream))
-    }
-=======
-use {crate::error::IndexerError, async_trait::async_trait, std::pin::Pin, tokio_stream::Stream};
->>>>>>> 8cc10027
-
 pub mod memory;
 pub mod postgres;
 pub mod postgres_multiple;
 
 pub use {memory::MemoryPubSub, postgres::PostgresPubSub};
 
+use {crate::error::Result, async_trait::async_trait, std::pin::Pin, tokio_stream::Stream};
 #[async_trait]
 pub trait PubSub {
-    async fn subscribe_block_minted(
-        &self,
-    ) -> Result<Pin<Box<dyn Stream<Item = u64> + Send + '_>>, IndexerError>;
+    async fn subscribe_block_minted(&self) -> Result<Pin<Box<dyn Stream<Item = u64> + Send + '_>>>;
 
-    async fn publish_block_minted(&self, block_height: u64) -> Result<usize, IndexerError>;
+    async fn publish_block_minted(&self, block_height: u64) -> Result<usize>;
 }
 
 pub enum PubSubType {
