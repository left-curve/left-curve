#[cfg(feature = "metrics")]
use metrics::counter;
#[cfg(feature = "tracing")]
use std::sync::atomic::{AtomicU64, Ordering};
#[cfg(feature = "metrics")]
use std::time::Instant;

use {
    crate::{
        Context, EventCache, EventCacheWriter,
        active_model::Models,
        entity, error,
        pubsub::{MemoryPubSub, PostgresPubSub, PubSubType},
    },
    async_trait::async_trait,
    grug_app::Indexer as IndexerTrait,
    grug_types::{
        BlockAndBlockOutcomeWithHttpDetails, Config, Defined, Json, MaybeDefined, Storage,
        Undefined,
    },
    itertools::Itertools,
<<<<<<< HEAD
    sea_orm::{
        ColumnTrait, ConnectionTrait, Database, DatabaseConnection, EntityTrait, QueryFilter,
        TransactionTrait,
    },
    std::{future::Future, sync::Arc},
    tokio::runtime::{Builder, Handle, Runtime},
=======
    sea_orm::{ColumnTrait, DatabaseConnection, EntityTrait, QueryFilter, TransactionTrait},
    std::sync::Arc,
>>>>>>> 17f46554
};

// ------------------------------- IndexerBuilder ------------------------------

pub struct IndexerBuilder<DB = Undefined<String>> {
    db_url: DB,
    db_max_connections: u32,
    pubsub: PubSubType,
    event_cache_window: usize,
}

impl Default for IndexerBuilder {
    fn default() -> Self {
        Self {
            db_url: Undefined::default(),
            db_max_connections: 10,
            pubsub: PubSubType::Memory,
            event_cache_window: 100,
        }
    }
}

impl<DB> IndexerBuilder<DB> {
    /// Use a dedicated runtime that the indexer owns.
    /// This ensures async operations complete even when the caller's runtime shuts down.
    /// Recommended for tests where the indexer runs background work via HookedIndexer.
    pub fn with_dedicated_runtime(self) -> Self {
        Self {
            handle: RuntimeHandler::new_dedicated(),
            db_url: self.db_url,
            db_max_connections: self.db_max_connections,
            pubsub: self.pubsub,
            event_cache_window: self.event_cache_window,
        }
    }
}

impl IndexerBuilder<Defined<String>> {
    pub fn with_database_max_connections(self, db_max_connections: u32) -> Self {
        IndexerBuilder {
            db_url: self.db_url,
            db_max_connections,
            pubsub: self.pubsub,
            event_cache_window: self.event_cache_window,
        }
    }
}

impl IndexerBuilder<Undefined<String>> {
    pub fn with_database_url<URL>(self, db_url: URL) -> IndexerBuilder<Defined<String>>
    where
        URL: ToString,
    {
        IndexerBuilder {
            db_url: Defined::new(db_url.to_string()),
            db_max_connections: self.db_max_connections,
            pubsub: self.pubsub,
            event_cache_window: self.event_cache_window,
        }
    }

    pub fn with_memory_database(self) -> IndexerBuilder<Defined<String>> {
        self.with_database_url("sqlite::memory:")
            .with_database_max_connections(1)
    }
}

impl<DB> IndexerBuilder<DB> {
    pub fn with_sqlx_pubsub(self) -> IndexerBuilder<DB> {
        IndexerBuilder {
            db_url: self.db_url,
            db_max_connections: self.db_max_connections,
            pubsub: PubSubType::Postgres,
            event_cache_window: self.event_cache_window,
        }
    }
}

impl IndexerBuilder<Defined<String>> {
    /// Create a unique test database and return a guard for manual cleanup.
    ///
    /// This is useful for tests that need an isolated database. The returned guard
    /// has a `cleanup()` method that should be called when the test is done.
    /// The guard's Drop does NOT automatically clean up to avoid race conditions.
    pub async fn with_test_database(self) -> (Self, TestDatabaseGuard) {
        let base_url = self.db_url.inner().clone();

        // Only handle Postgres URLs
        let is_postgres =
            base_url.starts_with("postgres://") || base_url.starts_with("postgresql://");
        if !is_postgres {
            // Return unchanged for non-Postgres databases
            return (self, TestDatabaseGuard {
                server_prefix: String::new(),
                db_name: String::new(),
            });
        }

        // Generate a unique database name
        let unique_suffix = uuid::Uuid::new_v4();
        let test_db_name = format!("grug_test_{}", unique_suffix.simple());

        // Everything before the final '/'
        let slash_pos = base_url.rfind('/').unwrap_or(base_url.len());
        let server_prefix = base_url[..slash_pos].to_string();

        // Create the new test database
        let parent_url = format!("{server_prefix}/postgres");
        let create_sql = format!("CREATE DATABASE \"{test_db_name}\"");
        let created = if let Ok(conn) = Database::connect(parent_url.clone()).await {
            conn.execute_unprepared(&create_sql).await.is_ok()
        } else {
            false
        };
        if !created {
            panic!(
                "Failed to create test database `{test_db_name}`; could not connect to parent database"
            );
        }

        // Build a new URL pointing to the newly created database
        let new_url = format!("{server_prefix}/{test_db_name}");

        let guard = TestDatabaseGuard {
            server_prefix,
            db_name: test_db_name,
        };

        let builder = IndexerBuilder {
            handle: self.handle,
            db_url: Defined::new(new_url),
            db_max_connections: self.db_max_connections,
            pubsub: self.pubsub,
            event_cache_window: self.event_cache_window,
        };

        (builder, guard)
    }
}

/// Guard for test database cleanup.
///
/// Does NOT automatically clean up - call `cleanup()` manually after ensuring
/// all indexers and database connections are properly shut down.
///
/// Automatic cleanup in Drop was causing race conditions and panics because:
/// 1. The database might be dropped while indexers are still using it
/// 2. SQLx pool cleanup requires a Tokio context, which actix threads don't have
#[derive(Debug)]
pub struct TestDatabaseGuard {
    server_prefix: String,
    db_name: String,
}

impl TestDatabaseGuard {
    /// Get the test database name
    pub fn db_name(&self) -> &str {
        &self.db_name
    }

    /// Manually cleanup the test database.
    /// Call this AFTER all indexers and database connections are shut down.
    pub fn cleanup(&self) {
        if self.db_name.is_empty() {
            return;
        }

        let server_prefix = self.server_prefix.clone();
        let db_name = self.db_name.clone();

        #[cfg(feature = "tracing")]
        tracing::debug!(db_name = %db_name, "Cleaning up test database");

        // Spawn a separate thread with its own runtime
        let handle = std::thread::spawn(move || {
            let rt = match tokio::runtime::Builder::new_current_thread()
                .enable_all()
                .build()
            {
                Ok(rt) => rt,
                Err(_) => return,
            };

            rt.block_on(async move {
                let parent = format!("{}/postgres", server_prefix);
                if let Ok(conn) = Database::connect(&parent).await {
                    let drop_sql = format!("DROP DATABASE \"{}\" WITH (FORCE)", db_name);
                    if conn.execute_unprepared(&drop_sql).await.is_err() {
                        let _ = conn
                            .execute_unprepared(&format!("DROP DATABASE \"{}\"", db_name))
                            .await;
                    }
                }
            });
        });

        let _ = handle.join();
    }
}

impl Drop for TestDatabaseGuard {
    fn drop(&mut self) {
        if self.db_name.is_empty() {
            return;
        }

        let server_prefix = std::mem::take(&mut self.server_prefix);
        let db_name = std::mem::take(&mut self.db_name);

        #[cfg(feature = "tracing")]
        tracing::debug!(db_name = %db_name, "TestDatabaseGuard::drop - cleaning up test database");

        // Spawn a separate thread with its own runtime to avoid any context issues
        let handle = std::thread::spawn(move || {
            let rt = match tokio::runtime::Builder::new_current_thread()
                .enable_all()
                .build()
            {
                Ok(rt) => rt,
                Err(_) => return,
            };

            rt.block_on(async move {
                let parent = format!("{}/postgres", server_prefix);
                if let Ok(conn) = Database::connect(&parent).await {
                    let drop_sql = format!("DROP DATABASE \"{}\" WITH (FORCE)", db_name);
                    if conn.execute_unprepared(&drop_sql).await.is_err() {
                        let _ = conn
                            .execute_unprepared(&format!("DROP DATABASE \"{}\"", db_name))
                            .await;
                    }
                }
            });
        });

        // Block until cleanup completes
        let _ = handle.join();
    }
}

impl<DB> IndexerBuilder<DB>
where
    DB: MaybeDefined<String>,
{
    pub fn with_event_cache_window(self, event_cache_window: usize) -> Self {
        Self {
            db_url: self.db_url,
            db_max_connections: self.db_max_connections,
            pubsub: self.pubsub,
            event_cache_window,
        }
    }

    pub async fn build_context(self) -> error::Result<Context> {
        let db = match self.db_url.maybe_into_inner() {
            Some(url) => Context::connect_db_with_url(&url, self.db_max_connections).await,
            None => Context::connect_db().await,
        }?;

        let mut context = Context {
            db: db.clone(),
            // This gets overwritten in the next match
            pubsub: Arc::new(MemoryPubSub::new(100)),
            event_cache: EventCache::new(self.event_cache_window),
        };

        match self.pubsub {
            PubSubType::Postgres => {
                if let DatabaseConnection::SqlxPostgresPoolConnection(_) = &context.db {
                    let pool: &sqlx::PgPool = context.db.get_postgres_connection_pool();

                    context.pubsub = Arc::new(PostgresPubSub::new(pool.clone(), "blocks").await?);
                }
            },
            PubSubType::Memory => {},
        }

        Ok(context)
    }

    pub async fn build(self) -> error::Result<Indexer> {
        let db = match self.db_url.maybe_into_inner() {
            Some(url) => Context::connect_db_with_url(&url, self.db_max_connections).await,
            None => Context::connect_db().await,
        }?;

        // Generate unique ID
        #[cfg(feature = "tracing")]
        let id = INDEXER_COUNTER.fetch_add(1, Ordering::SeqCst);

        let mut context = Context {
            db: db.clone(),
            // This gets overwritten in the next match
            pubsub: Arc::new(MemoryPubSub::new(100)),
            event_cache: EventCache::new(self.event_cache_window),
        };

        match self.pubsub {
            PubSubType::Postgres => {
                if let DatabaseConnection::SqlxPostgresPoolConnection(_) = &context.db {
                    let pool: &sqlx::PgPool = context.db.get_postgres_connection_pool();

                    context.pubsub = Arc::new(PostgresPubSub::new(pool.clone(), "blocks").await?);
                }
            },
            PubSubType::Memory => {},
        }

        Ok(Indexer {
            context,
            indexing: false,
            #[cfg(feature = "tracing")]
            id,
        })
    }
}

// ----------------------------- NonBlockingIndexer ----------------------------

// Add a global counter for unique IDs
#[cfg(feature = "tracing")]
static INDEXER_COUNTER: AtomicU64 = AtomicU64::new(1);

/// Because I'm using `.spawn` in this implementation, I ran into lifetime issues where I need the
/// data to live as long as the spawned task.
///
/// I also have potential issues where the task spawned in `pre_indexing` to create a DB
/// transaction (in the sync implmentation of this trait) could be theorically executed after the
/// task spawned in `index_block` and `index_transaction` meaning I'd have to check in these
/// functions if the transaction exists or not.
///
/// Decided to do different and prepare the data in memory in `blocks` to inject all data in a single Tokio
/// spawned task
pub struct Indexer {
    pub context: Context,
    // NOTE: this could be Arc<AtomicBool> because if this Indexer is cloned all instances should
    // be stopping when the program is stopped, but then it adds a lot of boilerplate. So far, code
    // as I understand it doesn't clone `App` in a way it'd raise concern.
    pub indexing: bool,
    // Add unique ID field, used for debugging and tracing
    #[cfg(feature = "tracing")]
    id: u64,
}

// ------------------------------- DB Related ----------------------------------
/// Maximum number of items to insert in a single `insert_many` operation.
/// This to avoid the following psql error:
/// PgConnection::run(): too many arguments for query
/// See discussion here:
/// https://www.postgresql.org/message-id/13394.1533697144%40sss.pgh.pa.us
pub const MAX_ROWS_INSERT: usize = 2048;

impl Indexer {
    #[cfg_attr(feature = "tracing", tracing::instrument(skip_all))]
    async fn save_block(
        db: DatabaseConnection,
        event_cache: EventCacheWriter,
        block: BlockAndBlockOutcomeWithHttpDetails,
    ) -> error::Result<()> {
        #[cfg(feature = "metrics")]
        let start = Instant::now();

        #[cfg(feature = "tracing")]
        tracing::info!(
            block_height = block.block.info.height,
            "Store block in SQL database"
        );

        let models = Models::build(&block)?;

        let db = db.begin().await?;

        // I check if the block already exists, if so it means we can skip the
        // whole block, transactions, messages and events since those are created
        // within a single DB transaction.
        // This scenario could happen if the process has crashed after block was
        // indexed but before the tmp_file was removed.
        let existing_block = entity::blocks::Entity::find()
            .filter(entity::blocks::Column::BlockHeight.eq(block.block.info.height))
            .one(&db)
            .await
            .inspect_err(|_e| {
                #[cfg(feature = "tracing")]
                tracing::error!(err = %_e, "Failed to check if block exists");
            })?;

        if existing_block.is_some() {
            return Ok(());
        }

        entity::blocks::Entity::insert(models.block)
            .exec_without_returning(&db)
            .await
            .inspect_err(|_e| {
                #[cfg(feature = "tracing")]
                tracing::error!(err = %_e, "Failed to insert block");

                #[cfg(feature = "metrics")]
                counter!("indexer.database.errors.total").increment(1);
            })?;

        #[cfg(feature = "metrics")]
        {
            use metrics::counter;

            counter!("indexer.blocks.total").increment(1);
            counter!("indexer.transactions.total").increment(models.transactions.len() as u64);
            counter!("indexer.messages.total").increment(models.messages.len() as u64);
            counter!("indexer.events.total").increment(models.events.len() as u64);
        }

        if !models.transactions.is_empty() {
            #[cfg(feature = "tracing")]
            let transactions_len = models.transactions.len();

            for transactions in models
                .transactions
                .into_iter()
                .chunks(MAX_ROWS_INSERT)
                .into_iter()
                .map(|c| c.collect())
                .collect::<Vec<Vec<_>>>()
            {
                entity::transactions::Entity::insert_many(transactions)
                .exec_without_returning(&db)
                .await.inspect_err(|_e| {
                    #[cfg(feature = "tracing")]
                    tracing::error!(err = %_e, transactions_len=transactions_len, "Failed to insert transactions");

                    #[cfg(feature = "metrics")]
                    counter!("indexer.database.errors.total").increment(1);
                })?;
            }
        }

        if !models.messages.is_empty() {
            #[cfg(feature = "tracing")]
            let messages_len = models.messages.len();

            for messages in models
                .messages
                .into_iter()
                .chunks(MAX_ROWS_INSERT)
                .into_iter()
                .map(|c| c.collect())
                .collect::<Vec<Vec<_>>>()
            {
                entity::messages::Entity::insert_many(messages)
                .exec_without_returning(&db)
                .await.inspect_err(|_e| {
                    #[cfg(feature = "tracing")]
                    tracing::error!(err = %_e, messages_len=messages_len, "Failed to insert messages");

                    #[cfg(feature = "metrics")]
                    counter!("indexer.database.errors.total").increment(1);
                })?;
            }
        }

        if !models.events.is_empty() {
            #[cfg(feature = "tracing")]
            let events_len = models.events.len();

            for events in models
                .events
                .into_iter()
                .chunks(MAX_ROWS_INSERT)
                .into_iter()
                .map(|c| c.collect())
                .collect::<Vec<Vec<_>>>()
            {
                entity::events::Entity::insert_many(events)
                .exec_without_returning(&db)
                .await
                .inspect_err(|_e| {
                    #[cfg(feature = "tracing")]
                    tracing::error!(err = %_e, events_len=events_len, "Failed to insert events");

                    #[cfg(feature = "metrics")]
                    counter!("indexer.database.errors.total").increment(1);
                })?;
            }
        }

        db.commit().await?;

        event_cache
            .save_events(block.block.info.height, models.events_by_address)
            .await;

        #[cfg(feature = "metrics")]
        metrics::histogram!("indexer.block_save.duration").record(start.elapsed().as_secs_f64());

        Ok(())
    }
}

#[async_trait]
impl IndexerTrait for Indexer {
    async fn last_indexed_block_height(&self) -> grug_app::IndexerResult<Option<u64>> {
        let last_indexed_block_height =
            entity::blocks::Entity::find_last_block_height(&self.context.db)
                .await
                .map_err(|e| grug_app::IndexerError::hook(e.to_string()))?;

        Ok(last_indexed_block_height.map(|h| h as u64))
    }

    #[cfg_attr(feature = "tracing", tracing::instrument(skip_all))]
    async fn start(&mut self, _storage: &dyn Storage) -> grug_app::IndexerResult<()> {
        #[cfg(feature = "metrics")]
        crate::metrics::init_indexer_metrics();

        self.context
            .migrate_db()
            .await
            .map_err(|e| grug_app::IndexerError::database(e.to_string()))?;

        self.indexing = true;

        Ok(())
    }

    #[cfg_attr(feature = "tracing", tracing::instrument(skip_all))]
    async fn shutdown(&mut self) -> grug_app::IndexerResult<()> {
        // Avoid running this twice when called manually and from `Drop`
        if !self.indexing {
            return Ok(());
        }

        self.indexing = false;

        // Close the database connection to avoid panics when SQLx pool
        // is dropped from non-Tokio contexts (like actix threads)
        self.handle.block_on(self.context.close());

        Ok(())
    }

    #[cfg_attr(feature = "tracing", tracing::instrument(skip_all))]
    async fn post_indexing(
        &self,
        block_height: u64,
        _cfg: Config,
        _app_cfg: Json,
        ctx: &mut grug_app::IndexerContext,
    ) -> grug_app::IndexerResult<()> {
        if !self.indexing {
            return Err(grug_app::IndexerError::not_running());
        }

        #[cfg(feature = "tracing")]
        tracing::debug!(block_height, "`post_indexing` called");

        let block = ctx
            .get::<BlockAndBlockOutcomeWithHttpDetails>()
            .ok_or(grug_app::IndexerError::hook(
                "BlockAndBlockOutcomeWithHttpDetails not found".to_string(),
            ))?
            .clone();

        #[cfg(feature = "tracing")]
        let id = self.id;

        #[cfg(feature = "tracing")]
        tracing::debug!(
            block_height,
            indexer_id = id,
            "`post_indexing` async work started"
        );

        #[allow(clippy::map_identity)]
        if let Err(_err) = Self::save_block(
            self.context.db.clone(),
            self.context.event_cache.clone(),
            block,
        )
        .await
        {
            #[cfg(feature = "tracing")]
            tracing::error!(
                err = %_err,
                indexer_id = id,
                block_height,
                "Can't save to db in `post_indexing`"
            );

            #[cfg(feature = "metrics")]
            metrics::counter!("indexer.errors.save.total").increment(1);

            return Ok(());
        }

        #[cfg(feature = "metrics")]
        metrics::counter!("indexer.blocks.processed.total").increment(1);

        if let Err(_err) = self.context.pubsub.publish(block_height).await {
            #[cfg(feature = "tracing")]
            tracing::error!(
                err = %_err,
                indexer_id = id,
                block_height,
                "Can't publish block minted in `post_indexing`"
            );

            #[cfg(feature = "metrics")]
            metrics::counter!("indexer.errors.pubsub.total").increment(1);

            return Ok(());
        }

        #[cfg(feature = "metrics")]
        metrics::counter!("indexer.pubsub.published.total").increment(1);

        #[cfg(feature = "tracing")]
        tracing::debug!(block_height, indexer_id = id, "`post_indexing` finished");

        Ok(())
    }
}

impl Drop for Indexer {
    fn drop(&mut self) {
        // If the DatabaseTransactions are left open (not committed) its `Drop` implementation
        // expects a Tokio context. We must call `commit` manually on it within our Tokio
        // context.
<<<<<<< HEAD
        self.shutdown().expect("can't shutdown indexer");
    }
}

// ------------------------------- RuntimeHandler ------------------------------

/// Wrapper around Tokio runtime to allow running in sync context
#[derive(Debug)]
pub struct RuntimeHandler {
    /// The runtime, wrapped in Option so we can take ownership in Drop
    runtime: Option<Runtime>,
    handle: Handle,
}

impl Drop for RuntimeHandler {
    fn drop(&mut self) {
        if let Some(runtime) = self.runtime.take() {
            // If we're in an async context, we can't drop the runtime directly.
            // Spawn a thread to handle the shutdown.
            if Handle::try_current().is_ok() {
                std::thread::spawn(move || {
                    drop(runtime);
                });
            } else {
                drop(runtime);
            }
        }
    }
}

/// Derive macro is not working because generics.
impl Default for RuntimeHandler {
    fn default() -> Self {
        let (runtime, handle) = match Handle::try_current() {
            Ok(handle) => (None, handle),
            Err(_) => {
                let runtime = Builder::new_multi_thread().enable_all().build().unwrap();
                let handle = runtime.handle().clone();
                (Some(runtime), handle)
            },
        };

        Self { runtime, handle }
    }
}

// Note: Removed Deref implementation to allow proper referencing
// Access the handle via .handle() method instead

impl RuntimeHandler {
    /// Create a RuntimeHandler that owns its own dedicated runtime.
    /// This is useful for indexers that need to ensure their async work
    /// completes independently of the caller's runtime lifecycle.
    pub fn new_dedicated() -> Self {
        // Always create a new runtime, even if we're in an async context.
        // We spawn on a separate thread to avoid "cannot create runtime within runtime" panic.
        let (runtime, handle) = std::thread::spawn(|| {
            let runtime = Builder::new_multi_thread()
                .enable_all()
                .build()
                .expect("Failed to create dedicated runtime");
            let handle = runtime.handle().clone();
            (runtime, handle)
        })
        .join()
        .expect("Failed to join runtime creation thread");

        Self {
            runtime: Some(runtime),
            handle,
        }
    }

    /// Create a RuntimeHandler from an existing tokio Handle
    /// This shares the same runtime as the original handle
    pub fn from_handle(handle: Handle) -> Self {
        Self {
            runtime: None, // No ownership of runtime, just using existing one
            handle,
        }
    }

    /// Get a reference to the tokio Handle
    pub fn handle(&self) -> &Handle {
        &self.handle
    }

    /// Spawn a task on the runtime
    pub fn spawn<F>(&self, future: F) -> tokio::task::JoinHandle<F::Output>
    where
        F: Future + Send + 'static,
        F::Output: Send + 'static,
    {
        self.handle.spawn(future)
    }

    /// Runs a future in the Tokio runtime, blocking the current thread until the future is resolved.
    ///
    /// This function allows running in a sync context by using the appropriate method
    /// based on whether we own the runtime or are using an existing one.
    ///
    /// Code in the indexer is running without async context (within Grug) and with an async
    /// context (Dango). This is to ensure it works in both cases.
    ///
    /// NOTE: The Tokio runtime *must* be multi-threaded with either:
    /// - `#[tokio::main]`
    /// - `#[tokio::test(flavor = "multi_thread", worker_threads = 2)]`
    pub fn block_on<F, R>(&self, closure: F) -> R
    where
        F: Future<Output = R>,
    {
        // Check if we're currently in a Tokio runtime context
        if Handle::try_current().is_ok() {
            // We're inside a Tokio runtime - use block_in_place to avoid blocking the runtime
            tokio::task::block_in_place(|| self.handle.block_on(closure))
        } else {
            // We're not in a Tokio runtime (e.g., native thread from std::thread::spawn)
            // Just use the handle directly
            self.handle.block_on(closure)
        }
=======
        // Since shutdown is now async, we can't call it from Drop in an async context.
        // Just mark as not indexing - the actual cleanup will happen when the async context
        // completes.
        self.indexing = false;
>>>>>>> 17f46554
    }
}

// ----------------------------------- tests -----------------------------------

#[cfg(test)]
mod tests {
    use {super::*, grug_types::MockStorage};

    /// This is when used from Dango, which is async. In such case the indexer does not have its
    /// own Tokio runtime and use the main handler. Making sure `start` can be called in an async
    /// context.
    #[tokio::test(flavor = "multi_thread", worker_threads = 2)]
    async fn should_start() -> anyhow::Result<()> {
        let mut indexer: Indexer = IndexerBuilder::default()
            .with_memory_database()
            .build()
            .await?;
        let storage = MockStorage::new();

        assert!(!indexer.indexing);
        indexer.start(&storage).await.expect("can't start indexer");
        assert!(indexer.indexing);

        indexer.shutdown().await.expect("can't shutdown Indexer");
        assert!(!indexer.indexing);

        Ok(())
    }

    #[tokio::test(flavor = "multi_thread", worker_threads = 2)]
    async fn build_without_hooks() -> anyhow::Result<()> {
        let mut indexer: Indexer = IndexerBuilder::default()
            .with_memory_database()
            .build()
            .await?;
        let storage = MockStorage::new();

        assert!(!indexer.indexing);
        indexer.start(&storage).await.expect("can't start Indexer");
        assert!(indexer.indexing);

        indexer.shutdown().await.expect("can't shutdown Indexer");
        assert!(!indexer.indexing);

        Ok(())
    }
}<|MERGE_RESOLUTION|>--- conflicted
+++ resolved
@@ -5,6 +5,7 @@
 #[cfg(feature = "metrics")]
 use std::time::Instant;
 
+#[allow(unused_imports)]
 use {
     crate::{
         Context, EventCache, EventCacheWriter,
@@ -19,17 +20,9 @@
         Undefined,
     },
     itertools::Itertools,
-<<<<<<< HEAD
-    sea_orm::{
-        ColumnTrait, ConnectionTrait, Database, DatabaseConnection, EntityTrait, QueryFilter,
-        TransactionTrait,
-    },
-    std::{future::Future, sync::Arc},
-    tokio::runtime::{Builder, Handle, Runtime},
-=======
-    sea_orm::{ColumnTrait, DatabaseConnection, EntityTrait, QueryFilter, TransactionTrait},
+    sea_orm::{ColumnTrait, ConnectionTrait, Database, DatabaseConnection, EntityTrait, QueryFilter, TransactionTrait},
     std::sync::Arc,
->>>>>>> 17f46554
+    uuid::Uuid,
 };
 
 // ------------------------------- IndexerBuilder ------------------------------
@@ -48,21 +41,6 @@
             db_max_connections: 10,
             pubsub: PubSubType::Memory,
             event_cache_window: 100,
-        }
-    }
-}
-
-impl<DB> IndexerBuilder<DB> {
-    /// Use a dedicated runtime that the indexer owns.
-    /// This ensures async operations complete even when the caller's runtime shuts down.
-    /// Recommended for tests where the indexer runs background work via HookedIndexer.
-    pub fn with_dedicated_runtime(self) -> Self {
-        Self {
-            handle: RuntimeHandler::new_dedicated(),
-            db_url: self.db_url,
-            db_max_connections: self.db_max_connections,
-            pubsub: self.pubsub,
-            event_cache_window: self.event_cache_window,
         }
     }
 }
@@ -105,6 +83,83 @@
             pubsub: PubSubType::Postgres,
             event_cache_window: self.event_cache_window,
         }
+    }
+}
+
+impl<DB> IndexerBuilder<DB>
+where
+    DB: MaybeDefined<String>,
+{
+    pub fn with_event_cache_window(self, event_cache_window: usize) -> Self {
+        Self {
+            db_url: self.db_url,
+            db_max_connections: self.db_max_connections,
+            pubsub: self.pubsub,
+            event_cache_window,
+        }
+    }
+
+    pub async fn build_context(self) -> error::Result<Context> {
+        let db = match self.db_url.maybe_into_inner() {
+            Some(url) => Context::connect_db_with_url(&url, self.db_max_connections).await,
+            None => Context::connect_db().await,
+        }?;
+
+        let mut context = Context {
+            db: db.clone(),
+            // This gets overwritten in the next match
+            pubsub: Arc::new(MemoryPubSub::new(100)),
+            event_cache: EventCache::new(self.event_cache_window),
+        };
+
+        match self.pubsub {
+            PubSubType::Postgres => {
+                if let DatabaseConnection::SqlxPostgresPoolConnection(_) = &context.db {
+                    let pool: &sqlx::PgPool = context.db.get_postgres_connection_pool();
+
+                    context.pubsub = Arc::new(PostgresPubSub::new(pool.clone(), "blocks").await?);
+                }
+            },
+            PubSubType::Memory => {},
+        }
+
+        Ok(context)
+    }
+
+    pub async fn build(self) -> error::Result<Indexer> {
+        let db = match self.db_url.maybe_into_inner() {
+            Some(url) => Context::connect_db_with_url(&url, self.db_max_connections).await,
+            None => Context::connect_db().await,
+        }?;
+
+        // Generate unique ID
+        #[cfg(feature = "tracing")]
+        let id = INDEXER_COUNTER.fetch_add(1, Ordering::SeqCst);
+
+        let mut context = Context {
+            db: db.clone(),
+            // This gets overwritten in the next match
+            pubsub: Arc::new(MemoryPubSub::new(100)),
+            event_cache: EventCache::new(self.event_cache_window),
+        };
+
+        match self.pubsub {
+            PubSubType::Postgres => {
+                if let DatabaseConnection::SqlxPostgresPoolConnection(_) = &context.db {
+                    let pool: &sqlx::PgPool = context.db.get_postgres_connection_pool();
+
+                    context.pubsub = Arc::new(PostgresPubSub::new(pool.clone(), "blocks").await?);
+                }
+            },
+            PubSubType::Memory => {},
+        }
+
+        Ok(Indexer {
+            context,
+            indexing: false,
+            #[cfg(feature = "tracing")]
+            id,
+        })
     }
 }
 
@@ -159,7 +214,6 @@
         };
 
         let builder = IndexerBuilder {
-            handle: self.handle,
             db_url: Defined::new(new_url),
             db_max_connections: self.db_max_connections,
             pubsub: self.pubsub,
@@ -267,83 +321,6 @@
 
         // Block until cleanup completes
         let _ = handle.join();
-    }
-}
-
-impl<DB> IndexerBuilder<DB>
-where
-    DB: MaybeDefined<String>,
-{
-    pub fn with_event_cache_window(self, event_cache_window: usize) -> Self {
-        Self {
-            db_url: self.db_url,
-            db_max_connections: self.db_max_connections,
-            pubsub: self.pubsub,
-            event_cache_window,
-        }
-    }
-
-    pub async fn build_context(self) -> error::Result<Context> {
-        let db = match self.db_url.maybe_into_inner() {
-            Some(url) => Context::connect_db_with_url(&url, self.db_max_connections).await,
-            None => Context::connect_db().await,
-        }?;
-
-        let mut context = Context {
-            db: db.clone(),
-            // This gets overwritten in the next match
-            pubsub: Arc::new(MemoryPubSub::new(100)),
-            event_cache: EventCache::new(self.event_cache_window),
-        };
-
-        match self.pubsub {
-            PubSubType::Postgres => {
-                if let DatabaseConnection::SqlxPostgresPoolConnection(_) = &context.db {
-                    let pool: &sqlx::PgPool = context.db.get_postgres_connection_pool();
-
-                    context.pubsub = Arc::new(PostgresPubSub::new(pool.clone(), "blocks").await?);
-                }
-            },
-            PubSubType::Memory => {},
-        }
-
-        Ok(context)
-    }
-
-    pub async fn build(self) -> error::Result<Indexer> {
-        let db = match self.db_url.maybe_into_inner() {
-            Some(url) => Context::connect_db_with_url(&url, self.db_max_connections).await,
-            None => Context::connect_db().await,
-        }?;
-
-        // Generate unique ID
-        #[cfg(feature = "tracing")]
-        let id = INDEXER_COUNTER.fetch_add(1, Ordering::SeqCst);
-
-        let mut context = Context {
-            db: db.clone(),
-            // This gets overwritten in the next match
-            pubsub: Arc::new(MemoryPubSub::new(100)),
-            event_cache: EventCache::new(self.event_cache_window),
-        };
-
-        match self.pubsub {
-            PubSubType::Postgres => {
-                if let DatabaseConnection::SqlxPostgresPoolConnection(_) = &context.db {
-                    let pool: &sqlx::PgPool = context.db.get_postgres_connection_pool();
-
-                    context.pubsub = Arc::new(PostgresPubSub::new(pool.clone(), "blocks").await?);
-                }
-            },
-            PubSubType::Memory => {},
-        }
-
-        Ok(Indexer {
-            context,
-            indexing: false,
-            #[cfg(feature = "tracing")]
-            id,
-        })
     }
 }
 
@@ -562,10 +539,6 @@
 
         self.indexing = false;
 
-        // Close the database connection to avoid panics when SQLx pool
-        // is dropped from non-Tokio contexts (like actix threads)
-        self.handle.block_on(self.context.close());
-
         Ok(())
     }
 
@@ -656,133 +629,10 @@
         // If the DatabaseTransactions are left open (not committed) its `Drop` implementation
         // expects a Tokio context. We must call `commit` manually on it within our Tokio
         // context.
-<<<<<<< HEAD
-        self.shutdown().expect("can't shutdown indexer");
-    }
-}
-
-// ------------------------------- RuntimeHandler ------------------------------
-
-/// Wrapper around Tokio runtime to allow running in sync context
-#[derive(Debug)]
-pub struct RuntimeHandler {
-    /// The runtime, wrapped in Option so we can take ownership in Drop
-    runtime: Option<Runtime>,
-    handle: Handle,
-}
-
-impl Drop for RuntimeHandler {
-    fn drop(&mut self) {
-        if let Some(runtime) = self.runtime.take() {
-            // If we're in an async context, we can't drop the runtime directly.
-            // Spawn a thread to handle the shutdown.
-            if Handle::try_current().is_ok() {
-                std::thread::spawn(move || {
-                    drop(runtime);
-                });
-            } else {
-                drop(runtime);
-            }
-        }
-    }
-}
-
-/// Derive macro is not working because generics.
-impl Default for RuntimeHandler {
-    fn default() -> Self {
-        let (runtime, handle) = match Handle::try_current() {
-            Ok(handle) => (None, handle),
-            Err(_) => {
-                let runtime = Builder::new_multi_thread().enable_all().build().unwrap();
-                let handle = runtime.handle().clone();
-                (Some(runtime), handle)
-            },
-        };
-
-        Self { runtime, handle }
-    }
-}
-
-// Note: Removed Deref implementation to allow proper referencing
-// Access the handle via .handle() method instead
-
-impl RuntimeHandler {
-    /// Create a RuntimeHandler that owns its own dedicated runtime.
-    /// This is useful for indexers that need to ensure their async work
-    /// completes independently of the caller's runtime lifecycle.
-    pub fn new_dedicated() -> Self {
-        // Always create a new runtime, even if we're in an async context.
-        // We spawn on a separate thread to avoid "cannot create runtime within runtime" panic.
-        let (runtime, handle) = std::thread::spawn(|| {
-            let runtime = Builder::new_multi_thread()
-                .enable_all()
-                .build()
-                .expect("Failed to create dedicated runtime");
-            let handle = runtime.handle().clone();
-            (runtime, handle)
-        })
-        .join()
-        .expect("Failed to join runtime creation thread");
-
-        Self {
-            runtime: Some(runtime),
-            handle,
-        }
-    }
-
-    /// Create a RuntimeHandler from an existing tokio Handle
-    /// This shares the same runtime as the original handle
-    pub fn from_handle(handle: Handle) -> Self {
-        Self {
-            runtime: None, // No ownership of runtime, just using existing one
-            handle,
-        }
-    }
-
-    /// Get a reference to the tokio Handle
-    pub fn handle(&self) -> &Handle {
-        &self.handle
-    }
-
-    /// Spawn a task on the runtime
-    pub fn spawn<F>(&self, future: F) -> tokio::task::JoinHandle<F::Output>
-    where
-        F: Future + Send + 'static,
-        F::Output: Send + 'static,
-    {
-        self.handle.spawn(future)
-    }
-
-    /// Runs a future in the Tokio runtime, blocking the current thread until the future is resolved.
-    ///
-    /// This function allows running in a sync context by using the appropriate method
-    /// based on whether we own the runtime or are using an existing one.
-    ///
-    /// Code in the indexer is running without async context (within Grug) and with an async
-    /// context (Dango). This is to ensure it works in both cases.
-    ///
-    /// NOTE: The Tokio runtime *must* be multi-threaded with either:
-    /// - `#[tokio::main]`
-    /// - `#[tokio::test(flavor = "multi_thread", worker_threads = 2)]`
-    pub fn block_on<F, R>(&self, closure: F) -> R
-    where
-        F: Future<Output = R>,
-    {
-        // Check if we're currently in a Tokio runtime context
-        if Handle::try_current().is_ok() {
-            // We're inside a Tokio runtime - use block_in_place to avoid blocking the runtime
-            tokio::task::block_in_place(|| self.handle.block_on(closure))
-        } else {
-            // We're not in a Tokio runtime (e.g., native thread from std::thread::spawn)
-            // Just use the handle directly
-            self.handle.block_on(closure)
-        }
-=======
         // Since shutdown is now async, we can't call it from Drop in an async context.
         // Just mark as not indexing - the actual cleanup will happen when the async context
         // completes.
         self.indexing = false;
->>>>>>> 17f46554
     }
 }
 
