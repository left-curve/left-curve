--- conflicted
+++ resolved
@@ -12,19 +12,13 @@
         error::{self, IndexerError},
         pubsub::{MemoryPubSub, PostgresPubSub, PubSubType},
     },
-<<<<<<< HEAD
     grug_app::Indexer as IndexerTrait,
-    grug_types::{BlockAndBlockOutcomeWithHttpDetails, Defined, MaybeDefined, Storage, Undefined},
+    grug_types::{
+        BlockAndBlockOutcomeWithHttpDetails, Config, Defined, Json, MaybeDefined, Storage,
+        Undefined,
+    },
     itertools::Itertools,
     sea_orm::{ColumnTrait, DatabaseConnection, EntityTrait, QueryFilter},
-=======
-    grug_app::{Indexer as IndexerTrait, LAST_FINALIZED_BLOCK},
-    grug_types::{
-        Block, BlockOutcome, Config, Defined, HttpRequestDetails, Json, MaybeDefined, Storage,
-        Undefined,
-    },
-    sea_orm::DatabaseConnection,
->>>>>>> 225f20b2
     std::{
         future::Future,
         sync::{
