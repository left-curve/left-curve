--- conflicted
+++ resolved
@@ -59,11 +59,7 @@
 
 impl<T> From<std::sync::PoisonError<T>> for IndexerError {
     fn from(err: std::sync::PoisonError<T>) -> Self {
-<<<<<<< HEAD
-        IndexerError::Poison(format!("Poisoned mutex: {err:?}"))
-=======
         IndexerError::Poison(err.to_string())
->>>>>>> 5c6dacd1
     }
 }
 
