--- conflicted
+++ resolved
@@ -1,10 +1,8 @@
 use {
-<<<<<<< HEAD
+    crate::pubsub::error::PubSubError,
     grug_app::AppError,
     grug_types::{Backtraceable, BacktracedError, StdError},
-=======
-    crate::pubsub::error::PubSubError, grug_app::AppError, grug_types::StdError, thiserror::Error,
->>>>>>> 7054fa66
+,
 };
 
 #[grug_macros::backtrace]
@@ -63,9 +61,11 @@
     Parse(std::num::ParseIntError),
 
     #[error(transparent)]
-<<<<<<< HEAD
     #[backtrace(new)]
     Sqlx(sqlx::Error),
+
+    #[error(transparent)]
+    PubSub(#[from] PubSubError),
 }
 
 macro_rules! parse_error {
@@ -81,17 +81,10 @@
             backtrace: $bt,
         }
     };
-=======
-    Sqlx(#[from] sqlx::Error),
-
-    #[error(transparent)]
-    PubSub(#[from] PubSubError),
->>>>>>> 7054fa66
 }
 
 impl From<IndexerError> for AppError {
     fn from(err: IndexerError) -> Self {
-<<<<<<< HEAD
         let indexer_error = match err {
             IndexerError::SeaOrm(e) => parse_error!(Database, e),
             IndexerError::Anyhow(e) => parse_error!(Generic, e),
@@ -119,9 +112,6 @@
 
         let bt = indexer_error.backtrace();
         AppError::Indexer(BacktracedError::new_with_bt(indexer_error, bt))
-=======
-        AppError::Indexer(err.into())
->>>>>>> 7054fa66
     }
 }
 
@@ -142,7 +132,6 @@
                     backtrace: be.backtrace,
                 }
             },
-<<<<<<< HEAD
             IndexerError::Std(e) => parse_error!(Generic, e),
             IndexerError::Io(e) => parse_error!(Io, e),
             IndexerError::Persist(e) => parse_error!(Io, e),
@@ -151,17 +140,6 @@
             IndexerError::SerdeJson(e) => parse_error!(Serialization, e),
             IndexerError::Parse(e) => parse_error!(Generic, e),
             IndexerError::Sqlx(e) => parse_error!(Database, e),
-=======
-            IndexerError::Std(e) => grug_app::IndexerError::Generic(e.to_string()),
-            IndexerError::Io(e) => grug_app::IndexerError::Io(e.to_string()),
-            IndexerError::Persist(e) => grug_app::IndexerError::Io(e.to_string()),
-            IndexerError::Persistence(e) => grug_app::IndexerError::Storage(e.to_string()),
-            IndexerError::Hooks(msg) => grug_app::IndexerError::Hook(msg),
-            IndexerError::SerdeJson(e) => grug_app::IndexerError::Serialization(e.to_string()),
-            IndexerError::Parse(e) => grug_app::IndexerError::Generic(e.to_string()),
-            IndexerError::Sqlx(e) => grug_app::IndexerError::Database(e.to_string()),
-            IndexerError::PubSub(e) => grug_app::IndexerError::Generic(e.to_string()),
->>>>>>> 7054fa66
         }
     }
 }
