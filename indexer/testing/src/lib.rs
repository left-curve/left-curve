use {
    actix_codec::Framed,
    actix_http::ws,
    actix_test::{Client, TestServer, read_body},
    actix_web::{
        App,
        body::MessageBody,
        dev::{ServiceFactory, ServiceRequest, ServiceResponse},
        middleware::{Compress, Logger},
        test::try_call_service,
        web::ServiceConfig,
    },
    anyhow::{anyhow, bail, ensure},
    awc::BoxedSocket,
    core::str,
    futures_util::{sink::SinkExt, stream::StreamExt},
    indexer_httpd::{context::Context, graphql::build_schema, server::config_app},
    sea_orm::sqlx::types::uuid,
    serde::{Deserialize, Serialize, de::DeserializeOwned},
    serde_json::json,
    std::collections::HashMap,
};

pub mod block;

#[derive(Clone, Serialize, Debug)]
pub struct GraphQLCustomRequest<'a> {
    pub name: &'a str,
    pub query: &'a str,
    pub variables: serde_json::Map<String, serde_json::Value>,
}

#[derive(Deserialize, Debug)]
pub struct GraphQLResponse {
    pub data: HashMap<String, serde_json::Value>,
    pub errors: Option<Vec<serde_json::Value>>,
}

#[derive(Deserialize, Debug)]
pub struct GraphQLSubscriptionResponse {
    pub id: String,
    pub payload: GraphQLResponse,
}

#[derive(Deserialize, Debug)]
pub struct GraphQLCustomResponse<R> {
    pub data: R,
    pub errors: Option<Vec<serde_json::Value>>,
}

pub fn build_app_service(
    app_ctx: Context,
) -> App<
    impl ServiceFactory<
        ServiceRequest,
        Response = ServiceResponse<impl MessageBody>,
        Config = (),
        InitError = (),
        Error = actix_web::Error,
    >,
> {
    let graphql_schema = build_schema(app_ctx.clone());

    build_actix_app(app_ctx, graphql_schema)
}

#[derive(Deserialize, Serialize, Debug)]
#[allow(unused)]
#[serde(rename_all = "camelCase")]
pub struct PaginatedResponse<X> {
    pub edges: Vec<Edge<X>>,
    pub nodes: Vec<X>,
    pub page_info: PageInfo,
}

#[derive(Deserialize, Serialize, Debug)]
#[allow(unused)]
pub struct Edge<X> {
    pub node: X,
    pub cursor: String,
}

#[derive(Deserialize, Serialize, Debug)]
#[allow(unused)]
#[serde(rename_all = "camelCase")]
pub struct PageInfo {
    pub start_cursor: String,
    pub end_cursor: String,
    pub has_next_page: bool,
    pub has_previous_page: bool,
}

pub async fn call_batch_graphql<R>(
    app: App<
        impl ServiceFactory<
            ServiceRequest,
            Response = ServiceResponse<impl MessageBody>,
            Config = (),
            InitError = (),
            Error = actix_web::Error,
        > + 'static,
    >,
    requests_body: Vec<GraphQLCustomRequest<'_>>,
) -> anyhow::Result<Vec<GraphQLCustomResponse<R>>>
where
    R: DeserializeOwned,
{
    let app = actix_web::test::init_service(app).await;

    let request = actix_web::test::TestRequest::post()
        .uri("/graphql")
        .set_json(&requests_body)
        .to_request();

    let graphql_response = actix_web::test::call_and_read_body(&app, request).await;

    // When I need to debug the response
    // println!("text response: \n{:#?}", graphql_response);

    let graphql_responses: Vec<GraphQLResponse> = serde_json::from_slice(&graphql_response)?;

    // When I need to debug the response
    // println!("GraphQLResponses: {:#?}", graphql_responses);

    graphql_responses
        .into_iter()
        .enumerate()
        .map(|(index, mut graphql_response)| {
            if let Some(data) = graphql_response.data.remove(requests_body[index].name) {
                Ok(GraphQLCustomResponse {
                    data: serde_json::from_value(data)?,
                    errors: graphql_response.errors,
                })
            } else {
                bail!("can't find {} in response", requests_body[index].name)
            }
        })
        .collect::<Result<Vec<_>, _>>()
}

pub async fn call_graphql<R>(
    app: App<
        impl ServiceFactory<
            ServiceRequest,
            Response = ServiceResponse<impl MessageBody>,
            Config = (),
            InitError = (),
            Error = actix_web::Error,
        > + 'static,
    >,
    request_body: GraphQLCustomRequest<'_>,
) -> anyhow::Result<GraphQLCustomResponse<R>>
where
    R: DeserializeOwned,
{
    call_batch_graphql::<R>(app, vec![request_body])
        .await
        .and_then(|mut responses| responses.pop().ok_or_else(|| anyhow!("no response found")))
}

pub async fn call_api<R>(
    app: App<
        impl ServiceFactory<
            ServiceRequest,
            Response = ServiceResponse<impl MessageBody>,
            Config = (),
            InitError = (),
            Error = actix_web::Error,
        > + 'static,
    >,
    uri: &str,
) -> anyhow::Result<R>
where
    R: DeserializeOwned,
{
    let app = actix_web::test::init_service(app).await;

    let request = actix_web::test::TestRequest::get().uri(uri).to_request();

    let res = try_call_service(&app, request)
        .await
        .map_err(|err| anyhow!("failed to call service: {err:?}"))?;

    let text_response = read_body(res).await;

    // When I need to debug the response
    // println!("text response: \n{:#?}", str::from_utf8(&text_response)?);

    Ok(serde_json::from_slice(&text_response)?)
}

/// Calls a GraphQL subscription and returns a stream
pub async fn call_ws_graphql_stream<F, A, B>(
    context: Context,
    app_builder: F,
    request_body: GraphQLCustomRequest<'_>,
) -> anyhow::Result<(
    TestServer,
    awc::ClientResponse,
    Framed<BoxedSocket, ws::Codec>,
)>
where
    F: Fn(Context) -> App<A> + Clone + Send + Sync + 'static,
    A: ServiceFactory<
            ServiceRequest,
            Response = ServiceResponse<B>,
            Config = (),
            InitError = (),
            Error = actix_web::Error,
        > + 'static,
    B: MessageBody + 'static,
{
    let srv = actix_test::start(move || app_builder(context.clone()));

    let (ws, mut framed) = Client::new()
        .ws(srv.url("/graphql"))
        .header("sec-websocket-protocol", "graphql-transport-ws")
        .connect()
        .await
        .map_err(|e| anyhow!("failed to connect to websocket 1: {e}"))?;

    framed
        .send(ws::Message::Text(
            json!({"type": "connection_init", "payload": {}})
                .to_string()
                .into(),
        ))
        .await?;

    // Wait for connection_ack
    match framed.next().await {
        Some(Ok(ws::Frame::Text(text))) => {
            ensure!(
                text == json!({ "type": "connection_ack" }).to_string(),
                "unexpected connection response: {text:?}"
            );
        },
        Some(Err(e)) => return Err(e.into()),
        None => bail!("connection closed unexpectedly"),
        _ => bail!("unexpected message type"),
    }

    let request_id = uuid::Uuid::new_v4();
    let request_body_json = json!({
        "id": request_id,
        "type": "subscribe",
        "payload": request_body
    });

    framed
        .send(ws::Message::Text(request_body_json.to_string().into()))
        .await?;

    Ok((srv, ws, framed))
}

/// Calls a GraphQL subscription and returns the first response.
pub async fn call_ws_graphql<F, A, B, R>(
    context: Context,
    app_builder: F,
    request_body: GraphQLCustomRequest<'_>,
) -> anyhow::Result<GraphQLCustomResponse<R>>
where
    R: DeserializeOwned,
    F: Fn(Context) -> App<A> + Clone + Send + Sync + 'static,
    A: ServiceFactory<
            ServiceRequest,
            Response = ServiceResponse<B>,
            Config = (),
            InitError = (),
            Error = actix_web::Error,
        > + 'static,
    B: MessageBody + 'static,
{
    let name = request_body.name;
    let (_srv, _ws, framed) = call_ws_graphql_stream(context, app_builder, request_body).await?;
    let (_, response) = parse_graphql_subscription_response(framed, name).await?;
    Ok(response)
}

/// Parses a GraphQL subscription response.
pub async fn parse_graphql_subscription_response<R>(
    mut framed: Framed<BoxedSocket, ws::Codec>,
    name: &str,
) -> anyhow::Result<(Framed<BoxedSocket, ws::Codec>, GraphQLCustomResponse<R>)>
where
    R: DeserializeOwned,
{
<<<<<<< HEAD
    loop {
        match framed.next().await {
            Some(Ok(ws::Frame::Text(text))) => {
                // When I need to debug the response
                // println!("text response: \n{}", str::from_utf8(&text)?);

                let mut graphql_response: GraphQLSubscriptionResponse =
                    serde_json::from_slice(&text)?;

                // When I need to debug the response
                // println!("response: \n{:#?}", graphql_response);

                if let Some(data) = graphql_response.payload.data.remove(name) {
                    return Ok((framed, GraphQLCustomResponse {
                        data: serde_json::from_value(data)?,
                        errors: graphql_response.payload.errors,
                    }));
                } else {
                    return Err(anyhow!("can't find {name} in response"));
                }
            },
            Some(Ok(ws::Frame::Ping(ping))) => {
                framed.send(ws::Message::Pong(ping)).await?;
                continue;
            },
            Some(Err(e)) => return Err(e.into()),
            None => return Err(anyhow!("connection closed unexpectedly")),
            res => return Err(anyhow!("unexpected message type: {res:?}")),
        }
=======
    match framed.next().await {
        Some(Ok(ws::Frame::Text(text))) => {
            // When I need to debug the response
            // println!("text response: \n{}", str::from_utf8(&text)?);

            let mut graphql_response: GraphQLSubscriptionResponse = serde_json::from_slice(&text)?;

            // When I need to debug the response
            // println!("response: \n{:#?}", graphql_response);

            if let Some(data) = graphql_response.payload.data.remove(name) {
                Ok((framed, GraphQLCustomResponse {
                    data: serde_json::from_value(data)?,
                    errors: graphql_response.payload.errors,
                }))
            } else {
                bail!("can't find {name} in response")
            }
        },
        Some(Ok(ws::Frame::Ping(ping))) => {
            framed.send(ws::Message::Pong(ping)).await?;
            bail!("received ping")
        },
        Some(Err(e)) => Err(e.into()),
        None => bail!("connection closed unexpectedly"),
        res => bail!("unexpected message type: {res:?}"),
>>>>>>> 8c3c8c74
    }
}

pub fn build_actix_app<G>(
    app_ctx: Context,
    graphql_schema: G,
) -> App<
    impl ServiceFactory<
        ServiceRequest,
        Response = ServiceResponse<impl MessageBody>,
        Config = (),
        InitError = (),
        Error = actix_web::Error,
    >,
>
where
    G: Clone + 'static,
{
    build_actix_app_with_config(app_ctx, graphql_schema, |app_ctx, graphql_schema| {
        config_app(app_ctx, graphql_schema)
    })
}

/// Builds an Actix app with a custom config function. Used for Dango to have
/// a different GraphQL executor and custom routes to use that executor.
///
/// I tried really hard to use async-graphql + generics but couldn't get it to
/// work. I'm not sure that's doable.
///
/// See <https://github.com/async-graphql/async-graphql/discussions/1630>.
pub fn build_actix_app_with_config<F, G>(
    app_ctx: Context,
    graphql_schema: G,
    config_app: F,
) -> App<
    impl ServiceFactory<
        ServiceRequest,
        Response = ServiceResponse<impl MessageBody>,
        Config = (),
        InitError = (),
        Error = actix_web::Error,
    >,
>
where
    G: Clone + 'static,
    F: FnOnce(Context, G) -> Box<dyn Fn(&mut ServiceConfig)>,
{
    let app = App::new().wrap(Logger::default()).wrap(Compress::default());

    app.configure(config_app(app_ctx, graphql_schema))
}<|MERGE_RESOLUTION|>--- conflicted
+++ resolved
@@ -286,7 +286,6 @@
 where
     R: DeserializeOwned,
 {
-<<<<<<< HEAD
     loop {
         match framed.next().await {
             Some(Ok(ws::Frame::Text(text))) => {
@@ -305,7 +304,7 @@
                         errors: graphql_response.payload.errors,
                     }));
                 } else {
-                    return Err(anyhow!("can't find {name} in response"));
+                    bail!("can't find {name} in response");
                 }
             },
             Some(Ok(ws::Frame::Ping(ping))) => {
@@ -313,37 +312,9 @@
                 continue;
             },
             Some(Err(e)) => return Err(e.into()),
-            None => return Err(anyhow!("connection closed unexpectedly")),
-            res => return Err(anyhow!("unexpected message type: {res:?}")),
+            None => bail!("connection closed unexpectedly"),
+            res => bail!("unexpected message type: {res:?}"),
         }
-=======
-    match framed.next().await {
-        Some(Ok(ws::Frame::Text(text))) => {
-            // When I need to debug the response
-            // println!("text response: \n{}", str::from_utf8(&text)?);
-
-            let mut graphql_response: GraphQLSubscriptionResponse = serde_json::from_slice(&text)?;
-
-            // When I need to debug the response
-            // println!("response: \n{:#?}", graphql_response);
-
-            if let Some(data) = graphql_response.payload.data.remove(name) {
-                Ok((framed, GraphQLCustomResponse {
-                    data: serde_json::from_value(data)?,
-                    errors: graphql_response.payload.errors,
-                }))
-            } else {
-                bail!("can't find {name} in response")
-            }
-        },
-        Some(Ok(ws::Frame::Ping(ping))) => {
-            framed.send(ws::Message::Pong(ping)).await?;
-            bail!("received ping")
-        },
-        Some(Err(e)) => Err(e.into()),
-        None => bail!("connection closed unexpectedly"),
-        res => bail!("unexpected message type: {res:?}"),
->>>>>>> 8c3c8c74
     }
 }
 
