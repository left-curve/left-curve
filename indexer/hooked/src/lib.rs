use {
<<<<<<< HEAD
    grug_app::{Indexer, IndexerResult, LAST_FINALIZED_BLOCK},
=======
    grug_app::{Indexer, IndexerResult},
    grug_types::{Config, Json},
>>>>>>> 225f20b2
    std::{
        collections::HashMap,
        sync::{
            Arc, Mutex, RwLock,
            atomic::{AtomicBool, Ordering},
        },
        thread::sleep,
        time::Duration,
    },
};

// Re-export for convenience
pub use grug_app::IndexerError;

/// A composable indexer that can own multiple indexers and coordinate between them
#[derive(Clone)]
pub struct HookedIndexer {
    /// List of registered indexers
    indexers: Arc<RwLock<Vec<Box<dyn Indexer + Send + Sync>>>>,
    /// Whether the indexer is currently running
    is_running: Arc<AtomicBool>,
    post_indexing_threads: Arc<Mutex<HashMap<u64, bool>>>,
}

impl HookedIndexer {
    pub fn new() -> Self {
        Self {
            indexers: Arc::new(RwLock::new(Vec::new())),
            is_running: Arc::new(AtomicBool::new(false)),
            post_indexing_threads: Arc::new(Mutex::new(HashMap::new())),
        }
    }

    /// Add an indexer to the composition
    pub fn add_indexer<I>(&mut self, indexer: I) -> Result<&mut Self, grug_app::IndexerError>
    where
        I: Indexer + Send + Sync + 'static,
    {
        if self.is_running.load(Ordering::Relaxed) {
            return Err(grug_app::IndexerError::already_running());
        }

        self.indexers
            .write()
            .map_err(|_| grug_app::IndexerError::rwlock_poisoned())?
            .push(Box::new(indexer));
        Ok(self)
    }

    /// Check if the indexer is running
    pub fn is_running(&self) -> bool {
        self.is_running.load(Ordering::Relaxed)
    }

    /// Get the number of registered indexers
    pub fn indexer_count(&self) -> usize {
        self.indexers
            .read()
            .map(|indexers| indexers.len())
            .unwrap_or(0)
    }

    pub fn reindex(&self, storage: &dyn grug_types::Storage) -> IndexerResult<()> {
        match LAST_FINALIZED_BLOCK.load(storage) {
            Err(_err) => {
                // This happens when the chain starts at genesis
                #[cfg(feature = "tracing")]
                tracing::warn!(error = %_err, "No `LAST_FINALIZED_BLOCK` found");
            },
            Ok(block) => {
                #[cfg(feature = "tracing")]
                tracing::warn!(
                    block_height = block.height,
                    "Start called, found LAST_FINALIZED_BLOCK"
                );

                let mut indexers = self
                    .indexers
                    .write()
                    .map_err(|_| grug_app::IndexerError::rwlock_poisoned())?;

                // 1. We get the lowest last indexed block height among all indexers,
                let min_heights = indexers
                    .iter_mut()
                    .map(|indexer| indexer.last_indexed_block_height().ok().flatten())
                    .collect::<Vec<_>>();

                let min_height = min_heights.iter().flatten().min().cloned();

                let Some(min_height) = min_height else {
                    #[cfg(feature = "tracing")]
                    tracing::warn!("No indexer has indexed any block yet, skipping reindex_until");
                    return Ok(());
                };

                let mut errors = Vec::new();

                // 2. We run all indexers to reindex until the last finalized block, like it would
                // have happened during normal operation but calling a different method.
                for block_height in min_height..=block.height {
                    let mut ctx = grug_app::IndexerContext::new();

                    for indexer in &mut indexers.iter_mut() {
                        if let Err(err) = indexer.pre_indexing(block_height, &mut ctx) {
                            #[cfg(feature = "tracing")]
                            tracing::error!("Error in start calling reindex_until: {:?}", err);
                            errors.push(err.to_string());
                        }

                        // if let Err(err) = indexer.post_indexing(block_height, &mut ctx) {
                        //     #[cfg(feature = "tracing")]
                        //     tracing::error!("Error in start calling reindex_until: {:?}", err);
                        //     errors.push(err.to_string());
                        // }
                    }

                    if !errors.is_empty() {
                        return Err(grug_app::IndexerError::multiple(errors));
                    }
                }
            },
        }

        Ok(())
    }
}

impl Default for HookedIndexer {
    fn default() -> Self {
        Self::new()
    }
}

impl Indexer for HookedIndexer {
    /// Start all indexers
    fn start(&mut self, storage: &dyn grug_types::Storage) -> IndexerResult<()> {
        if self.is_running.load(Ordering::Relaxed) {
            return Err(grug_app::IndexerError::already_running());
        }

        #[cfg(feature = "tracing")]
        tracing::debug!(
            "Starting HookedIndexer with {} indexers",
            self.indexer_count()
        );

        let mut errors = Vec::new();

        // Call start on all indexers, running required migrations
        for indexer in self
            .indexers
            .write()
            .map_err(|_| grug_app::IndexerError::rwlock_poisoned())?
            .iter_mut()
        {
            if let Err(err) = indexer.start(storage) {
                #[cfg(feature = "tracing")]
                tracing::error!("Error in start: {:?}", err);
                errors.push(err.to_string());
            }
        }

        self.reindex(storage)?;

        self.is_running.store(true, Ordering::Relaxed);

        if !errors.is_empty() {
            return Err(grug_app::IndexerError::multiple(errors));
        }

        Ok(())
    }

    /// Shutdown all indexers in reverse order
    fn shutdown(&mut self) -> IndexerResult<()> {
        if !self.is_running.load(Ordering::Relaxed) {
            return Ok(()); // Already shut down
        }

        // Call shutdown on all indexers in reverse order
        let mut errors = Vec::new();
        for indexer in self
            .indexers
            .write()
            .map_err(|_| grug_app::IndexerError::rwlock_poisoned())?
            .iter_mut()
            .rev()
        {
            if let Err(err) = indexer.shutdown() {
                #[cfg(feature = "tracing")]
                tracing::error!(err = %err, indexer_name = indexer.name(), "Error in shutdown");

                errors.push(err.to_string());
            }
        }

        self.is_running.store(false, Ordering::Relaxed);

        if !errors.is_empty() {
            return Err(grug_app::IndexerError::multiple(errors));
        }

        Ok(())
    }

    /// Run pre_indexing for each block height
    fn pre_indexing(
        &self,
        block_height: u64,
        ctx: &mut grug_app::IndexerContext,
    ) -> IndexerResult<()> {
        if !self.is_running.load(Ordering::Relaxed) {
            return Err(grug_app::IndexerError::not_running());
        }

        let mut errors = Vec::new();

        for indexer in self
            .indexers
            .read()
            .map_err(|_| grug_app::IndexerError::rwlock_poisoned())?
            .iter()
        {
            if let Err(err) = indexer.pre_indexing(block_height, ctx) {
                #[cfg(feature = "tracing")]
                tracing::error!("Error in pre_indexing: {:?}", err);

                errors.push(err.to_string());
            }
        }

        if !errors.is_empty() {
            return Err(grug_app::IndexerError::multiple(errors));
        }

        Ok(())
    }

    /// Index a block by calling all registered indexers
    fn index_block(
        &self,
        block: &grug_types::Block,
        block_outcome: &grug_types::BlockOutcome,
        ctx: &mut grug_app::IndexerContext,
    ) -> IndexerResult<()> {
        if !self.is_running.load(Ordering::Relaxed) {
            return Err(grug_app::IndexerError::not_running());
        }

        let mut errors = Vec::new();
        for indexer in self
            .indexers
            .read()
            .map_err(|_| grug_app::IndexerError::rwlock_poisoned())?
            .iter()
        {
            if let Err(err) = indexer.index_block(block, block_outcome, ctx) {
                #[cfg(feature = "tracing")]
                tracing::error!("Error in index_block: {:?}", err);
                errors.push(err.to_string());
            }
        }

        if !errors.is_empty() {
            return Err(grug_app::IndexerError::multiple(errors));
        }

        Ok(())
    }

    /// Run post_indexing in a separate thread for each block height
    fn post_indexing(
        &self,
        block_height: u64,
        cfg: Config,
        app_cfg: Json,
        ctx: &mut grug_app::IndexerContext,
    ) -> IndexerResult<()> {
        if !self.is_running.load(Ordering::Relaxed) {
            return Err(grug_app::IndexerError::not_running());
        }

        let post_indexing_threads = self.post_indexing_threads.clone();

        let indexers = self.indexers.clone();

        // Clone the `IndexerContext` to avoid borrowing issues.
        // I do this clone because:
        // 1. `IndexerContext` isn't used in the main thread after `post_indexing` is called
        // 2. `post_indexing` is called in a separate thread
        let mut ctx = ctx.clone();

        self.post_indexing_threads
            .lock()?
            .insert(block_height, true);

        std::thread::spawn(move || {
            let mut errors = Vec::new();

            for indexer in indexers
                .read()
                .map_err(|_| {
                    #[cfg(feature = "tracing")]
                    tracing::error!("Rwlock poisoned in post_indexing");
                    grug_app::IndexerError::rwlock_poisoned()
                })?
                .iter()
            {
                if let Err(err) =
                    indexer.post_indexing(block_height, cfg.clone(), app_cfg.clone(), &mut ctx)
                {
                    #[cfg(feature = "tracing")]
                    tracing::error!(
                        indexer = indexer.name(),
                        err = %err,
                        block_height,
                        "Error post_indexing"
                    );

                    errors.push(err.to_string());
                }
            }

            post_indexing_threads
                .lock()
                .map_err(|_| {
                    #[cfg(feature = "tracing")]
                    tracing::error!("Mutex poisoned in post_indexing");
                    grug_app::IndexerError::mutex_poisoned()
                })?
                .remove(&block_height);

            if !errors.is_empty() {
                return Err(grug_app::IndexerError::multiple(errors));
            }

            Ok::<(), IndexerError>(())
        });

        Ok(())
    }

    /// Wait for all indexers and post_indexing threads to finish
    fn wait_for_finish(&self) -> IndexerResult<()> {
        #[cfg(feature = "tracing")]
        tracing::debug!("Waiting for indexer to finish");

        // 1. We have our own internal threads that are running post_indexing
        for _ in 0..100 {
            let post_indexing_threads = self
                .post_indexing_threads
                .lock()
                .map_err(|_| grug_app::IndexerError::mutex_poisoned())?
                .len();

            #[cfg(feature = "tracing")]
            tracing::debug!(
                threads = post_indexing_threads,
                "Waiting for threads to finish",
            );

            if post_indexing_threads == 0 {
                break;
            }

            sleep(Duration::from_millis(100));
        }

        #[cfg(feature = "tracing")]
        tracing::debug!("Waiting for indexers to finish");

        // 2. We have the indexers that are potentially running their own way
        for indexer in self
            .indexers
            .read()
            .map_err(|_| grug_app::IndexerError::rwlock_poisoned())?
            .iter()
        {
            indexer.wait_for_finish()?;
        }

        #[cfg(feature = "tracing")]
        tracing::debug!("Waited for indexers to finish");

        Ok(())
    }
}

impl Drop for HookedIndexer {
    fn drop(&mut self) {
        self.shutdown().expect("can't shutdown hooked_indexer");
    }
}

// ----------------------------------- tests -----------------------------------

#[cfg(test)]
mod tests {
    use {super::*, grug_types::MockStorage};

    #[derive(Default)]
    struct TestIndexer {
        calls: Arc<std::sync::Mutex<Vec<String>>>,
    }

    impl TestIndexer {
        fn record_call(&self, method: &str) {
            self.calls.lock().unwrap().push(method.to_string());
        }
    }

    impl Indexer for TestIndexer {
        fn start(&mut self, _storage: &dyn grug_types::Storage) -> IndexerResult<()> {
            self.record_call("start");
            Ok(())
        }

        fn shutdown(&mut self) -> IndexerResult<()> {
            self.record_call("shutdown");
            Ok(())
        }

        fn pre_indexing(
            &self,
            _block_height: u64,
            _ctx: &mut grug_app::IndexerContext,
        ) -> IndexerResult<()> {
            self.record_call("pre_indexing");
            Ok(())
        }

        fn index_block(
            &self,
            _block: &grug_types::Block,
            _block_outcome: &grug_types::BlockOutcome,
            _ctx: &mut grug_app::IndexerContext,
        ) -> IndexerResult<()> {
            self.record_call("index_block");
            Ok(())
        }

        fn post_indexing(
            &self,
            _block_height: u64,
            _cfg: Config,
            _app_cfg: Json,
            _ctx: &mut grug_app::IndexerContext,
        ) -> IndexerResult<()> {
            self.record_call("post_indexing");
            Ok(())
        }

        fn wait_for_finish(&self) -> IndexerResult<()> {
            self.record_call("wait_for_finish");
            Ok(())
        }
    }

    #[test]
    fn test_hooked_indexer_creation() {
        let indexer = HookedIndexer::new();
        assert_eq!(indexer.indexer_count(), 0);
        assert!(!indexer.is_running());
    }

    #[test]
    fn test_add_indexers() {
        let mut hooked_indexer = HookedIndexer::new();

        hooked_indexer
            .add_indexer(TestIndexer::default())
            .unwrap()
            .add_indexer(TestIndexer::default())
            .unwrap();

        assert_eq!(hooked_indexer.indexer_count(), 2);
    }

    #[test]
    fn test_start_and_shutdown() {
        let mut hooked_indexer = HookedIndexer::new();
        hooked_indexer.add_indexer(TestIndexer::default()).unwrap();

        let storage = MockStorage::new();

        // Test start
        assert!(!hooked_indexer.is_running());
        hooked_indexer.start(&storage).unwrap();
        assert!(hooked_indexer.is_running());

        // Test shutdown
        hooked_indexer.shutdown().unwrap();
        assert!(!hooked_indexer.is_running());
    }

    #[test]
    fn test_double_start_fails() {
        let mut hooked_indexer = HookedIndexer::new();
        hooked_indexer.add_indexer(TestIndexer::default()).unwrap();

        let storage = MockStorage::new();

        hooked_indexer.start(&storage).unwrap();

        // Second start should fail
        assert!(hooked_indexer.start(&storage).is_err());
    }

    #[test]
    fn test_operations_when_not_running() {
        let mut hooked_indexer = HookedIndexer::new();
        hooked_indexer.add_indexer(TestIndexer::default()).unwrap();

        let mut ctx = grug_app::IndexerContext::new();

        // Operations should fail when not running
        assert!(hooked_indexer.pre_indexing(1, &mut ctx).is_err());

        let block = grug_types::Block {
            info: grug_types::BlockInfo {
                height: 1,
                timestamp: grug_types::Timestamp::from_seconds(1),
                hash: [0u8; 32].into(),
            },
            txs: vec![],
        };

        let outcome = grug_types::BlockOutcome {
            height: 1,
            app_hash: grug_types::Hash256::ZERO,
            cron_outcomes: vec![],
            tx_outcomes: vec![],
        };

        assert!(
            hooked_indexer
                .index_block(&block, &outcome, &mut ctx)
                .is_err()
        );
    }

    /// Example indexer that stores data in the context for later indexers to use
    #[derive(Default)]
    struct DataProducerIndexer {
        id: String,
    }

    impl DataProducerIndexer {
        fn new(id: &str) -> Self {
            Self { id: id.to_string() }
        }
    }

    impl Indexer for DataProducerIndexer {
        fn pre_indexing(
            &self,
            block_height: u64,
            ctx: &mut grug_app::IndexerContext,
        ) -> IndexerResult<()> {
            // Store some data that other indexers can use
            ctx.insert(format!("data_from_{}_at_height_{}", self.id, block_height));
            Ok(())
        }
<<<<<<< HEAD
=======

        fn index_block(
            &self,
            _block: &grug_types::Block,
            _block_outcome: &grug_types::BlockOutcome,
            _ctx: &mut grug_app::IndexerContext,
        ) -> IndexerResult<()> {
            Ok(())
        }

        fn post_indexing(
            &self,
            _block_height: u64,
            _cfg: Config,
            _app_cfg: Json,
            _ctx: &mut grug_app::IndexerContext,
        ) -> IndexerResult<()> {
            Ok(())
        }

        fn wait_for_finish(&self) -> IndexerResult<()> {
            Ok(())
        }
>>>>>>> 225f20b2
    }

    /// Example indexer that consumes data from the context
    #[derive(Default)]
    struct DataConsumerIndexer {
        consumed_data: Arc<std::sync::Mutex<Vec<String>>>,
    }

    impl DataConsumerIndexer {
        fn new() -> Self {
            Self {
                consumed_data: Arc::new(std::sync::Mutex::new(Vec::new())),
            }
        }
    }

    impl Indexer for DataConsumerIndexer {
        fn index_block(
            &self,
            _block: &grug_types::Block,
            _block_outcome: &grug_types::BlockOutcome,
            ctx: &mut grug_app::IndexerContext,
        ) -> IndexerResult<()> {
            // Try to consume data stored by other indexers
            if let Some(data) = ctx.get::<String>() {
                self.consumed_data.lock().unwrap().push(data.clone());
            }
            Ok(())
        }
<<<<<<< HEAD
=======

        fn post_indexing(
            &self,
            _block_height: u64,
            _cfg: Config,
            _app_cfg: Json,
            _ctx: &mut grug_app::IndexerContext,
        ) -> IndexerResult<()> {
            Ok(())
        }

        fn wait_for_finish(&self) -> IndexerResult<()> {
            Ok(())
        }
>>>>>>> 225f20b2
    }

    #[test]
    fn test_context_data_passing() {
        let mut hooked_indexer = HookedIndexer::new();

        // Add a producer indexer that stores data
        let producer = DataProducerIndexer::new("producer1");
        hooked_indexer.add_indexer(producer).unwrap();

        // Add a consumer indexer that reads data
        let consumer = DataConsumerIndexer::new();
        let consumer_data = consumer.consumed_data.clone();
        hooked_indexer.add_indexer(consumer).unwrap();

        let storage = MockStorage::new();
        hooked_indexer.start(&storage).unwrap();

        let block = grug_types::Block {
            info: grug_types::BlockInfo {
                height: 42,
                timestamp: grug_types::Timestamp::from_seconds(123456789),
                hash: grug_types::Hash256::ZERO,
            },
            txs: vec![],
        };
        let outcome = grug_types::BlockOutcome {
            height: 42,
            app_hash: grug_types::Hash256::ZERO,
            cron_outcomes: vec![],
            tx_outcomes: vec![],
        };

        let mut ctx = grug_app::IndexerContext::new();

        // Run the indexing pipeline
        hooked_indexer.pre_indexing(42, &mut ctx).unwrap();
        hooked_indexer
            .index_block(&block, &outcome, &mut ctx)
            .unwrap();

        // Verify that data was passed from producer to consumer
        let consumed_data = consumer_data.lock().unwrap();
        assert_eq!(consumed_data.len(), 1);
        assert_eq!(consumed_data[0], "data_from_producer1_at_height_42");

        hooked_indexer.shutdown().unwrap();
    }
}<|MERGE_RESOLUTION|>--- conflicted
+++ resolved
@@ -1,10 +1,6 @@
 use {
-<<<<<<< HEAD
     grug_app::{Indexer, IndexerResult, LAST_FINALIZED_BLOCK},
-=======
-    grug_app::{Indexer, IndexerResult},
     grug_types::{Config, Json},
->>>>>>> 225f20b2
     std::{
         collections::HashMap,
         sync::{
@@ -568,32 +564,6 @@
             ctx.insert(format!("data_from_{}_at_height_{}", self.id, block_height));
             Ok(())
         }
-<<<<<<< HEAD
-=======
-
-        fn index_block(
-            &self,
-            _block: &grug_types::Block,
-            _block_outcome: &grug_types::BlockOutcome,
-            _ctx: &mut grug_app::IndexerContext,
-        ) -> IndexerResult<()> {
-            Ok(())
-        }
-
-        fn post_indexing(
-            &self,
-            _block_height: u64,
-            _cfg: Config,
-            _app_cfg: Json,
-            _ctx: &mut grug_app::IndexerContext,
-        ) -> IndexerResult<()> {
-            Ok(())
-        }
-
-        fn wait_for_finish(&self) -> IndexerResult<()> {
-            Ok(())
-        }
->>>>>>> 225f20b2
     }
 
     /// Example indexer that consumes data from the context
@@ -623,23 +593,6 @@
             }
             Ok(())
         }
-<<<<<<< HEAD
-=======
-
-        fn post_indexing(
-            &self,
-            _block_height: u64,
-            _cfg: Config,
-            _app_cfg: Json,
-            _ctx: &mut grug_app::IndexerContext,
-        ) -> IndexerResult<()> {
-            Ok(())
-        }
-
-        fn wait_for_finish(&self) -> IndexerResult<()> {
-            Ok(())
-        }
->>>>>>> 225f20b2
     }
 
     #[test]
