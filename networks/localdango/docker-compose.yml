--- conflicted
+++ resolved
@@ -14,16 +14,11 @@
       - POSTGRES_HOST_AUTH_METHOD=trust
       - POSTGRES_DB=grug_dev
     tty: true
-<<<<<<< HEAD
-    networks:
-      - dango
-=======
     healthcheck:
       test: ["CMD-SHELL", "pg_isready -h localhost -p 5432 -U postgres"]
       interval: 2s
       timeout: 5s
       retries: 10
->>>>>>> 55982b4e
 
   dango:
     image: ghcr.io/left-curve/left-curve/dango:${DANGO_TAG:-latest}
@@ -34,13 +29,8 @@
       - 127.0.0.1:${DANGO_PORT:-8080}:8080
     volumes:
       - ./configs/dango/config:/root/.dango/config
-<<<<<<< HEAD
-      - ./data/dango/data:/root/.dango/data
-      - ./data/dango/indexer:/root/.dango/indexer
-=======
       - dango_data:/root/.dango/data
       - dango_indexer:/root/.dango/indexer
->>>>>>> 55982b4e
     environment:
       - DB_HOST=db
       - DB_PORT=5432
@@ -48,16 +38,11 @@
       - DB_NAME=grug_dev
       - INDEXER__DATABASE_URL=postgres://postgres@db:5432/grug_dev
     tty: true
-<<<<<<< HEAD
-    networks:
-      - dango
-=======
     healthcheck:
       test: ["CMD", "curl", "-f", "http://127.0.0.1:8080/up"]
       interval: 10s
       timeout: 5s
       retries: 3
->>>>>>> 55982b4e
 
   cometbft:
     image: ghcr.io/left-curve/left-curve/cometbft:${COMETBFT_TAG:-v0.38.17}
@@ -66,12 +51,21 @@
     ports:
       - 127.0.0.1:${COMETBFT_PORT:-26657}:26657
     volumes:
-<<<<<<< HEAD
-      - ./configs/cometbft/config:/home/cometbft/.cometbft/config
-      - ./data/cometbft/data:/home/cometbft/.cometbft/data
+      - ./configs/cometbft/config:/root/.cometbft/config
+      - cometbft_data:/root/.cometbft/data
     tty: true
-    networks:
-      - dango
+    healthcheck:
+      test: ["CMD", "curl", "-f", "http://localhost:26657/health"]
+      interval: 10s
+      timeout: 5s
+      retries: 3
+    entrypoint: >
+      sh -c "
+      mkdir -p /root/.cometbft/data &&
+      [ -f /root/.cometbft/data/priv_validator_state.json ] ||
+      printf '{\"height\":\"0\",\"round\":0,\"step\":0}' > /root/.cometbft/data/priv_validator_state.json &&
+      exec cometbft start
+      "
 
   prometheus:
     image: prom/prometheus:latest
@@ -85,9 +79,6 @@
       - prometheus_data:/prometheus
     command:
       - '--config.file=/etc/prometheus/prometheus.yml'
-    networks:
-      - monitoring
-      - dango
 
   grafana:
     image: grafana/grafana:latest
@@ -103,8 +94,6 @@
       GF_SECURITY_ADMIN_USER: admin
       GF_SECURITY_ADMIN_PASSWORD: admin
       GF_USERS_ALLOW_SIGN_UP: false
-    networks:
-      - monitoring
 
   alertmanager:
     image: prom/alertmanager:latest
@@ -118,8 +107,6 @@
     command:
       - "--config.file=/etc/alertmanager/alertmanager.yml"
       - '--storage.path=/alertmanager'
-    networks:
-      - monitoring
 
   push_gateway:
     image: prom/pushgateway:latest
@@ -143,39 +130,12 @@
       - '--collector.filesystem.mount-points-exclude=^/(sys|proc|dev|host|etc)($$|/)'
     ports:
       - "9100:9100"
-    networks:
-      - monitoring
 
 volumes:
   prometheus_data:
   grafana_data:
   alertmanager_data:
-
-networks:
-  monitoring:
-    driver: bridge
-  dango:
-    driver: bridge
-=======
-      - ./configs/cometbft/config:/root/.cometbft/config
-      - cometbft_data:/root/.cometbft/data
-    tty: true
-    healthcheck:
-      test: ["CMD", "curl", "-f", "http://localhost:26657/health"]
-      interval: 10s
-      timeout: 5s
-      retries: 3
-    entrypoint: >
-      sh -c "
-      mkdir -p /root/.cometbft/data &&
-      [ -f /root/.cometbft/data/priv_validator_state.json ] ||
-      printf '{\"height\":\"0\",\"round\":0,\"step\":0}' > /root/.cometbft/data/priv_validator_state.json &&
-      exec cometbft start
-      "
-
-volumes:
   db_data:
   dango_data:
   dango_indexer:
-  cometbft_data:
->>>>>>> 55982b4e
+  cometbft_data: