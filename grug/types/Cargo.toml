--- conflicted
+++ resolved
@@ -27,7 +27,6 @@
 metrics = ["dep:metrics"]
 
 [dependencies]
-<<<<<<< HEAD
 async-graphql   = { workspace = true, optional = true }
 bnum            = { workspace = true, features = ["borsh"] }
 borsh           = { workspace = true, features = ["de_strict_order", "derive"] }
@@ -38,6 +37,7 @@
 error-backtrace = { workspace = true }
 grug-math       = { workspace = true }
 hex-literal     = { workspace = true }
+metrics         = { workspace = true, optional = true }
 paste           = { workspace = true }
 prost           = { workspace = true }
 ripemd          = { workspace = true }
@@ -52,32 +52,6 @@
 tendermint      = { workspace = true, optional = true }
 tendermint-rpc  = { workspace = true, optional = true }
 thiserror       = { workspace = true }
-=======
-async-graphql  = { workspace = true, optional = true }
-bnum           = { workspace = true, features = ["borsh"] }
-borsh          = { workspace = true, features = ["de_strict_order", "derive"] }
-chrono         = { workspace = true, optional = true }
-data-encoding  = { workspace = true }
-digest         = { workspace = true }
-dyn-clone      = { workspace = true }
-grug-math      = { workspace = true }
-hex-literal    = { workspace = true }
-metrics        = { workspace = true, optional = true }
-paste          = { workspace = true }
-prost          = { workspace = true }
-ripemd         = { workspace = true }
-sea-orm        = { workspace = true, optional = true }
-serde          = { workspace = true, features = ["derive"] }
-serde_json     = { workspace = true }
-serde_with     = { workspace = true }
-sha2           = { workspace = true }
-sha3           = { workspace = true }
-strum          = { workspace = true }
-strum_macros   = { workspace = true }
-tendermint     = { workspace = true, optional = true }
-tendermint-rpc = { workspace = true, optional = true }
-thiserror      = { workspace = true }
->>>>>>> 670472d7
 
 [target.'cfg(not(target_arch = "wasm32"))'.dependencies]
 async-trait = { workspace = true }
