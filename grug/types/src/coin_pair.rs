--- conflicted
+++ resolved
@@ -204,11 +204,7 @@
             self.second_mut().amount.checked_add_assign(other.amount)?;
         } else {
             return Err(StdError::invalid_coins(format!(
-<<<<<<< HEAD
-                "can't add coin {other} to coin pair {self:?}",
-=======
                 "can't add coin {other} to coin pair {self:?}"
->>>>>>> 5c6dacd1
             )));
         }
 
@@ -226,11 +222,7 @@
             self.second_mut().amount.checked_sub_assign(other.amount)?;
         } else {
             return Err(StdError::invalid_coins(format!(
-<<<<<<< HEAD
-                "can't subtract coin {other} from coin pair {self:?}",
-=======
                 "can't subtract coin {other} from coin pair {self:?}"
->>>>>>> 5c6dacd1
             )));
         }
 
