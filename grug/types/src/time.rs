use {
    borsh::{BorshDeserialize, BorshSerialize},
    grug_math::{Dec, Inner, Int, IsZero, Udec128_9},
    serde::{Deserialize, Serialize},
    std::ops::{Add, Mul, Sub},
};

/// The number of nanoseconds in a microsecond.
const NANOS_PER_MICRO: u128 = 1_000;
/// The number of microseconds in a millisecond.
const MICROS_PER_MILLI: u128 = 1_000;
/// The number of milliseconds in a second.
const MILLIS_PER_SECOND: u128 = 1_000;
/// The number of seconds in a minute.
const SECONDS_PER_MINUTE: u128 = 60;
/// The number of minutes in an hour.
const MINUTES_PER_HOUR: u128 = 60;
/// The number of hours in a day.
const HOURS_PER_DAY: u128 = 24;
/// The number of days in a week.
const DAYS_PER_WEEK: u128 = 7;

/// UNIX epoch timestamp, in nanosecond precision.
///
/// A timestamp is simply a duration between a point of time and the UNIX epoch,
/// so here we define timestamp simply as an alias to [`Duration`](crate::Duration).
pub type Timestamp = Duration;

/// A span of time, in nanosecond precision.
///
/// We can't use [`std::time::Duration`](std::time::Duration) because it doesn't
/// implement the Borsh traits. Additionally, it's serialized to JSON as a
/// struct, e.g. `{"seconds":123,"nanos":123}`, which isn't desirable.
#[derive(
    Serialize,
    Deserialize,
    BorshSerialize,
    BorshDeserialize,
    Default,
    Debug,
    Clone,
    Copy,
    PartialEq,
    Eq,
    PartialOrd,
    Ord,
)]
pub struct Duration(Dec<u128, 9>);

impl Duration {
    pub const fn from_nanos(nanos: u128) -> Self {
        Self(Dec::raw(Int::new(nanos)))
    }

    pub const fn from_micros(micros: u128) -> Self {
        Self::from_nanos(micros * NANOS_PER_MICRO)
    }

    pub const fn from_millis(millis: u128) -> Self {
        Self::from_micros(millis * MICROS_PER_MILLI)
    }

    pub const fn from_seconds(seconds: u128) -> Self {
        Self::from_millis(seconds * MILLIS_PER_SECOND)
    }

    pub const fn from_minutes(minutes: u128) -> Self {
        Self::from_seconds(minutes * SECONDS_PER_MINUTE)
    }

    pub const fn from_hours(hours: u128) -> Self {
        Self::from_minutes(hours * MINUTES_PER_HOUR)
    }

    pub const fn from_days(days: u128) -> Self {
        Self::from_hours(days * HOURS_PER_DAY)
    }

    pub const fn from_weeks(weeks: u128) -> Self {
        Self::from_days(weeks * DAYS_PER_WEEK)
    }

    pub fn into_nanos(self) -> u128 {
        self.0.into_inner()
    }

    pub fn into_micros(self) -> u128 {
        self.into_nanos() / NANOS_PER_MICRO
    }

    pub fn into_millis(self) -> u128 {
        self.into_micros() / MICROS_PER_MILLI
    }

    pub fn into_seconds(self) -> u128 {
        self.into_millis() / MILLIS_PER_SECOND
    }

    pub fn into_minutes(self) -> u128 {
        self.into_seconds() / SECONDS_PER_MINUTE
    }

    pub fn into_hours(self) -> u128 {
        self.into_minutes() / MINUTES_PER_HOUR
    }

    pub fn into_days(self) -> u128 {
        self.into_hours() / HOURS_PER_DAY
    }

    pub fn into_weeks(self) -> u128 {
        self.into_days() / DAYS_PER_WEEK
    }
}

impl Inner for Duration {
    type U = Udec128_9;

    fn inner(&self) -> &Self::U {
        &self.0
    }

    fn into_inner(self) -> Self::U {
        self.0
    }
}

impl IsZero for Duration {
    fn is_zero(&self) -> bool {
        self.0.is_zero()
    }
}

impl Add for Duration {
    type Output = Self;

    fn add(self, rhs: Self) -> Self::Output {
        Self(self.0 + rhs.0)
    }
}

impl Sub for Duration {
    type Output = Self;

    fn sub(self, rhs: Self) -> Self::Output {
        Self(self.0 - rhs.0)
    }
}

<<<<<<< HEAD
impl<U> Mul<U> for Duration
where
    U: Into<Uint128>,
{
    type Output = Self;

    fn mul(self, rhs: U) -> Self::Output {
        Self(self.0 * rhs.into())
=======
// ----------------------------------- tests -----------------------------------

#[cfg(test)]
mod tests {
    use crate::{BorshDeExt, BorshSerExt, JsonDeExt, JsonSerExt, ResultExt, Timestamp};

    #[test]
    fn serialization_works() {
        const TIMESTAMP: Timestamp = Timestamp::from_nanos(1732770602144737024);
        const TIMESTAMP_JSON: &str = "\"1732770602.144737024\"";

        // json
        TIMESTAMP
            .to_json_string()
            .should_succeed_and_equal(TIMESTAMP_JSON)
            .deserialize_json::<Timestamp>()
            .should_succeed_and_equal(TIMESTAMP);

        // borsh
        TIMESTAMP
            .to_borsh_vec()
            .should_succeed()
            .deserialize_borsh::<Timestamp>()
            .should_succeed_and_equal(TIMESTAMP);
>>>>>>> 0e398b37
    }
}<|MERGE_RESOLUTION|>--- conflicted
+++ resolved
@@ -147,16 +147,6 @@
     }
 }
 
-<<<<<<< HEAD
-impl<U> Mul<U> for Duration
-where
-    U: Into<Uint128>,
-{
-    type Output = Self;
-
-    fn mul(self, rhs: U) -> Self::Output {
-        Self(self.0 * rhs.into())
-=======
 // ----------------------------------- tests -----------------------------------
 
 #[cfg(test)]
@@ -181,6 +171,16 @@
             .should_succeed()
             .deserialize_borsh::<Timestamp>()
             .should_succeed_and_equal(TIMESTAMP);
->>>>>>> 0e398b37
+    }
+}
+
+impl<U> Mul<U> for Duration
+where
+    U: Into<Uint128>,
+{
+    type Output = Self;
+
+    fn mul(self, rhs: U) -> Self::Output {
+        Self(self.0 * rhs.into())
     }
 }