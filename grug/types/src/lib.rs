--- conflicted
+++ resolved
@@ -35,17 +35,11 @@
 mod utils;
 
 pub use {
-<<<<<<< HEAD
     address::*, app::*, bank::*, binary::*, bound::*, builder::*, bytes::*, changeset::*, coin::*,
     coin_pair::*, coins::*, context::*, db::*, denom::*, empty::*, encoded_bytes::*, encoders::*,
-    error::*, event::*, hash::*, hashers::*, imports::*, non_empty::*, non_zero::*, query::*,
-    response::*, result::*, serializers::*, signer::*, time::*, tx::*, unique_vec::*, utils::*,
-=======
-    address::*, app::*, bank::*, bound::*, builder::*, bytes::*, changeset::*, coin::*,
-    coin_pair::*, coins::*, context::*, db::*, denom::*, empty::*, error::*, event::*, hash::*,
-    hashers::*, imports::*, length_bounded::*, lengthy::*, non_zero::*, query::*, response::*,
-    result::*, serializers::*, signer::*, time::*, tx::*, unique_vec::*, utils::*,
->>>>>>> a26bb78f
+    error::*, event::*, hash::*, hashers::*, imports::*, length_bounded::*, lengthy::*,
+    non_zero::*, query::*, response::*, result::*, serializers::*, signer::*, time::*, tx::*,
+    unique_vec::*, utils::*,
 };
 
 // ---------------------------------- testing ----------------------------------
