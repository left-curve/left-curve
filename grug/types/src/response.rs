use {
    crate::{Attribute, Json, JsonSerExt, Message, StdResult},
    borsh::{BorshDeserialize, BorshSerialize},
    serde::{Deserialize, Serialize},
};

#[derive(
    Serialize, Deserialize, BorshSerialize, BorshDeserialize, Default, Debug, Clone, PartialEq, Eq,
)]
pub struct Response {
    pub submsgs: Vec<SubMessage>,
    pub attributes: Vec<Attribute>,
}

impl Response {
    pub fn new() -> Self {
        Self::default()
    }

    pub fn add_message(mut self, msg: Message) -> Self {
        self.submsgs.push(SubMessage::reply_never(msg));
        self
    }

    pub fn may_add_message(mut self, maybe_msg: Option<Message>) -> Self {
        if let Some(msg) = maybe_msg {
            self.submsgs.push(SubMessage::reply_never(msg));
        }
        self
    }

    pub fn add_messages<M>(mut self, msgs: M) -> Self
    where
        M: IntoIterator<Item = Message>,
    {
        self.submsgs
            .extend(msgs.into_iter().map(SubMessage::reply_never));
        self
    }

    pub fn add_submessage(mut self, submsg: SubMessage) -> Self {
        self.submsgs.push(submsg);
        self
    }

    pub fn may_add_submessage(mut self, maybe_submsg: Option<SubMessage>) -> Self {
        if let Some(submsg) = maybe_submsg {
            self.submsgs.push(submsg);
        }
        self
    }

    pub fn add_submessages<M>(mut self, submsgs: M) -> Self
    where
        M: IntoIterator<Item = SubMessage>,
    {
        self.submsgs.extend(submsgs);
        self
    }

    pub fn add_attribute<K, V>(mut self, key: K, value: V) -> Self
    where
        K: ToString,
        V: ToString,
    {
        self.attributes.push(Attribute::new(key, value));
        self
    }
}

/// A special response emitted by the account contract at the end of the
/// `authenticate` method call. In addition to the usual [`Response`](crate::Response),
/// this also includes a boolean specifying whether the account requests a
/// backrun call.
#[derive(
    Serialize, Deserialize, BorshSerialize, BorshDeserialize, Default, Debug, Clone, PartialEq, Eq,
)]
pub struct AuthResponse {
    pub response: Response,
    pub request_backrun: bool,
}

impl AuthResponse {
    pub fn new() -> Self {
        Self::default()
    }

    pub fn request_backrun(mut self, request_backrun: bool) -> Self {
        self.request_backrun = request_backrun;
        self
    }

    pub fn add_message(mut self, msg: Message) -> Self {
        self.response = self.response.add_message(msg);
        self
    }

    pub fn may_add_message(mut self, maybe_msg: Option<Message>) -> Self {
        self.response = self.response.may_add_message(maybe_msg);
        self
    }

    pub fn add_messages<M>(mut self, msgs: M) -> Self
    where
        M: IntoIterator<Item = Message>,
    {
        self.response = self.response.add_messages(msgs);
        self
    }

    pub fn add_submessage(mut self, submsg: SubMessage) -> Self {
        self.response = self.response.add_submessage(submsg);
        self
    }

    pub fn may_add_submessage(mut self, maybe_submsg: Option<SubMessage>) -> Self {
        self.response = self.response.may_add_submessage(maybe_submsg);
        self
    }

    pub fn add_submessages<M>(mut self, submsgs: M) -> Self
    where
        M: IntoIterator<Item = SubMessage>,
    {
        self.response = self.response.add_submessages(submsgs);
        self
    }

    pub fn add_attribute<K, V>(mut self, key: K, value: V) -> Self
    where
        K: ToString,
        V: ToString,
    {
        self.response = self.response.add_attribute(key, value);
        self
    }
}

/// Indicates that after a submessage has been executed, whether the host should
/// give the contract a callack.
///
/// The host's behavior is summariazed in the table below:
///
/// result | Success   | Error    | Always   | Never   |
/// ------ | --------- | -------- | -------- | ------- |
/// Ok     | callback  | nothing  | callback | nothing |
/// Err    | abort     | callback | callback | abort   |
///
/// In case a callback is to be performed, the host passes a piece of binary
/// payload data to the contract.
#[derive(Serialize, Deserialize, BorshSerialize, BorshDeserialize, Debug, Clone, PartialEq, Eq)]
pub enum ReplyOn {
    Success(Json),
    Error(Json),
    Always(Json),
    Never,
}

impl ReplyOn {
<<<<<<< HEAD
    pub fn success<T>(callback: T) -> StdResult<Self>
    where
        T: Serialize,
    {
        Ok(Self::Success(callback.to_json_value()?))
    }

    pub fn error<T>(callback: T) -> StdResult<Self>
    where
        T: Serialize,
    {
        Ok(Self::Error(callback.to_json_value()?))
    }

    pub fn always<T>(callback: T) -> StdResult<Self>
    where
        T: Serialize,
    {
        Ok(Self::Always(callback.to_json_value()?))
=======
    pub fn success<T>(callback: &T) -> StdResult<Self>
    where
        T: Serialize,
    {
        callback.to_json_value().map(Self::Success)
    }

    pub fn error<T>(callback: &T) -> StdResult<Self>
    where
        T: Serialize,
    {
        callback.to_json_value().map(Self::Error)
    }

    pub fn always<T>(callback: &T) -> StdResult<Self>
    where
        T: Serialize,
    {
        callback.to_json_value().map(Self::Always)
>>>>>>> 9e02215f
    }
}

#[derive(Serialize, Deserialize, BorshSerialize, BorshDeserialize, Debug, Clone, PartialEq, Eq)]
pub struct SubMessage {
    pub msg: Message,
    pub reply_on: ReplyOn,
}

impl SubMessage {
    pub fn reply_never(msg: Message) -> Self {
        Self {
            msg,
            reply_on: ReplyOn::Never,
        }
    }

    pub fn reply_always<P>(msg: Message, payload: &P) -> StdResult<Self>
    where
        P: Serialize,
    {
        Ok(Self {
            msg,
            reply_on: ReplyOn::Always(payload.to_json_value()?),
        })
    }

    pub fn reply_on_success<P>(msg: Message, payload: &P) -> StdResult<Self>
    where
        P: Serialize,
    {
        Ok(Self {
            msg,
            reply_on: ReplyOn::Success(payload.to_json_value()?),
        })
    }

    pub fn reply_on_error<P>(msg: Message, payload: &P) -> StdResult<Self>
    where
        P: Serialize,
    {
        Ok(Self {
            msg,
            reply_on: ReplyOn::Error(payload.to_json_value()?),
        })
    }
}<|MERGE_RESOLUTION|>--- conflicted
+++ resolved
@@ -157,47 +157,25 @@
 }
 
 impl ReplyOn {
-<<<<<<< HEAD
-    pub fn success<T>(callback: T) -> StdResult<Self>
+    pub fn success<T>(callback: &T) -> StdResult<Self>
     where
         T: Serialize,
     {
-        Ok(Self::Success(callback.to_json_value()?))
-    }
-
-    pub fn error<T>(callback: T) -> StdResult<Self>
+        callback.to_json_value().map(Self::Success)
+    }
+
+    pub fn error<T>(callback: &T) -> StdResult<Self>
     where
         T: Serialize,
     {
-        Ok(Self::Error(callback.to_json_value()?))
-    }
-
-    pub fn always<T>(callback: T) -> StdResult<Self>
+        callback.to_json_value().map(Self::Error)
+    }
+
+    pub fn always<T>(callback: &T) -> StdResult<Self>
     where
         T: Serialize,
     {
-        Ok(Self::Always(callback.to_json_value()?))
-=======
-    pub fn success<T>(callback: &T) -> StdResult<Self>
-    where
-        T: Serialize,
-    {
-        callback.to_json_value().map(Self::Success)
-    }
-
-    pub fn error<T>(callback: &T) -> StdResult<Self>
-    where
-        T: Serialize,
-    {
-        callback.to_json_value().map(Self::Error)
-    }
-
-    pub fn always<T>(callback: &T) -> StdResult<Self>
-    where
-        T: Serialize,
-    {
         callback.to_json_value().map(Self::Always)
->>>>>>> 9e02215f
     }
 }
 
