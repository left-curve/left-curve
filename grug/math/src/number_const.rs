<<<<<<< HEAD
use bnum::types::{I256, I512, U256, U512};

use crate::{
    Dec128, Dec256, FixedPoint, Int, Int128, Int256, Udec128, Udec128_6, Udec256, Uint128, Uint256,
=======
use {
    crate::{Dec128, Dec256, FixedPoint, Int, Int128, Int256, Udec128, Udec256, Uint128, Uint256},
    bnum::types::{I256, I512, U256, U512},
>>>>>>> 7a9e4371
};

/// Describes a number's associated constants: minimum and maximum; zero, one,
/// and ten.
pub trait NumberConst {
    const MIN: Self;
    const MAX: Self;
    const ONE: Self;
    const TEN: Self;
    const ZERO: Self;
}

// ------------------------------------ int ------------------------------------

impl<U> NumberConst for Int<U>
where
    U: NumberConst,
{
    const MAX: Self = Self(U::MAX);
    const MIN: Self = Self(U::MIN);
    const ONE: Self = Self(U::ONE);
    const TEN: Self = Self(U::TEN);
    const ZERO: Self = Self(U::ZERO);
}

// ------------------------------------ dec ------------------------------------

impl NumberConst for Udec128_6 {
    const MAX: Self = Self::raw(Uint128::MAX);
    const MIN: Self = Self::raw(Uint128::MIN);
    const ONE: Self = Self::raw(Self::PRECISION);
    const TEN: Self = Self::raw(Uint128::new(10_u128.pow(Self::DECIMAL_PLACES + 1)));
    const ZERO: Self = Self::raw(Uint128::ZERO);
}

impl NumberConst for Udec128 {
    const MAX: Self = Self::raw(Uint128::MAX);
    const MIN: Self = Self::raw(Uint128::MIN);
    const ONE: Self = Self::raw(Self::PRECISION);
    const TEN: Self = Self::raw(Uint128::new(10_u128.pow(Self::DECIMAL_PLACES + 1)));
    const ZERO: Self = Self::raw(Uint128::ZERO);
}

impl NumberConst for Udec256 {
    const MAX: Self = Self::raw(Uint256::MAX);
    const MIN: Self = Self::raw(Uint256::MIN);
    const ONE: Self = Self::raw(Self::PRECISION);
    const TEN: Self = Self::raw(Uint256::new_from_u128(
        10_u128.pow(Self::DECIMAL_PLACES + 1),
    ));
    const ZERO: Self = Self::raw(Uint256::ZERO);
}

impl NumberConst for Dec128 {
    const MAX: Self = Self::raw(Int128::MAX);
    const MIN: Self = Self::raw(Int128::MIN);
    const ONE: Self = Self::raw(Self::PRECISION);
    const TEN: Self = Self::raw(Int128::new(10_i128.pow(Self::DECIMAL_PLACES + 1)));
    const ZERO: Self = Self::raw(Int128::ZERO);
}

impl NumberConst for Dec256 {
    const MAX: Self = Self::raw(Int256::MAX);
    const MIN: Self = Self::raw(Int256::MIN);
    const ONE: Self = Self::raw(Self::PRECISION);
    const TEN: Self = Self::raw(Int256::new_from_i128(10_i128.pow(Self::DECIMAL_PLACES + 1)));
    const ZERO: Self = Self::raw(Int256::ZERO);
}

// ------------------------------ primitive types ------------------------------

macro_rules! impl_number_const {
    ($t:ty, $min:expr, $max:expr, $zero:expr, $one:expr, $ten:expr) => {
        impl NumberConst for $t {
            const MAX: Self = $max;
            const MIN: Self = $min;
            const ONE: Self = $one;
            const TEN: Self = $ten;
            const ZERO: Self = $zero;
        }

        /// A compile-time check to ensure that the constants are of the correct types.
        const _: () = {
            const fn _check_type(_: $t) {}
            _check_type($min);
            _check_type($max);
            _check_type($zero);
            _check_type($one);
            _check_type($ten);
        };
    };
}

impl_number_const! { u8,   u8::MIN,   u8::MAX,   0,          1,         10        }
impl_number_const! { u16,  u16::MIN,  u16::MAX,  0,          1,         10        }
impl_number_const! { u32,  u32::MIN,  u32::MAX,  0,          1,         10        }
impl_number_const! { u64,  u64::MIN,  u64::MAX,  0,          1,         10        }
impl_number_const! { u128, u128::MIN, u128::MAX, 0,          1,         10        }
impl_number_const! { U256, U256::MIN, U256::MAX, U256::ZERO, U256::ONE, U256::TEN }
impl_number_const! { U512, U512::MIN, U512::MAX, U512::ZERO, U512::ONE, U512::TEN }
impl_number_const! { i8,   i8::MIN,   i8::MAX,   0,          1,         10        }
impl_number_const! { i16,  i16::MIN,  i16::MAX,  0,          1,         10        }
impl_number_const! { i32,  i32::MIN,  i32::MAX,  0,          1,         10        }
impl_number_const! { i64,  i64::MIN,  i64::MAX,  0,          1,         10        }
impl_number_const! { i128, i128::MIN, i128::MAX, 0,          1,         10        }
impl_number_const! { I256, I256::MIN, I256::MAX, I256::ZERO, I256::ONE, I256::TEN }
impl_number_const! { I512, I512::MIN, I512::MAX, I512::ZERO, I512::ONE, I512::TEN }<|MERGE_RESOLUTION|>--- conflicted
+++ resolved
@@ -1,13 +1,9 @@
-<<<<<<< HEAD
-use bnum::types::{I256, I512, U256, U512};
-
-use crate::{
-    Dec128, Dec256, FixedPoint, Int, Int128, Int256, Udec128, Udec128_6, Udec256, Uint128, Uint256,
-=======
 use {
-    crate::{Dec128, Dec256, FixedPoint, Int, Int128, Int256, Udec128, Udec256, Uint128, Uint256},
+    crate::{
+        Dec128, Dec256, FixedPoint, Int, Int128, Int256, Udec128, Udec128_6, Udec256, Uint128,
+        Uint256,
+    },
     bnum::types::{I256, I512, U256, U512},
->>>>>>> 7a9e4371
 };
 
 /// Describes a number's associated constants: minimum and maximum; zero, one,
