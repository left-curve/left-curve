use {
    crate::{
        Exponentiate, FixedPoint, Int, Int128, Int256, IsZero, MathError, MathResult,
        MultiplyRatio, Number, NumberConst, Sign, Uint128, Uint256,
    },
    bnum::types::{I256, U256},
    borsh::{BorshDeserialize, BorshSerialize},
    serde::{de, ser},
    std::{
        cmp::Ordering,
        fmt::{self, Display, Write},
        iter::Sum,
        marker::PhantomData,
        ops::{
            Add, AddAssign, Div, DivAssign, Mul, MulAssign, Neg, Rem, RemAssign, Sub, SubAssign,
        },
        str::FromStr,
    },
};

// ------------------------------- generic type --------------------------------

#[derive(
    BorshSerialize, BorshDeserialize, Default, Debug, Clone, Copy, PartialEq, Eq, PartialOrd, Ord,
)]
pub struct Dec<U, const S: u32>(pub Int<U>);

impl<U, const S: u32> Dec<U, S> {
    pub const DECIMAL_PLACES: u32 = S;

    /// Create a new [`Dec`] _without_ adding decimal places.
    ///
    /// ```rust
    /// use {
    ///     grug_math::{Udec128, Uint128},
    ///     std::str::FromStr,
    /// };
    ///
    /// let uint = Uint128::new(100);
    /// let decimal = Udec128::raw(uint);
    /// assert_eq!(decimal, Udec128::from_str("0.000000000000000100").unwrap());
    /// ```
    pub const fn raw(value: Int<U>) -> Self {
        Self(value)
    }
}

impl<U, const S: u32> Dec<U, S>
where
    Int<U>: NumberConst + Exponentiate + Number,
{
    pub fn checked_from_atomics<T>(atomics: T, decimal_places: u32) -> MathResult<Self>
    where
        T: Into<Int<U>>,
    {
        let atomics = atomics.into();

        let inner = match decimal_places.cmp(&S) {
            Ordering::Less => {
                // No overflow because decimal_places < S
                let digits = S - decimal_places;
                let factor = Int::<U>::TEN.checked_pow(digits)?;
                atomics.checked_mul(factor)?
            },
            Ordering::Equal => atomics,
            Ordering::Greater => {
                // No overflow because decimal_places > S
                let digits = decimal_places - S;
                if let Ok(factor) = Int::<U>::TEN.checked_pow(digits) {
                    // Safe because factor cannot be zero
                    atomics.checked_div(factor).unwrap()
                } else {
                    // In this case `factor` exceeds the Int<U> range.
                    // Any  Int<U> `x` divided by `factor` with `factor > Int::<U>::MAX` is 0.
                    // Try e.g. Python3: `(2**128-1) // 2**128`
                    Int::<U>::ZERO
                }
            },
        };

        Ok(Self(inner))
    }
}

impl<U, const S: u32> Dec<U, S>
where
    Self: FixedPoint<U>,
    Int<U>: MultiplyRatio,
{
    pub fn checked_from_ratio<N, D>(numerator: N, denominator: D) -> MathResult<Self>
    where
        N: Into<Int<U>>,
        D: Into<Int<U>>,
    {
        let numerator = numerator.into();
        let denominator = denominator.into();

        numerator
            .checked_multiply_ratio(Self::PRECISION, denominator)
            .map(Self)
    }

    pub fn checked_from_ratio_ceil<N, D>(numerator: N, denominator: D) -> MathResult<Self>
    where
        N: Into<Int<U>>,
        D: Into<Int<U>>,
    {
        let numerator = numerator.into();
        let denominator = denominator.into();

        numerator
            .checked_multiply_ratio_ceil(Self::PRECISION, denominator)
            .map(Self)
    }

    pub fn checked_from_ratio_floor<N, D>(numerator: N, denominator: D) -> MathResult<Self>
    where
        N: Into<Int<U>>,
        D: Into<Int<U>>,
    {
        let numerator = numerator.into();
        let denominator = denominator.into();

        numerator
            .checked_multiply_ratio_floor(Self::PRECISION, denominator)
            .map(Self)
    }
}

impl<U, const S: u32> Neg for Dec<U, S>
where
    U: Neg<Output = U>,
{
    type Output = Self;

    fn neg(self) -> Self::Output {
        Self(-self.0)
    }
}

impl<U, const S: u32> Display for Dec<U, S>
where
    Self: FixedPoint<U>,
    U: Number + IsZero + Display,
    Int<U>: Copy + Sign + NumberConst + PartialEq,
{
    fn fmt(&self, f: &mut fmt::Formatter<'_>) -> fmt::Result {
        let decimals = Self::PRECISION;
        let whole = (self.0) / decimals;
        let fractional = (self.0).checked_rem(decimals).unwrap();

        if whole == Int::<U>::MIN && whole.is_negative() {
            f.write_str(whole.to_string().as_str())?
        }

        if fractional.is_zero() {
            write!(f, "{whole}")?;
        } else {
            let fractional_string = format!(
                "{:0>padding$}",
                fractional.checked_abs().unwrap().0,
                padding = S as usize
            );
            if whole.is_negative() || fractional.is_negative() {
                f.write_char('-')?;
            }
            f.write_str(&whole.checked_abs().unwrap().to_string())?;
            f.write_char('.')?;
            f.write_str(fractional_string.trim_end_matches('0'))?;
        }

        Ok(())
    }
}

impl<U, const S: u32> FromStr for Dec<U, S>
where
    Self: FixedPoint<U>,
    Int<U>: NumberConst + Number + Exponentiate + Sign + Display + FromStr,
{
    type Err = MathError;

    /// Converts the decimal string to a Dec
    /// Possible inputs: "1.23", "1", "000012", "1.123000000"
    /// Disallowed: "", ".23"
    ///
    /// This never performs any kind of rounding.
    /// More than DECIMAL_PLACES fractional digits, even zeros, result in an error.
    fn from_str(input: &str) -> Result<Self, Self::Err> {
        let mut parts_iter = input.split('.');

        let mut atomics = parts_iter
            .next()
            .unwrap() // split always returns at least one element
            .parse::<Int<U>>()
            .map_err(|_| MathError::parse_number::<Self, _, _>(input, "error parsing whole"))?
            .checked_mul(Self::PRECISION)
            .map_err(|_| MathError::parse_number::<Self, _, _>(input, "value too big"))?;

        if let Some(fractional_part) = parts_iter.next() {
            let fractional = fractional_part.parse::<Int<U>>().map_err(|_| {
                MathError::parse_number::<Self, _, _>(input, "error parsing fractional")
            })?;

            if fractional.is_negative() {
                return Err(MathError::parse_number::<Self, _, _>(
                    input,
                    "fractional part cannot be negative",
                ));
            }

            let exp = (S.checked_sub(fractional_part.len() as u32)).ok_or_else(|| {
                MathError::parse_number::<Self, _, _>(
                    input,
                    format!(
                        "cannot parse more than {} fractional digits",
                        Self::PRECISION
                    ),
                )
            })?;

            debug_assert!(exp <= S);

            let fractional_factor = Int::TEN.checked_pow(exp).unwrap();

            // This multiplication can't overflow because
            // fractional < 10^DECIMAL_PLACES && fractional_factor <= 10^DECIMAL_PLACES
            let fractional_part = fractional.checked_mul(fractional_factor).unwrap();

            // for negative numbers, we need to subtract the fractional part
            // We can't check if atomics is negative because -0 is positive
            atomics = if input.starts_with("-") {
                atomics.checked_sub(fractional_part)
            } else {
                atomics.checked_add(fractional_part)
            }
            .map_err(|_| MathError::parse_number::<Self, _, _>(input, "Value too big"))?;
        }

        if parts_iter.next().is_some() {
            return Err(MathError::parse_number::<Self, _, _>(
                input,
                "Unexpected number of dots",
            ));
        }

        Ok(Dec(atomics))
    }
}

impl<U, const S: u32> ser::Serialize for Dec<U, S>
where
    Self: Display,
{
    fn serialize<SE>(&self, serializer: SE) -> Result<SE::Ok, SE::Error>
    where
        SE: ser::Serializer,
    {
        serializer.serialize_str(&self.to_string())
    }
}

impl<'de, U, const S: u32> de::Deserialize<'de> for Dec<U, S>
where
    Dec<U, S>: FromStr,
    <Dec<U, S> as FromStr>::Err: Display,
{
    fn deserialize<D>(deserializer: D) -> Result<Self, D::Error>
    where
        D: de::Deserializer<'de>,
    {
        deserializer.deserialize_str(DecVisitor::new())
    }
}

struct DecVisitor<U, const S: u32> {
    _marker: PhantomData<U>,
}

impl<U, const S: u32> DecVisitor<U, S> {
    pub fn new() -> Self {
        Self {
            _marker: PhantomData,
        }
    }
}

impl<U, const S: u32> de::Visitor<'_> for DecVisitor<U, S>
where
    Dec<U, S>: FromStr,
    <Dec<U, S> as FromStr>::Err: Display,
{
    type Value = Dec<U, S>;

    fn expecting(&self, f: &mut std::fmt::Formatter) -> std::fmt::Result {
        f.write_str("string-encoded decimal")
    }

    fn visit_str<E>(self, v: &str) -> Result<Self::Value, E>
    where
        E: de::Error,
    {
        Dec::from_str(v).map_err(E::custom)
    }
}

impl<U, const S: u32> Add for Dec<U, S>
where
    Self: Number,
{
    type Output = Self;

    fn add(self, rhs: Self) -> Self::Output {
        self.checked_add(rhs).unwrap_or_else(|err| panic!("{err}"))
    }
}

impl<U, const S: u32> Sub for Dec<U, S>
where
    Self: Number,
{
    type Output = Self;

    fn sub(self, rhs: Self) -> Self::Output {
        self.checked_sub(rhs).unwrap_or_else(|err| panic!("{err}"))
    }
}

impl<U, const S: u32> Mul for Dec<U, S>
where
    Self: Number,
{
    type Output = Self;

    fn mul(self, rhs: Self) -> Self::Output {
        self.checked_mul(rhs).unwrap_or_else(|err| panic!("{err}"))
    }
}

impl<U, const S: u32> Div for Dec<U, S>
where
    Self: Number,
{
    type Output = Self;

    fn div(self, rhs: Self) -> Self::Output {
        self.checked_div(rhs).unwrap_or_else(|err| panic!("{err}"))
    }
}

impl<U, const S: u32> Rem for Dec<U, S>
where
    Self: Number,
{
    type Output = Self;

    fn rem(self, rhs: Self) -> Self::Output {
        self.checked_rem(rhs).unwrap_or_else(|err| panic!("{err}"))
    }
}

impl<U, const S: u32> AddAssign for Dec<U, S>
where
    Self: Number + Copy,
{
    fn add_assign(&mut self, rhs: Self) {
        *self = *self + rhs;
    }
}

impl<U, const S: u32> SubAssign for Dec<U, S>
where
    Self: Number + Copy,
{
    fn sub_assign(&mut self, rhs: Self) {
        *self = *self - rhs;
    }
}

impl<U, const S: u32> MulAssign for Dec<U, S>
where
    Self: Number + Copy,
{
    fn mul_assign(&mut self, rhs: Self) {
        *self = *self * rhs;
    }
}

impl<U, const S: u32> DivAssign for Dec<U, S>
where
    Self: Number + Copy,
{
    fn div_assign(&mut self, rhs: Self) {
        *self = *self / rhs;
    }
}

impl<U, const S: u32> RemAssign for Dec<U, S>
where
    Self: Number + Copy,
{
    fn rem_assign(&mut self, rhs: Self) {
        *self = *self % rhs;
    }
}

impl<U, const S: u32> Sum for Dec<U, S>
where
    Self: Number + NumberConst,
{
    fn sum<I>(iter: I) -> Self
    where
        I: Iterator<Item = Self>,
    {
        let mut sum = Self::ZERO;
        for dec in iter {
            sum += dec;
        }
        sum
    }
}

// ------------------------------- constructors --------------------------------

macro_rules! generate_dec_constructor {
    (
        inner_type        = $inner:ty,
        inner_constructor = $constructor:expr,
        base_constructor  = $base_constructor:expr,
    ) => {
        paste::paste! {
            impl<const S: u32> Dec<$inner, S> {
                // / Create a new [`Dec`] adding decimal places.
                // /
                // / ```rust
                // / use {
                // /     grug_math::{Udec128, Uint128},
                // /     std::str::FromStr,
                // / };
                // /
                // / let decimal = Udec128::new(100);
                // / assert_eq!(decimal, Udec128::from_str("100.0").unwrap());
                // / ```
                pub const fn new(x: $base_constructor) -> Self {
                    Self($constructor(x * [<10_$base_constructor>].pow(S)))
                }

                pub const fn new_percent(x: $base_constructor) -> Self {
                    Self($constructor(x * [<10_$base_constructor>].pow(S - 2)))
                }

                pub const fn new_permille(x: $base_constructor) -> Self {
                    Self($constructor(x * [<10_$base_constructor>].pow(S - 3)))
                }

                pub const fn new_bps(x: $base_constructor) -> Self {
                    Self($constructor(x * [<10_$base_constructor>].pow(S - 4)))
                }
            }

        }
    };
    (
        type              = Signed,
        inner_type        = $inner:ty,
        inner_constructor = $constructor:expr,
    ) => {
        generate_dec_constructor! {
            inner_type        = $inner,
            inner_constructor = $constructor,
            base_constructor  = i128,
        }
    };
    (
        type              = Unsigned,
        inner_type        = $inner:ty,
        inner_constructor = $constructor:expr,
    ) => {
        generate_dec_constructor! {
            inner_type        = $inner,
            inner_constructor = $constructor,
            base_constructor  = u128,
        }
    };
}

generate_dec_constructor! {
    type              = Unsigned,
    inner_type        = u128,
    inner_constructor = Uint128::new,
}

generate_dec_constructor! {
    type              = Unsigned,
    inner_type        = U256,
    inner_constructor = Uint256::new_from_u128,
}

<<<<<<< HEAD
generate_decimal! {
    type              = Unsigned,
    name              = Udec256_6,
    precision         = 6,
    inner_type        = U256,
    inner_constructor = Uint256::new_from_u128,
    doc               = "256-bit unsigned fixed-point number with 6 decimal places.",
}

generate_decimal! {
    type              = Unsigned,
    name              = Udec256_24,
    precision         = 24,
    inner_type        = U256,
    inner_constructor = Uint256::new_from_u128,
    doc               = "256-bit unsigned fixed-point number with 24 decimal places.",
}

generate_decimal! {
=======
generate_dec_constructor! {
>>>>>>> bc0a2fef
    type              = Signed,
    inner_type        = i128,
    inner_constructor = Int128::new,
}

generate_dec_constructor! {
    type              = Signed,
<<<<<<< HEAD
    name              = Dec128,
    precision         = 18,
    inner_type        = i128,
    inner_constructor = Int128::new,
    doc               = "128-bit signed fixed-point number with 18 decimal places.",
}

generate_decimal! {
    type              = Signed,
    name              = Dec128_24,
    precision         = 24,
    inner_type        = i128,
    inner_constructor = Int128::new,
    doc               = "128-bit signed fixed-point number with 24 decimal places.",
}

generate_decimal! {
    type              = Signed,
    name              = Dec256,
    precision         = 18,
=======
>>>>>>> bc0a2fef
    inner_type        = I256,
    inner_constructor = Int256::new_from_i128,
}

// ---------------------------------- aliases ----------------------------------

/// 128-bit unsigned fixed-point number with 18 decimal places.
pub type Udec128 = Dec<u128, 18>;

/// 128-bit unsigned fixed-point number with 6 decimal places.
pub type Udec128_6 = Dec<u128, 6>;

/// 128-bit unsigned fixed-point number with 24 decimal places.
pub type Udec128_24 = Dec<u128, 24>;

/// 256-bit unsigned fixed-point number with 18 decimal places.
pub type Udec256 = Dec<U256, 18>;

/// 128-bit signed fixed-point number with 18 decimal places.
pub type Dec128 = Dec<i128, 18>;

/// 256-bit signed fixed-point number with 18 decimal places.
pub type Dec256 = Dec<I256, 18>;

// ----------------------------------- tests -----------------------------------

#[cfg(test)]
mod tests {
    use {
        crate::{
            Dec, Dec128, Dec256, FixedPoint, MathError, NumberConst, Udec128, Udec256, dec_test,
            dts,
            test_utils::{bt, dec, dt, int},
        },
        std::{cmp::Ordering, str::FromStr},
    };

    dec_test!( size_of
        inputs = {
            udec128 = [16]
            udec256 = [32]
            dec128 = [16]
            dec256 = [32]
        }
        method = |_0, size| {
            assert_eq!(core::mem::size_of_val(&_0), size);
        }
    );

    dec_test!( from_str
        inputs = {
            udec128 = {
                passing: [
                    ("0", Udec128::new(0)),
                    ("0.1", Udec128::new_percent(10)),
                    ("0.01", Udec128::new_percent(1)),
                    ("0.001", Udec128::new_permille(1)),
                    ("10", Udec128::new(10)),
                    ("10.1", Udec128::new_percent(1010)),
                    ("10.01", Udec128::new_percent(1001)),
                    ("10.0", Udec128::new(10)),
                    ("10.00", Udec128::new(10)),
                    ("010.00", Udec128::new(10)),
                    ("0010.00", Udec128::new(10)),
                    ("10.123456789012345678", dec("10.123456789012345678")),
                    ("+10.123456789012345678", dec("10.123456789012345678"))
                ],
                failing: [
                    ".10",
                    "10.10.10",
                    "10.1234567890123456789",

                ]
            }
            udec256 = {
                passing: [
                    ("0", Udec256::new(0)),
                    ("0.1", Udec256::new_percent(10)),
                    ("0.01", Udec256::new_percent(1)),
                    ("0.001", Udec256::new_permille(1)),
                    ("10", Udec256::new(10)),
                    ("10.1", Udec256::new_percent(1010)),
                    ("10.01", Udec256::new_percent(1001)),
                    ("10.0", Udec256::new(10)),
                    ("10.00", Udec256::new(10)),
                    ("010.00", Udec256::new(10)),
                    ("0010.00", Udec256::new(10)),
                    ("10.123456789012345678", dec("10.123456789012345678")),
                    ("+10.123456789012345678", dec("10.123456789012345678"))
                ],
                failing: [
                    ".10",
                    "10.10.10",
                    "10.1234567890123456789",
                ]
            }
            dec128 = {
                passing: [
                    ("0", Dec128::new(0)),
                    ("0.1", Dec128::new_percent(10)),
                    ("0.01", Dec128::new_percent(1)),
                    ("0.001", Dec128::new_permille(1)),
                    ("10", Dec128::new(10)),
                    ("10.1", Dec128::new_percent(1010)),
                    ("10.01", Dec128::new_percent(1001)),
                    ("10.0", Dec128::new(10)),
                    ("10.00", Dec128::new(10)),
                    ("010.00", Dec128::new(10)),
                    ("0010.00", Dec128::new(10)),
                    ("10.123456789012345678", dec("10.123456789012345678")),
                    ("+10.123456789012345678", dec("10.123456789012345678")),

                    ("-0", -Dec128::new(0)),
                    ("-0.1", -Dec128::new_percent(10)),
                    ("-0.01", -Dec128::new_percent(1)),
                    ("-0.001", -Dec128::new_permille(1)),
                    ("-10", -Dec128::new(10)),
                    ("-10.1", -Dec128::new_percent(1010)),
                    ("-10.01", -Dec128::new_percent(1001)),
                    ("-10.0", -Dec128::new(10)),
                    ("-10.00", -Dec128::new(10)),
                    ("-010.00", -Dec128::new(10)),
                    ("-0010.00", -Dec128::new(10)),
                ],
                failing: [
                    ".10",
                    "10.10.10",
                    "10.1234567890123456789",

                    "-.10",
                    "-10.-10",
                    "10.1234-5678901234567",
                ]
            }
            dec256 = {
                passing: [
                    ("0", Dec256::new(0)),
                    ("0.1", Dec256::new_percent(10)),
                    ("0.01", Dec256::new_percent(1)),
                    ("0.001", Dec256::new_permille(1)),
                    ("10", Dec256::new(10)),
                    ("10.1", Dec256::new_percent(1010)),
                    ("10.01", Dec256::new_percent(1001)),
                    ("10.0", Dec256::new(10)),
                    ("10.00", Dec256::new(10)),
                    ("010.00", Dec256::new(10)),
                    ("0010.00", Dec256::new(10)),
                    ("10.123456789012345678", dec("10.123456789012345678")),
                    ("+10.123456789012345678", dec("10.123456789012345678")),

                    ("-0", -Dec256::new(0)),
                    ("-0.1", -Dec256::new_percent(10)),
                    ("-0.01", -Dec256::new_percent(1)),
                    ("-0.001", -Dec256::new_permille(1)),
                    ("-10", -Dec256::new(10)),
                    ("-10.1", -Dec256::new_percent(1010)),
                    ("-10.01", -Dec256::new_percent(1001)),
                    ("-10.0", -Dec256::new(10)),
                    ("-10.00", -Dec256::new(10)),
                    ("-010.00", -Dec256::new(10)),
                    ("-0010.00", -Dec256::new(10)),
                ],
                failing: [
                    ".10",
                    "10.10.10",
                    "10.1234567890123456789",

                    "-.10",
                    "-10.-10",
                    "10.1234-5678901234567",
                ]
            }
        }
        method = |_0d, passing, failing| {
            for (input, expected) in passing {
                assert_eq!(bt(_0d, Dec::from_str(input).unwrap()), expected);
            }

            for input in failing {
                assert!(bt(Ok(_0d), Dec::from_str(input)).is_err());
            }
        }
    );

    dec_test!( display
        inputs = {
            udec128 = {
                passing: [
                    "10",
                    "10.1",
                    "10.01",
                    "10.001",
                    "0.1",
                    "0.01",
                    "0.001",
                    "0"
                ]
            }
            udec256 = {
                passing: [
                    "10",
                    "10.1",
                    "10.01",
                    "10.001",
                    "0.1",
                    "0.01",
                    "0.001",
                    "0"
                ]
            }
            dec128 = {
                passing: [
                    "10",
                    "10.1",
                    "10.01",
                    "10.001",
                    "0.1",
                    "0.01",
                    "0.001",
                    "0",

                    "-10",
                    "-10.1",
                    "-10.01",
                    "-10.001",
                    "-0.1",
                    "-0.01",
                    "-0.001",
                ]
            }
            dec256 = {
                passing: [
                    "10",
                    "10.1",
                    "10.01",
                    "10.001",
                    "0.1",
                    "0.01",
                    "0.001",
                    "0",

                    "-10",
                    "-10.1",
                    "-10.01",
                    "-10.001",
                    "-0.1",
                    "-0.01",
                    "-0.001",
                ]
            }
        }
        method = |_0d, passing| {
            for base in passing {
                let dec = bt(_0d, dec(base));
                assert_eq!(dec.to_string(), base);
            }
        }
    );

    dec_test!( json
        inputs = {
            udec128 = {
                passing: [
                    "10",
                    "10.1",
                    "10.01",
                    "10.001",
                    "0.1",
                    "0.01",
                    "0.001",
                    "0"
                ]
            }
            udec256 = {
                passing: [
                    "10",
                    "10.1",
                    "10.01",
                    "10.001",
                    "0.1",
                    "0.01",
                    "0.001",
                    "0"
                ]
            }
            dec128 = {
                passing: [
                    "10",
                    "10.1",
                    "10.01",
                    "10.001",
                    "0.1",
                    "0.01",
                    "0.001",
                    "0",

                    "-10",
                    "-10.1",
                    "-10.01",
                    "-10.001",
                    "-0.1",
                    "-0.01",
                    "-0.001",
                ]
            }
            dec256 = {
                passing: [
                    "10",
                    "10.1",
                    "10.01",
                    "10.001",
                    "0.1",
                    "0.01",
                    "0.001",
                    "0",

                    "-10",
                    "-10.1",
                    "-10.01",
                    "-10.001",
                    "-0.1",
                    "-0.01",
                    "-0.001",
                ]
            }
        }
        method = |_0d: Dec<_, 18>, passing| {
            for base in passing {
                let dec = bt(_0d, dec(base));

                let serialized_str = serde_json::to_string(&dec).unwrap();
                assert_eq!(serialized_str, format!("\"{base}\""));

                let serialized_vec = serde_json::to_vec(&dec).unwrap();
                assert_eq!(serialized_vec, format!("\"{base}\"").as_bytes());

                let parsed: Dec::<_, 18> = serde_json::from_str(&serialized_str).unwrap();
                assert_eq!(parsed, dec);

                let parsed: Dec::<_, 18> = serde_json::from_slice(&serialized_vec).unwrap();
                assert_eq!(parsed, dec);
            }
        }
    );

    dec_test!( compare
        inputs = {
            udec128 = {
                passing: [
                    (dec("0"), Ordering::Equal, dec("0")),
                    (dec("0.01"), Ordering::Greater, dec("0.001")),
                    (dec("0.01"), Ordering::Less, dec("0.1")),
                    (dec("10"), Ordering::Equal, dec("10")),
                    (dec("10"), Ordering::Greater, dec("9.9")),
                    (dec("10"), Ordering::Less, dec("10.1"))
                ]
            }
            udec256 = {
                passing: [
                    (dec("0"), Ordering::Equal, dec("0")),
                    (dec("0.01"), Ordering::Greater, dec("0.001")),
                    (dec("0.01"), Ordering::Less, dec("0.1")),
                    (dec("10"), Ordering::Equal, dec("10")),
                    (dec("10"), Ordering::Greater, dec("9.9")),
                    (dec("10"), Ordering::Less, dec("10.1"))
                ]
            }
            dec128 = {
                passing: [
                    (dec("0"), Ordering::Equal, dec("0")),
                    (dec("0.01"), Ordering::Greater, dec("0.001")),
                    (dec("0.01"), Ordering::Less, dec("0.1")),
                    (dec("10"), Ordering::Equal, dec("10")),
                    (dec("10"), Ordering::Greater, dec("9.9")),
                    (dec("10"), Ordering::Less, dec("10.1")),

                    (dec("-0.01"), Ordering::Greater, dec("-0.1")),
                    (dec("-0.01"), Ordering::Less, dec("-0.001")),
                    (dec("-10"), Ordering::Equal, dec("-10")),
                    (dec("-10"), Ordering::Less, dec("-9.9")),
                    (dec("-10"), Ordering::Greater, dec("-10.1")),

                    (dec("0.01"), Ordering::Greater, dec("-0.1")),
                    (dec("0.01"), Ordering::Greater, dec("-0.001")),
                    (dec("10"), Ordering::Greater, dec("-10")),
                    (dec("10"), Ordering::Greater, dec("-9.9")),
                    (dec("10"), Ordering::Greater, dec("-10.1")),

                    (dec("-0.01"), Ordering::Less, dec("0.1")),
                    (dec("-0.01"), Ordering::Less, dec("0.001")),
                    (dec("-10"), Ordering::Less, dec("10")),
                    (dec("-10"), Ordering::Less, dec("9.9")),
                    (dec("-10"), Ordering::Less, dec("10.1"))
                ]
            }
            dec256 = {
                passing: [
                    (dec("0"), Ordering::Equal, dec("0")),
                    (dec("0.01"), Ordering::Greater, dec("0.001")),
                    (dec("0.01"), Ordering::Less, dec("0.1")),
                    (dec("10"), Ordering::Equal, dec("10")),
                    (dec("10"), Ordering::Greater, dec("9.9")),
                    (dec("10"), Ordering::Less, dec("10.1")),

                    (dec("-0.01"), Ordering::Greater, dec("-0.1")),
                    (dec("-0.01"), Ordering::Less, dec("-0.001")),
                    (dec("-10"), Ordering::Equal, dec("-10")),
                    (dec("-10"), Ordering::Less, dec("-9.9")),
                    (dec("-10"), Ordering::Greater, dec("-10.1")),

                    (dec("0.01"), Ordering::Greater, dec("-0.1")),
                    (dec("0.01"), Ordering::Greater, dec("-0.001")),
                    (dec("10"), Ordering::Greater, dec("-10")),
                    (dec("10"), Ordering::Greater, dec("-9.9")),
                    (dec("10"), Ordering::Greater, dec("-10.1")),

                    (dec("-0.01"), Ordering::Less, dec("0.1")),
                    (dec("-0.01"), Ordering::Less, dec("0.001")),
                    (dec("-10"), Ordering::Less, dec("10")),
                    (dec("-10"), Ordering::Less, dec("9.9")),
                    (dec("-10"), Ordering::Less, dec("10.1"))
                ]
            }
        }
        method = |_0d: Dec<_, 18>, passing| {
            for (left, cmp, right) in passing {
               dts!(_0d, left, right);
                assert_eq!(left.cmp(&right), cmp);
            }
        }
    );

    dec_test!( partial_eq
        inputs = {
            udec128 = {
                passing: [
                    (dec("0"), dec("0")),
                    (dec("0.01"), dec("0.01")),
                    (dec("10"), dec("10")),
                    (dec("10.1"), dec("10.1")),
                    (dec("10.01"), dec("10.01")),
                    (dec("10.001"), dec("10.001")),
                ],
                failing: [
                    (dec("0"), dec("0.1")),
                    (dec("0.01"), dec("0.1")),
                    (dec("10"), dec("9.9")),
                    (dec("10.1"), dec("10.2")),
                    (dec("10.01"), dec("10.02")),
                    (dec("10.001"), dec("10.002")),
                ]
            }
            udec256 = {
                passing: [
                    (dec("0"), dec("0")),
                    (dec("0.01"), dec("0.01")),
                    (dec("10"), dec("10")),
                    (dec("10.1"), dec("10.1")),
                    (dec("10.01"), dec("10.01")),
                    (dec("10.001"), dec("10.001")),
                ],
                failing: [
                    (dec("0"), dec("0.1")),
                    (dec("0.01"), dec("0.1")),
                    (dec("10"), dec("9.9")),
                    (dec("10.1"), dec("10.2")),
                    (dec("10.01"), dec("10.02")),
                    (dec("10.001"), dec("10.002")),
                ]
            }
            dec128 = {
                passing: [
                    (dec("0"), dec("0")),
                    (dec("0.01"), dec("0.01")),
                    (dec("10"), dec("10")),
                    (dec("10.1"), dec("10.1")),
                    (dec("10.01"), dec("10.01")),
                    (dec("10.001"), dec("10.001")),

                    (dec("-0"), dec("0")),

                    (dec("-0"), dec("-0")),
                    (dec("-0.01"), dec("-0.01")),
                    (dec("-10"), dec("-10")),
                    (dec("-10.1"), dec("-10.1")),
                    (dec("-10.01"), dec("-10.01")),
                    (dec("-10.001"), dec("-10.001")),
                ],
                failing: [
                    (dec("0"), dec("0.1")),
                    (dec("0.01"), dec("0.1")),
                    (dec("10"), dec("9.9")),
                    (dec("10.1"), dec("10.2")),
                    (dec("10.01"), dec("10.02")),
                    (dec("10.001"), dec("10.002")),

                    (dec("-0.01"), dec("0.01")),
                    (dec("-10"), dec("10")),
                    (dec("-10.1"), dec("10.1")),
                    (dec("-10.01"), dec("10.01")),
                    (dec("-10.001"), dec("10.001")),
                ]
            }
            dec256 = {
                passing: [
                    (dec("0"), dec("0")),
                    (dec("0.01"), dec("0.01")),
                    (dec("10"), dec("10")),
                    (dec("10.1"), dec("10.1")),
                    (dec("10.01"), dec("10.01")),
                    (dec("10.001"), dec("10.001")),

                    (dec("-0"), dec("0")),

                    (dec("-0"), dec("-0")),
                    (dec("-0.01"), dec("-0.01")),
                    (dec("-10"), dec("-10")),
                    (dec("-10.1"), dec("-10.1")),
                    (dec("-10.01"), dec("-10.01")),
                    (dec("-10.001"), dec("-10.001")),

                ],
                failing: [
                    (dec("0"), dec("0.1")),
                    (dec("0.01"), dec("0.1")),
                    (dec("10"), dec("9.9")),
                    (dec("10.1"), dec("10.2")),
                    (dec("10.01"), dec("10.02")),
                    (dec("10.001"), dec("10.002")),

                    (dec("-0.01"), dec("0.01")),
                    (dec("-10"), dec("10")),
                    (dec("-10.1"), dec("10.1")),
                    (dec("-10.01"), dec("10.01")),
                    (dec("-10.001"), dec("10.001")),
                ]
            }
        }
        method = |_0d: Dec<_, 18>, passing, failing| {
            for (lhs, rhs) in passing {
                dts!(_0d, lhs, rhs);
                assert!(lhs == rhs);
            }

            for (lhs, rhs) in failing {
                dts!(_0d, lhs, rhs);
                assert!(lhs != rhs);
            }
        }
    );

    dec_test!( neg
        inputs = {
            dec128 = {
                passing: [
                    (dec("0"), dec("0")),
                    (dec("1"), dec("-1")),
                    (dec("-1"), dec("1")),
                    (dec("0.1"), dec("-0.1")),
                    (dec("0.01"), dec("-0.01")),
                    (dec("10.1"), dec("-10.1")),
                    (dec("10.01"), dec("-10.01")),
                    (Dec::MAX, Dec::MIN + Dec::TICK),
                    (Dec::MIN + Dec::TICK, Dec::MAX)
                ]
            }
            dec256 = {
                passing: [
                    (dec("0"), dec("0")),
                    (dec("1"), dec("-1")),
                    (dec("-1"), dec("1")),
                    (dec("0.1"), dec("-0.1")),
                    (dec("0.01"), dec("-0.01")),
                    (dec("10.1"), dec("-10.1")),
                    (dec("10.01"), dec("-10.01")),
                    (Dec::MAX, Dec::MIN + Dec::TICK),
                    (Dec::MIN + Dec::TICK, Dec::MAX)
                ]
            }
        }
        method = |_0d: Dec<_, 18>, passing| {
            for (input, expected) in passing {
                dts!(_0d, input);
                assert_eq!(-input, expected);
            }
        }
    );

    dec_test!( checked_from_atomics
        inputs = {
            udec128 = {
                passing: [
                    (int("1230"), 1, dec("123")),
                    (int("1230"), 2, dec("12.3")),
                    (int("1230"), 3, dec("1.23")),
                    (int("1230"), 4, dec("0.123")),
                    (int("1230"), 5, dec("0.0123")),
                    (int("1230"), 20, Dec::raw(int("12"))),
                ]
            }
            udec256 = {
                passing: [
                    (int("1230"), 1, dec("123")),
                    (int("1230"), 2, dec("12.3")),
                    (int("1230"), 3, dec("1.23")),
                    (int("1230"), 4, dec("0.123")),
                    (int("1230"), 5, dec("0.0123")),
                    (int("1230"), 20, Dec::raw(int("12"))),
                ]
            }
            dec128 = {
                passing: [
                    (int("1230"), 1, dec("123")),
                    (int("1230"), 2, dec("12.3")),
                    (int("1230"), 3, dec("1.23")),
                    (int("1230"), 4, dec("0.123")),
                    (int("1230"), 5, dec("0.0123")),
                    (int("1230"), 20, Dec::raw(int("12"))),

                    (int("-1230"), 1, dec("-123")),
                    (int("-1230"), 2, dec("-12.3")),
                    (int("-1230"), 3, dec("-1.23")),
                    (int("-1230"), 4, dec("-0.123")),
                    (int("-1230"), 5, dec("-0.0123")),
                    (int("1230"), 20, Dec::raw(int("12"))),
                ]
            }
            dec256 = {
                passing: [
                    (int("1230"), 1, dec("123")),
                    (int("1230"), 2, dec("12.3")),
                    (int("1230"), 3, dec("1.23")),
                    (int("1230"), 4, dec("0.123")),
                    (int("1230"), 5, dec("0.0123")),
                    (int("1230"), 20, Dec::raw(int("12"))),

                    (int("-1230"), 1, dec("-123")),
                    (int("-1230"), 2, dec("-12.3")),
                    (int("-1230"), 3, dec("-1.23")),
                    (int("-1230"), 4, dec("-0.123")),
                    (int("-1230"), 5, dec("-0.0123")),
                    (int("1230"), 20, Dec::raw(int("12"))),
                ]
            }
        }
        method = |_0d: Dec<_, 18>, passing| {
            for (atomics, decimal_places, expect) in passing {
                dt(_0d.0, atomics);
                dt(_0d, expect);
                assert_eq!(Dec::checked_from_atomics(atomics, decimal_places).unwrap(), expect);
            }
        }
    );

    dec_test!( checked_from_ratio
        inputs = {
            udec128 = {
                passing: [
                    (int("0"), int("10"), dec("0")),
                    (int("1"), int("10"), dec("0.1")),
                    (int("9"), int("10"), dec("0.9")),
                    (int("15"), int("1000"), dec("0.015")),
                    (int("12345"), int("1000"), dec("12.345")),
                    (int("1"), int("3"), dec("0.333333333333333333")),
                ]
            }
            udec256 = {
                passing: [
                    (int("0"), int("10"), dec("0")),
                    (int("1"), int("10"), dec("0.1")),
                    (int("9"), int("10"), dec("0.9")),
                    (int("15"), int("1000"), dec("0.015")),
                    (int("12345"), int("1000"), dec("12.345")),
                    (int("1"), int("3"), dec("0.333333333333333333")),
                ]
            }
            dec128 = {
                passing: [
                    (int("0"), int("10"), dec("0")),
                    (int("1"), int("10"), dec("0.1")),
                    (int("9"), int("10"), dec("0.9")),
                    (int("15"), int("1000"), dec("0.015")),
                    (int("12345"), int("1000"), dec("12.345")),
                    (int("1"), int("3"), dec("0.333333333333333333")),

                    (int("-1"), int("10"), dec("-0.1")),
                    (int("-9"), int("10"), dec("-0.9")),
                    (int("-15"), int("1000"), dec("-0.015")),
                    (int("-12345"), int("1000"), dec("-12.345")),
                    (int("-1"), int("3"), dec("-0.333333333333333333")),

                    (int("-1"), int("-10"), dec("0.1")),
                    (int("-9"), int("-10"), dec("0.9")),
                    (int("-15"), int("-1000"), dec("0.015")),
                    (int("-12345"), int("-1000"), dec("12.345")),
                    (int("-1"), int("-3"), dec("0.333333333333333333")),
                ]
            }
            dec256 = {
                passing: [
                    (int("0"), int("10"), dec("0")),
                    (int("1"), int("10"), dec("0.1")),
                    (int("9"), int("10"), dec("0.9")),
                    (int("15"), int("1000"), dec("0.015")),
                    (int("12345"), int("1000"), dec("12.345")),
                    (int("1"), int("3"), dec("0.333333333333333333")),

                    (int("-1"), int("10"), dec("-0.1")),
                    (int("-9"), int("10"), dec("-0.9")),
                    (int("-15"), int("1000"), dec("-0.015")),
                    (int("-12345"), int("1000"), dec("-12.345")),
                    (int("-1"), int("3"), dec("-0.333333333333333333")),

                    (int("-1"), int("-10"), dec("0.1")),
                    (int("-9"), int("-10"), dec("0.9")),
                    (int("-15"), int("-1000"), dec("0.015")),
                    (int("-12345"), int("-1000"), dec("12.345")),
                    (int("-1"), int("-3"), dec("0.333333333333333333")),
                ]
            }
        }
        method = |_0d: Dec<_, 18>, passing| {
            for (num, div, expect) in passing {
                dts!(_0d.0, num, div);
                dt(_0d, expect);
                assert_eq!(Dec::checked_from_ratio(num, div).unwrap(), expect);
            }

            let one = int("1");
            let zero = int("0");
            dts!(_0d.0, one, zero);
            assert!(matches!(Dec::<_, 18>::checked_from_ratio(one, zero), Err(MathError::DivisionByZero { .. })))
        }
    );

    dec_test!( checked_from_ratio_floor
        inputs = {
            udec128 = {
                passing: [
                    (int("1"), int("3"), dec("0.333333333333333333")),
                ]
            }
            udec256 = {
                passing: [
                    (int("1"), int("3"), dec("0.333333333333333333")),
                ]
            }
            dec128 = {
                passing: [
                    (int("1"), int("3"), dec("0.333333333333333333")),
                    (int("-1"), int("3"), dec("-0.333333333333333334")),
                    (int("-1"), int("-3"), dec("0.333333333333333333")),
                ]
            }
            dec256 = {
                passing: [

                    (int("1"), int("3"), dec("0.333333333333333333")),
                    (int("-1"), int("3"), dec("-0.333333333333333334")),
                    (int("-1"), int("-3"), dec("0.333333333333333333")),
                ]
            }
        }
        method = |_0d: Dec<_, 18>, passing| {
            for (num, div, expect) in passing {
                dts!(_0d.0, num, div);
                dt(_0d, expect);
                assert_eq!(Dec::checked_from_ratio_floor(num, div).unwrap(), expect);
            }
        }
    );

    dec_test!( checked_from_ratio_ceil
        inputs = {
            udec128 = {
                passing: [
                    (int("1"), int("3"), dec("0.333333333333333334")),
                ]
            }
            udec256 = {
                passing: [
                    (int("1"), int("3"), dec("0.333333333333333334")),
                ]
            }
            dec128 = {
                passing: [
                    (int("1"), int("3"), dec("0.333333333333333334")),
                    (int("-1"), int("3"), dec("-0.333333333333333333")),
                    (int("-1"), int("-3"), dec("0.333333333333333334")),
                ]
            }
            dec256 = {
                passing: [

                    (int("1"), int("3"), dec("0.333333333333333334")),
                    (int("-1"), int("3"), dec("-0.333333333333333333")),
                    (int("-1"), int("-3"), dec("0.333333333333333334")),
                ]
            }
        }
        method = |_0d: Dec<_, 18>, passing| {
            for (num, div, expect) in passing {
                dts!(_0d.0, num, div);
                dt(_0d, expect);
                assert_eq!(Dec::checked_from_ratio_ceil(num, div).unwrap(), expect);
            }
        }
    );
}<|MERGE_RESOLUTION|>--- conflicted
+++ resolved
@@ -496,29 +496,7 @@
     inner_constructor = Uint256::new_from_u128,
 }
 
-<<<<<<< HEAD
-generate_decimal! {
-    type              = Unsigned,
-    name              = Udec256_6,
-    precision         = 6,
-    inner_type        = U256,
-    inner_constructor = Uint256::new_from_u128,
-    doc               = "256-bit unsigned fixed-point number with 6 decimal places.",
-}
-
-generate_decimal! {
-    type              = Unsigned,
-    name              = Udec256_24,
-    precision         = 24,
-    inner_type        = U256,
-    inner_constructor = Uint256::new_from_u128,
-    doc               = "256-bit unsigned fixed-point number with 24 decimal places.",
-}
-
-generate_decimal! {
-=======
 generate_dec_constructor! {
->>>>>>> bc0a2fef
     type              = Signed,
     inner_type        = i128,
     inner_constructor = Int128::new,
@@ -526,29 +504,6 @@
 
 generate_dec_constructor! {
     type              = Signed,
-<<<<<<< HEAD
-    name              = Dec128,
-    precision         = 18,
-    inner_type        = i128,
-    inner_constructor = Int128::new,
-    doc               = "128-bit signed fixed-point number with 18 decimal places.",
-}
-
-generate_decimal! {
-    type              = Signed,
-    name              = Dec128_24,
-    precision         = 24,
-    inner_type        = i128,
-    inner_constructor = Int128::new,
-    doc               = "128-bit signed fixed-point number with 24 decimal places.",
-}
-
-generate_decimal! {
-    type              = Signed,
-    name              = Dec256,
-    precision         = 18,
-=======
->>>>>>> bc0a2fef
     inner_type        = I256,
     inner_constructor = Int256::new_from_i128,
 }
