use {
    crate::{
        catch_and_append_event, catch_and_update_event, do_authenticate, do_backrun, do_configure,
        do_cron_execute, do_execute, do_finalize_fee, do_instantiate, do_migrate, do_transfer,
        do_upload, do_withhold_fee, query_app_config, query_balance, query_balances, query_code,
        query_codes, query_config, query_contract, query_contracts, query_supplies, query_supply,
        query_wasm_raw, query_wasm_scan, query_wasm_smart, AppError, AppResult, Buffer, Db,
        EventResult, GasTracker, Indexer, NaiveProposalPreparer, NaiveQuerier, NullIndexer,
        ProposalPreparer, QuerierProviderImpl, Shared, Vm, APP_CONFIG, CHAIN_ID, CODES, CONFIG,
        LAST_FINALIZED_BLOCK, NEXT_CRONJOBS,
    },
    grug_storage::PrefixBound,
    grug_types::{
<<<<<<< HEAD
        Addr, AuthMode, BlockInfo, BlockOutcome, BorshSerExt, CheckTxOutcome, CodeStatus,
        CommitmentStatus, CronOutcome, Duration, Event, EventStatus, GenericResult,
        GenericResultExt, GenesisState, Hash256, Json, JsonSerExt, Message, MsgsAndBackrunEvents,
        Order, Permission, QuerierWrapper, Query, QueryResponse, StdResult, Storage, Timestamp, Tx,
        TxEvents, TxOutcome, UnsignedTx, GENESIS_SENDER,
=======
        Addr, AuthMode, Block, BlockInfo, BlockOutcome, BorshSerExt, CheckTxOutcome, CodeStatus,
        CommitmentStatus, CronOutcome, Duration, Event, GenericResult, GenericResultExt,
        GenesisState, Hash256, Json, JsonSerExt, Message, MsgsAndBackrunEvents, Order, Permission,
        QuerierWrapper, Query, QueryResponse, StdResult, Storage, Timestamp, Tx, TxEvents,
        TxOutcome, UnsignedTx, GENESIS_SENDER,
>>>>>>> 21b7ea11
    },
    prost::bytes::Bytes,
};
#[cfg(feature = "abci")]
use {data_encoding::BASE64, grug_types::JsonDeExt};

/// The ABCI application.
///
/// Must be clonable which is required by `tendermint-abci` library:
/// <https://github.com/informalsystems/tendermint-rs/blob/v0.34.0/abci/src/application.rs#L22-L25>
#[derive(Clone)]
pub struct App<DB, VM, PP = NaiveProposalPreparer, ID = NullIndexer> {
    pub db: DB,
    vm: VM,
    pp: PP,
    pub indexer: ID,
    /// The gas limit when serving ABCI `Query` calls.
    ///
    /// Prevents the situation where an attacker deploys a contract that
    /// contains an extremely expensive query method (such as one containing an
    /// infinite loop), then makes a query request at a node. Without a gas
    /// limit, this can take down the node.
    ///
    /// Note that this is not relevant for queries made as part of a transaction,
    /// which is covered by the transaction's gas limit.
    ///
    /// Related config in CosmWasm:
    /// <https://github.com/CosmWasm/wasmd/blob/v0.51.0/x/wasm/types/types.go#L322-L323>
    query_gas_limit: u64,
}

impl<DB, VM, PP, ID> App<DB, VM, PP, ID> {
    pub fn new(db: DB, vm: VM, pp: PP, indexer: ID, query_gas_limit: u64) -> Self {
        Self {
            db,
            vm,
            pp,
            indexer,
            query_gas_limit,
        }
    }
}

impl<DB, VM, PP, ID> App<DB, VM, PP, ID>
where
    DB: Db,
    VM: Vm + Clone + 'static,
    PP: ProposalPreparer,
    ID: Indexer,
    AppError: From<DB::Error> + From<VM::Error> + From<PP::Error> + From<ID::Error>,
{
    pub fn do_init_chain(
        &self,
        chain_id: String,
        block: BlockInfo,
        genesis_state: GenesisState,
    ) -> AppResult<Hash256> {
        let mut buffer = Shared::new(Buffer::new(self.db.state_storage(None)?, None));

        // Make sure the genesis block height is zero. This is necessary to
        // ensure that block height always matches the DB version.
        if block.height != 0 {
            return Err(AppError::IncorrectBlockHeight {
                expect: 0,
                actual: block.height,
            });
        }

        // Create gas tracker for genesis.
        // During genesis, there is no gas limit.
        let gas_tracker = GasTracker::new_limitless();

        // Save the config and genesis block, so that they can be queried when
        // executing genesis messages.
        CHAIN_ID.save(&mut buffer, &chain_id)?;
        LAST_FINALIZED_BLOCK.save(&mut buffer, &block)?;
        CONFIG.save(&mut buffer, &genesis_state.config)?;
        APP_CONFIG.save(&mut buffer, &genesis_state.app_config)?;

        // Schedule cronjobs.
        for (contract, interval) in genesis_state.config.cronjobs {
            schedule_cronjob(&mut buffer, contract, block.timestamp + interval)?;
        }

        // Loop through genesis messages and execute each one.
        //
        // It's expected that genesis messages should all successfully execute.
        // If anyone fails, it's considered fatal and genesis is aborted.
        // The developer should examine the error, fix it, and retry.
        for (_idx, msg) in genesis_state.msgs.into_iter().enumerate() {
            #[cfg(feature = "tracing")]
            tracing::info!(idx = _idx, "Processing genesis message");

            let output = process_msg(
                self.vm.clone(),
                Box::new(buffer.clone()),
                gas_tracker.clone(),
                block,
                0,
                GENESIS_SENDER,
                msg,
            );

            if let Err((event, err)) = output.as_result() {
                #[cfg(feature = "tracing")]
                tracing::error!(
                    result = event.to_json_string_pretty().unwrap(),
                    "Error during genesis message processing"
                );

                return Err(err);
            }
        }

        // Persist the state changes to disk
        let (_, pending) = buffer.disassemble().disassemble();
        let (version, root_hash) = self.db.flush_and_commit(pending)?;

        // Sanity check: DB version should be 0
        debug_assert_eq!(version, 0);

        // Sanity check: the root hash should not be `None`.
        //
        // It's only `None` when the Merkle tree is empty, but we have written
        // some data to it (like chain ID and config) so it shouldn't be empty.
        debug_assert!(root_hash.is_some());

        #[cfg(feature = "tracing")]
        tracing::info!(
            chain_id,
            time = into_utc_string(block.timestamp),
            app_hash = root_hash.as_ref().unwrap().to_string(),
            gas_used = gas_tracker.used(),
            "Completed genesis"
        );

        Ok(root_hash.unwrap())
    }

    pub fn do_prepare_proposal(&self, txs: Vec<Bytes>, max_tx_bytes: usize) -> Vec<Bytes> {
        let txs = self
            ._do_prepare_proposal(txs.clone(), max_tx_bytes)
            .unwrap_or_else(|_err| {
                #[cfg(feature = "tracing")]
                tracing::error!(
                    err = _err.to_string(),
                    "Failed to prepare proposal! Falling back to naive preparer."
                );

                txs
            });

        // Call naive proposal preparer to check the `max_tx_bytes`.
        NaiveProposalPreparer
            .prepare_proposal(QuerierWrapper::new(&NaiveQuerier), txs, max_tx_bytes)
            .unwrap()
    }

    #[inline]
    fn _do_prepare_proposal(&self, txs: Vec<Bytes>, max_tx_bytes: usize) -> AppResult<Vec<Bytes>> {
        let storage = self.db.state_storage(None)?;
        let block = LAST_FINALIZED_BLOCK.load(&storage)?;
        let querier = QuerierProviderImpl::new_boxed(
            self.vm.clone(),
            Box::new(storage),
            GasTracker::new_limitless(),
            block,
        );

        Ok(self
            .pp
            .prepare_proposal(QuerierWrapper::new(&querier), txs, max_tx_bytes)?)
    }

    pub fn do_finalize_block(&self, block: Block) -> AppResult<BlockOutcome> {
        let mut buffer = Shared::new(Buffer::new(self.db.state_storage(None)?, None));
        let cfg = CONFIG.load(&buffer)?;
        let last_finalized_block = LAST_FINALIZED_BLOCK.load(&buffer)?;

        let mut cron_outcomes = vec![];
        let mut tx_outcomes = vec![];

        self.indexer.pre_indexing(block.info.height)?;

        // Make sure the new block height is exactly the last finalized height
        // plus one. This ensures that block height always matches the DB version.
        if block.info.height != last_finalized_block.height + 1 {
            return Err(AppError::IncorrectBlockHeight {
                expect: last_finalized_block.height + 1,
                actual: block.info.height,
            });
        }

        // Remove orphaned codes (those that are not used by any contract) that
        // have been orphaned longer than the maximum age.
        if let Some(since) = block
            .info
            .timestamp
            .into_nanos()
            .checked_sub(cfg.max_orphan_age.into_nanos())
        {
            for hash in CODES
                .idx
                .status
                .prefix_keys(
                    &buffer,
                    None,
                    Some(PrefixBound::Inclusive(CodeStatus::Orphaned {
                        since: Duration::from_nanos(since),
                    })),
                    Order::Ascending,
                )
                .map(|res| res.map(|(_status, hash)| hash))
                .collect::<StdResult<Vec<_>>>()?
            {
                CODES.remove(&mut buffer, hash)?;
            }
        }

        // Find all cronjobs that should be performed. That is, ones that the
        // scheduled time is earlier or equal to the current block time.
        let jobs = NEXT_CRONJOBS
            .prefix_range(
                &buffer,
                None,
                Some(PrefixBound::Inclusive(block.info.timestamp)),
                Order::Ascending,
            )
            .collect::<StdResult<Vec<_>>>()?;

        // Delete these cronjobs. They will be scheduled a new time.
        NEXT_CRONJOBS.prefix_clear(
            &mut buffer,
            None,
            Some(PrefixBound::Inclusive(block.info.timestamp)),
        );

        // Perform the cronjobs.
        for (_idx, (time, contract)) in jobs.into_iter().enumerate() {
            #[cfg(feature = "tracing")]
            tracing::debug!(
                idx = _idx,
                time = into_utc_string(time),
                contract = contract.to_string(),
                "Attempting to perform cronjob"
            );

            let gas_tracker = GasTracker::new_limitless();
            let next_time = block.info.timestamp + cfg.cronjobs[&contract];

            let cron_event = do_cron_execute(
                self.vm.clone(),
                Box::new(buffer.clone()),
                gas_tracker.clone(),
                block.info,
                contract,
                time,
                next_time,
            );

            // Schedule the next time this cronjob is to be performed.
            schedule_cronjob(&mut buffer, contract, next_time)?;

            cron_outcomes.push(CronOutcome::new(
                gas_tracker.limit(),
                gas_tracker.used(),
                cron_event.into_commitment_status(),
            ));
        }

        // Process transactions one-by-one.
        for (_idx, tx) in block.txs.clone().into_iter().enumerate() {
            #[cfg(feature = "tracing")]
            tracing::debug!(idx = _idx, "Processing transaction");

            let tx_outcome = process_tx(
                self.vm.clone(),
                buffer.clone(),
                block.info,
                tx.clone(),
                AuthMode::Finalize,
            );

            tx_outcomes.push(tx_outcome);
        }

        // Save the last committed block.
        //
        // Note that we do this _after_ the transactions have been executed.
        // If a contract queries the last committed block during the execution,
        // it gets the previous block, not the current one.
        LAST_FINALIZED_BLOCK.save(&mut buffer, &block.info)?;

        // Flush the state changes to the DB, but keep it in memory, not persist
        // to disk yet. It will be done in the ABCI `Commit` call.
        let (_, batch) = buffer.disassemble().disassemble();
        let (version, app_hash) = self.db.flush_but_not_commit(batch)?;

        // Sanity checks, same as in `do_init_chain`:
        // - Block height matches DB version
        // - Merkle tree isn't empty
        debug_assert_eq!(block.info.height, version);
        debug_assert!(app_hash.is_some());

        #[cfg(feature = "tracing")]
        tracing::info!(
            height = block.info.height,
            time = into_utc_string(block.info.timestamp),
            app_hash = app_hash.as_ref().unwrap().to_string(),
            "Finalized block"
        );

        let block_outcome = BlockOutcome {
            app_hash: app_hash.unwrap(),
            cron_outcomes,
            tx_outcomes,
        };

        self.indexer.index_block(&block, &block_outcome)?;

        Ok(block_outcome)
    }

    pub fn do_commit(&self) -> AppResult<()> {
        self.db.commit()?;

        #[cfg(feature = "tracing")]
        tracing::info!(height = self.db.latest_version(), "Committed state");

        if let Some(block_height) = self.db.latest_version() {
            self.indexer.post_indexing(block_height)?;
        }

        Ok(())
    }

    // For `CheckTx`, we only do the first two steps of the transaction
    // processing flow:
    // 1.`withhold_fee`, where the taxman makes sure the sender has sufficient
    //   tokens to cover the tx fee;
    // 2. `authenticate`, where the sender account authenticates the transaction.
    pub fn do_check_tx(&self, tx: Tx) -> AppResult<CheckTxOutcome> {
        let buffer = Shared::new(Buffer::new(self.db.state_storage(None)?, None));
        let block = LAST_FINALIZED_BLOCK.load(&buffer)?;
        let gas_tracker = GasTracker::new_limited(tx.gas_limit);

        if let Err((_, err)) = do_withhold_fee(
            self.vm.clone(),
            Box::new(buffer.clone()),
            GasTracker::new_limitless(),
            block,
            &tx,
            AuthMode::Check,
        )
        .as_result()
        {
            return Ok(new_outcome(gas_tracker, Err(err)));
        }

        if let Err((_, err)) = do_authenticate(
            self.vm.clone(),
            Box::new(buffer),
            gas_tracker.clone(),
            block,
            &tx,
            AuthMode::Check,
        )
        .as_result()
        {
            return Ok(new_outcome(gas_tracker, Err(err)));
        }

        Ok(new_outcome(gas_tracker, Ok(())))
    }

    // Returns (last_block_height, last_block_app_hash).
    // Note that we are returning the app hash, not the block hash.
    pub fn do_info(&self) -> AppResult<(u64, Hash256)> {
        let Some(version) = self.db.latest_version() else {
            // The DB doesn't have a version yet. This is the case if the chain
            // hasn't started yet (prior to the `InitChain` call). In this case,
            // we return zero height and an all-zero zero hash.
            return Ok((0, Hash256::ZERO));
        };

        let Some(root_hash) = self.db.root_hash(Some(version))? else {
            // Root hash is `None`. Since we know version is not zero at this
            // point, the only way root hash is `None` is that state tree is
            // empty. However this is impossible, since we always keep some data
            // in the state (such as chain ID and config).
            panic!("root hash not found at the latest version ({version})");
        };

        Ok((version, root_hash))
    }

    pub fn do_query_app(&self, req: Query, height: u64, prove: bool) -> AppResult<QueryResponse> {
        if prove {
            // We can't do Merkle proof for smart queries. Only raw store query
            // can be Merkle proved.
            return Err(AppError::ProofNotSupported);
        }

        let version = if height == 0 {
            // Height being zero means unspecified (Protobuf doesn't have a null
            // type) in which case we use the latest version.
            None
        } else {
            Some(height)
        };

        // Use the state storage at the given version to perform the query.
        let storage = self.db.state_storage(version)?;
        let block = LAST_FINALIZED_BLOCK.load(&storage)?;

        process_query(
            self.vm.clone(),
            Box::new(storage),
            GasTracker::new_limited(self.query_gas_limit),
            block,
            0,
            req,
        )
    }

    /// Performs a raw query of the app's underlying key-value store.
    ///
    /// Returns:
    /// - the value corresponding to the given key; `None` if the key doesn't exist;
    /// - the Merkle proof; `None` if a proof is not requested (`prove` is false).
    pub fn do_query_store(
        &self,
        key: &[u8],
        height: u64,
        prove: bool,
    ) -> AppResult<(Option<Vec<u8>>, Option<Vec<u8>>)> {
        let version = if height == 0 {
            // Height being zero means unspecified (Protobuf doesn't have a null
            // type) in which case we use the latest version.
            None
        } else {
            Some(height)
        };

        let proof = if prove {
            Some(self.db.prove(key, version)?.to_borsh_vec()?)
        } else {
            None
        };

        let value = self.db.state_storage(version)?.read(key);

        Ok((value, proof))
    }

    pub fn do_simulate(
        &self,
        unsigned_tx: UnsignedTx,
        height: u64,
        prove: bool,
    ) -> AppResult<TxOutcome> {
        let buffer = Buffer::new(self.db.state_storage(None)?, None);
        let block = LAST_FINALIZED_BLOCK.load(&buffer)?;

        // We can't "prove" a gas simulation
        if prove {
            return Err(AppError::ProofNotSupported);
        }

        // We can't simulate gas at a block height
        if height != 0 && height != block.height {
            return Err(AppError::PastHeightNotSupported);
        }

        // Create a `Tx` from the unsigned transaction.
        // Use using the node's query gas limit as the transaction gas limit,
        // and empty bytes as credential.
        let tx = Tx {
            sender: unsigned_tx.sender,
            gas_limit: self.query_gas_limit,
            msgs: unsigned_tx.msgs,
            data: unsigned_tx.data,
            credential: Json::null(),
        };

        // Run the transaction with `simulate` as `true`. Track how much gas was
        // consumed, and, if it was successful, what events were emitted.
        Ok(process_tx(
            self.vm.clone(),
            buffer,
            block,
            tx,
            AuthMode::Simulate,
        ))
    }
}

// These methods use JSON encoding, unlike everywhere else in the app which uses
// Borsh encoding. This is because these are the methods that clients interact
// with, and it's difficult to do Borsh encoding in JS client (JS sucks).
#[cfg(feature = "abci")]
impl<DB, VM, PP, ID> App<DB, VM, PP, ID>
where
    DB: Db,
    VM: Vm + Clone + 'static,
    PP: ProposalPreparer,
    ID: Indexer,
    AppError: From<DB::Error> + From<VM::Error> + From<PP::Error> + From<ID::Error>,
{
    pub fn do_init_chain_raw(
        &self,
        chain_id: String,
        block: BlockInfo,
        raw_genesis_state: &[u8],
    ) -> AppResult<Hash256> {
        let genesis_state = raw_genesis_state.deserialize_json()?;

        self.do_init_chain(chain_id, block, genesis_state)
    }

    pub fn do_finalize_block_raw<T>(
        &self,
        block_info: BlockInfo,
        raw_txs: &[T],
    ) -> AppResult<BlockOutcome>
    where
        T: AsRef<[u8]>,
    {
        let txs = raw_txs
            .iter()
            .filter_map(|raw_tx| {
                if let Ok(tx) = raw_tx.deserialize_json() {
                    Some(tx)
                } else {
                    // The transaction failed to deserialize.
                    //
                    // This can only happen for txs inserted by the block's
                    // proposer during ABCI++ `PrepareProposal`, as regular txs
                    // submitted by users would have been rejected during `CheckTx`
                    // if they fail to deserialize.
                    //
                    // A block proposer inserting an invalid tx is a fatal error.
                    // There's no correct answer on what's the better way to
                    // handle this - halt the chain, or ignore? Here we choose
                    // to ignore.
                    #[cfg(feature = "tracing")]
                    tracing::error!(
                        raw_tx = BASE64.encode(raw_tx.as_ref()),
                        "Failed to deserialize transaction! Ignoring it..."
                    );

                    None
                }
            })
            .collect();

        let block = Block {
            info: block_info,
            txs,
        };

        self.do_finalize_block(block)
    }

    pub fn do_check_tx_raw(&self, raw_tx: &[u8]) -> AppResult<CheckTxOutcome> {
        let tx = raw_tx.deserialize_json()?;

        self.do_check_tx(tx)
    }

    pub fn do_simulate_raw(
        &self,
        raw_unsigned_tx: &[u8],
        height: u64,
        prove: bool,
    ) -> AppResult<Vec<u8>> {
        let tx = raw_unsigned_tx.deserialize_json()?;
        let res = self.do_simulate(tx, height, prove)?;

        Ok(res.to_json_vec()?)
    }

    pub fn do_query_app_raw(&self, raw_req: &[u8], height: u64, prove: bool) -> AppResult<Vec<u8>> {
        let req = raw_req.deserialize_json()?;
        let res = self.do_query_app(req, height, prove)?;

        Ok(res.to_json_vec()?)
    }
}

fn process_tx<S, VM>(vm: VM, storage: S, block: BlockInfo, tx: Tx, mode: AuthMode) -> TxOutcome
where
    S: Storage + Clone + 'static,
    VM: Vm + Clone + 'static,
    AppError: From<VM::Error>,
{
    // Create the gas tracker, with the limit being the gas limit requested by
    // the transaction.
    let gas_tracker = GasTracker::new_limited(tx.gas_limit);

    // Create two layers of buffers.
    //
    // The 1st layer is for fee handling; the 2nd is for tx authentication and
    // processing of the messages.
    let fee_buffer = Shared::new(Buffer::new(storage.clone(), None));
    let msg_buffer = Shared::new(Buffer::new(fee_buffer.clone(), None));

    // Record the events emitted during the processing of this transaction.

    // Call the taxman's `withhold_fee` function.
    //
    // The purpose of this step is to ensure the tx's sender has sufficient
    // token balance to cover the maximum possible fee the tx may incur.
    //
    // If this succeeds, record the events emitted.
    //
    // If this fails, we abort the tx and return, discard all state changes.

    let mut events = TxEvents::new(
        do_withhold_fee(
            vm.clone(),
            Box::new(fee_buffer.clone()),
            GasTracker::new_limitless(),
            block,
            &tx,
            mode,
        )
        .into_commitment_status(),
    );

    if let Some(err) = events.withhold.maybe_error() {
        let err = err.to_string();
        return new_tx_outcome(gas_tracker, events, Err(err));
    }

    // Call the sender account's `authenticate` function.
    //
    // The sender account is supposed to perform authentication here, such as
    // verifying a cryptographic signature, to ensure the tx comes from the
    // sender account's rightful owner.
    //
    // Note that we use `msg_buffer` for this.
    //
    // If succeeds, commit state changes in `msg_buffer` into `fee_buffer`, and record
    // the events emitted.
    //
    // If fails, discard state changes in `msg_buffer` (but keeping those in
    // `fee_buffer`), discard the events, and jump to `finalize_fee`.

    events.authenticate = do_authenticate(
        vm.clone(),
        Box::new(msg_buffer.clone()),
        gas_tracker.clone(),
        block,
        &tx,
        mode,
    )
    .into_commitment_status();

    let request_backrun = match events.authenticate.as_result() {
        Err((_, err)) => {
            drop(msg_buffer);
            let err = err.to_string();
            return process_finalize_fee(
                vm,
                fee_buffer,
                gas_tracker,
                block,
                tx,
                mode,
                events,
                Err(err),
            );
        },
        Ok(event) => {
            msg_buffer.write_access().commit();
            if let EventStatus::Ok(e) = event {
                e.backrun
            } else {
                false
            }
        },
    };

    // Loop through the messages and execute one by one. Then, call the sender
    // account's `backrun` method.
    //
    // If everything succeeds, commit state changes in `msg_buffer` into `fee_buffer`,
    // and record the events emitted.
    //
    // If anything fails, discard state changes in `msg_buffer` (but keeping those
    // in `fee_buffer`), discard the events, and jump to `finalize_fee`.
    events.msgs_and_backrun = process_msgs_then_backrun(
        vm.clone(),
        msg_buffer.clone(),
        gas_tracker.clone(),
        block,
        &tx,
        mode,
        request_backrun,
    )
    .into_commitment();

    match events.msgs_and_backrun.maybe_error() {
        Some(err) => {
            drop(msg_buffer);
            let err = err.to_string();
            return process_finalize_fee(
                vm,
                fee_buffer,
                gas_tracker,
                block,
                tx,
                mode,
                events,
                Err(err),
            );
        },
        None => {
            msg_buffer.disassemble().consume();
        },
    }

    // Everything so far succeeded. Finally, call the taxman's `finalize_fee`
    // function.
    //
    // If the transaction didn't use up all the gas it has requested, it can get
    // a refund here (if taxman is programmed to do so).
    //
    // Taxman should be designed such that this call always succeeds. This
    // failing can be considered an "undefined behavior". In such a case, we
    // discard all previous state changes and events, as if the tx never happened.
    // Also, print a tracing message at the ERROR level to the CLI, to raise
    // developer's awareness.
    process_finalize_fee(vm, fee_buffer, gas_tracker, block, tx, mode, events, Ok(()))
}

#[inline]
fn process_msgs_then_backrun<S, VM>(
    vm: VM,
    buffer: Shared<Buffer<S>>,
    gas_tracker: GasTracker,
    block: BlockInfo,
    tx: &Tx,
    mode: AuthMode,
    request_backrun: bool,
) -> EventResult<MsgsAndBackrunEvents>
where
    S: Storage + Clone + 'static,
    VM: Vm + Clone + 'static,
    AppError: From<VM::Error>,
{
    let mut evt = MsgsAndBackrunEvents::base();

    for (_idx, msg) in tx.msgs.iter().enumerate() {
        #[cfg(feature = "tracing")]
        tracing::debug!(idx = _idx, "Processing message");

        catch_and_append_event! {
            process_msg(
                vm.clone(),
                Box::new(buffer.clone()),
                gas_tracker.clone(),
                block,
                0,
                tx.sender,
                msg.clone(),
            ),
            evt
        }
    }

    if request_backrun {
        catch_and_update_event! {
            do_backrun(
                vm,
                Box::new(buffer),
                gas_tracker,
                block,
                tx,
                mode,
            ),
            evt => backrun
        };
    }

    EventResult::Ok(evt)
}

fn process_finalize_fee<S, VM>(
    vm: VM,
    buffer: Shared<Buffer<S>>,
    gas_tracker: GasTracker,
    block: BlockInfo,
    tx: Tx,
    mode: AuthMode,
    mut events: TxEvents,
    result: GenericResult<()>,
) -> TxOutcome
where
    S: Storage + Clone + 'static,
    VM: Vm + Clone + 'static,
    AppError: From<VM::Error>,
{
    let outcome_so_far = new_tx_outcome(gas_tracker.clone(), events.clone(), result.clone());

    let evt_finalize = do_finalize_fee(
        vm,
        Box::new(buffer.clone()),
        GasTracker::new_limitless(),
        block,
        &tx,
        &outcome_so_far,
        mode,
    )
    .into_commitment_status();

    match &evt_finalize {
        CommitmentStatus::Committed(_) => {
            events.finalize = evt_finalize;
            buffer.disassemble().consume();
            new_tx_outcome(gas_tracker, events, result)
        },
        CommitmentStatus::Failed { error, .. } => {
            let err = error.to_string();
            let events = events.finalize_fails(evt_finalize, "idk");
            drop(buffer);
            new_tx_outcome(gas_tracker, events, Err(err))
        },
        CommitmentStatus::NotReached | CommitmentStatus::Reverted { .. } => {
            unreachable!("`EventResult::as_committment` can only return `Committed` or `Failed`")
        },
    }
}

pub fn process_msg<VM>(
    vm: VM,
    mut storage: Box<dyn Storage>,
    gas_tracker: GasTracker,
    block: BlockInfo,
    msg_depth: usize,
    sender: Addr,
    msg: Message,
) -> EventResult<Event>
where
    VM: Vm + Clone + 'static,
    AppError: From<VM::Error>,
{
    match msg {
        Message::Configure(msg) => {
            let res = do_configure(&mut storage, block, sender, msg);
            res.map(Event::Configure)
        },
        Message::Transfer(msg) => {
            let res = do_transfer(
                vm,
                storage,
                gas_tracker,
                block,
                msg_depth,
                sender,
                msg,
                true,
            );
            res.map(Event::Transfer)
        },
        Message::Upload(msg) => {
            let res = do_upload(&mut storage, gas_tracker, block, sender, msg);
            res.map(Event::Upload)
        },
        Message::Instantiate(msg) => {
            let res = do_instantiate(vm, storage, gas_tracker, block, msg_depth, sender, msg);
            res.map(Event::Instantiate)
        },
        Message::Execute(msg) => {
            let res = do_execute(vm, storage, gas_tracker, block, msg_depth, sender, msg);
            res.map(Event::Execute)
        },
        Message::Migrate(msg) => {
            let res = do_migrate(vm, storage, gas_tracker, block, msg_depth, sender, msg);
            res.map(Event::Migrate)
        },
    }
}

pub fn process_query<VM>(
    vm: VM,
    storage: Box<dyn Storage>,
    gas_tracker: GasTracker,
    block: BlockInfo,
    query_depth: usize,
    req: Query,
) -> AppResult<QueryResponse>
where
    VM: Vm + Clone + 'static,
    AppError: From<VM::Error>,
{
    match req {
        Query::Config(_req) => {
            let res = query_config(&storage, gas_tracker)?;
            Ok(QueryResponse::Config(res))
        },
        Query::AppConfig(_req) => {
            let res = query_app_config(&storage, gas_tracker)?;
            Ok(QueryResponse::AppConfig(res))
        },
        Query::Balance(req) => {
            let res = query_balance(vm, storage, gas_tracker, block, query_depth, req)?;
            Ok(QueryResponse::Balance(res))
        },
        Query::Balances(req) => {
            let res = query_balances(vm, storage, gas_tracker, block, query_depth, req)?;
            Ok(QueryResponse::Balances(res))
        },
        Query::Supply(req) => {
            let res = query_supply(vm, storage, gas_tracker, block, query_depth, req)?;
            Ok(QueryResponse::Supply(res))
        },
        Query::Supplies(req) => {
            let res = query_supplies(vm, storage, gas_tracker, block, query_depth, req)?;
            Ok(QueryResponse::Supplies(res))
        },
        Query::Code(req) => {
            let res = query_code(&storage, gas_tracker, req)?;
            Ok(QueryResponse::Code(res))
        },
        Query::Codes(req) => {
            let res = query_codes(&storage, gas_tracker, req)?;
            Ok(QueryResponse::Codes(res))
        },
        Query::Contract(req) => {
            let res = query_contract(&storage, gas_tracker, req)?;
            Ok(QueryResponse::Contract(res))
        },
        Query::Contracts(req) => {
            let res = query_contracts(&storage, gas_tracker, req)?;
            Ok(QueryResponse::Contracts(res))
        },
        Query::WasmRaw(req) => {
            let res = query_wasm_raw(storage, gas_tracker, req)?;
            Ok(QueryResponse::WasmRaw(res))
        },
        Query::WasmScan(req) => {
            let res = query_wasm_scan(storage, gas_tracker, req)?;
            Ok(QueryResponse::WasmScan(res))
        },
        Query::WasmSmart(req) => {
            let res = query_wasm_smart(vm, storage, gas_tracker, block, query_depth, req)?;
            Ok(QueryResponse::WasmSmart(res))
        },
        Query::Multi(reqs) => {
            let res = reqs
                .into_iter()
                .map(|req| {
                    process_query(
                        vm.clone(),
                        storage.clone(),
                        gas_tracker.clone(),
                        block,
                        query_depth,
                        req,
                    )
                })
                .collect::<AppResult<Vec<_>>>()?;
            Ok(QueryResponse::Multi(res))
        },
    }
}

pub(crate) fn has_permission(permission: &Permission, owner: Addr, sender: Addr) -> bool {
    // The genesis sender can always store code and instantiate contracts.
    if sender == GENESIS_SENDER {
        return true;
    }

    // The owner can always do anything it wants.
    if sender == owner {
        return true;
    }

    match permission {
        Permission::Nobody => false,
        Permission::Everybody => true,
        Permission::Somebodies(accounts) => accounts.contains(&sender),
    }
}

pub(crate) fn schedule_cronjob(
    storage: &mut dyn Storage,
    contract: Addr,
    next_time: Timestamp,
) -> StdResult<()> {
    #[cfg(feature = "tracing")]
    tracing::info!(
        time = into_utc_string(next_time),
        contract = contract.to_string(),
        "Scheduled cronjob"
    );

    NEXT_CRONJOBS.insert(storage, (next_time, contract))
}

fn new_outcome(gas_tracker: GasTracker, result: AppResult<()>) -> CheckTxOutcome {
    CheckTxOutcome {
        gas_limit: gas_tracker.limit(),
        gas_used: gas_tracker.used(),
        result: result.into_generic_result(),
    }
}

fn new_tx_outcome(
    gas_tracker: GasTracker,
    events: TxEvents,
    result: GenericResult<()>,
) -> TxOutcome {
    TxOutcome {
        gas_limit: gas_tracker.limit().unwrap(),
        gas_used: gas_tracker.used(),
        events,
        result,
    }
}

#[cfg(feature = "tracing")]
pub fn into_utc_string(timestamp: Timestamp) -> String {
    // This panics if the timestamp (as nanoseconds) overflows `i64` range.
    // But that'd be 500 years or so from now...
    chrono::DateTime::from_timestamp_nanos(timestamp.into_nanos() as i64)
        .to_rfc3339_opts(chrono::SecondsFormat::AutoSi, true)
}<|MERGE_RESOLUTION|>--- conflicted
+++ resolved
@@ -11,19 +11,11 @@
     },
     grug_storage::PrefixBound,
     grug_types::{
-<<<<<<< HEAD
-        Addr, AuthMode, BlockInfo, BlockOutcome, BorshSerExt, CheckTxOutcome, CodeStatus,
+        Addr, AuthMode, Block, BlockInfo, BlockOutcome, BorshSerExt, CheckTxOutcome, CodeStatus,
         CommitmentStatus, CronOutcome, Duration, Event, EventStatus, GenericResult,
         GenericResultExt, GenesisState, Hash256, Json, JsonSerExt, Message, MsgsAndBackrunEvents,
         Order, Permission, QuerierWrapper, Query, QueryResponse, StdResult, Storage, Timestamp, Tx,
         TxEvents, TxOutcome, UnsignedTx, GENESIS_SENDER,
-=======
-        Addr, AuthMode, Block, BlockInfo, BlockOutcome, BorshSerExt, CheckTxOutcome, CodeStatus,
-        CommitmentStatus, CronOutcome, Duration, Event, GenericResult, GenericResultExt,
-        GenesisState, Hash256, Json, JsonSerExt, Message, MsgsAndBackrunEvents, Order, Permission,
-        QuerierWrapper, Query, QueryResponse, StdResult, Storage, Timestamp, Tx, TxEvents,
-        TxOutcome, UnsignedTx, GENESIS_SENDER,
->>>>>>> 21b7ea11
     },
     prost::bytes::Bytes,
 };
