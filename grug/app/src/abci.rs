--- conflicted
+++ resolved
@@ -1,17 +1,9 @@
 use {
-<<<<<<< HEAD
     crate::{App, AppError, AppResult, Db, ProposalPreparer, Vm},
     grug_math::Inner,
     grug_types::{
         Attribute, BlockInfo, Duration, Event, GenericResult, Hash256, Outcome, TxOutcome,
         GENESIS_BLOCK_HASH,
-=======
-    crate::{App, AppError, Db, ProposalPreparer, Vm},
-    grug_math::Inner,
-    grug_types::{
-        Attribute, BlockInfo, Duration, Event, GenericResult, Hash256, Outcome, Timestamp,
-        TxOutcome, GENESIS_BLOCK_HASH,
->>>>>>> f1acf63e
     },
     prost::bytes::Bytes,
     std::{
@@ -31,11 +23,8 @@
         v0_38::abci::{Request, Response},
         AppHash, Hash, Time,
     },
-<<<<<<< HEAD
     tower::Service,
     tower_abci::BoxError,
-=======
->>>>>>> f1acf63e
 };
 
 impl<DB, VM, PP> Service<Request> for App<DB, VM, PP>
@@ -137,7 +126,6 @@
         }
     }
 
-<<<<<<< HEAD
     fn tower_check_tx(&self, req: request::CheckTx) -> AppResult<response::CheckTx> {
         // Note: We don't have separate logics for `CheckTyType::New` vs `Recheck`.
         let res = match self.do_check_tx_raw(&req.tx) {
@@ -179,11 +167,6 @@
 
         Ok(res)
     }
-=======
-    fn prepare_proposal(&self, req: RequestPrepareProposal) -> ResponsePrepareProposal {
-        let max_tx_bytes = req.max_tx_bytes.try_into().unwrap_or(0);
-        let txs = self.do_prepare_proposal(req.txs, max_tx_bytes);
->>>>>>> f1acf63e
 
     fn tower_commit(&self) -> AppResult<response::Commit> {
         match self.do_commit() {
@@ -238,6 +221,7 @@
 
     fn tower_info(&self) -> AppResult<response::Info> {
         let (last_block_height, last_block_version) = self.do_info()?;
+
         Ok(response::Info {
             data: env!("CARGO_PKG_NAME").into(),
             version: env!("CARGO_PKG_VERSION").into(),
