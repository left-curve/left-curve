--- conflicted
+++ resolved
@@ -858,36 +858,14 @@
         // Note: `min` and `data.min` are both inclusive; `max` and `data.max`
         // are both exclusive.
         // TODO: the nested `if` statements can be simplified with rust edition 2024
-<<<<<<< HEAD
-        if let (Some(data), Some(min), Some(max)) = (&self.guard.priority_data, min, max) {
-            if data.min.as_slice() <= min && max <= data.max.as_slice() {
-                #[cfg(feature = "metrics")]
-                let duration = std::time::Instant::now();
-
-                let iter = data.records.scan(Some(min), Some(max), order);
-
-                #[cfg(feature = "metrics")]
-                {
-                    let iter = iter.with_metrics(DISK_DB_LABEL, [
-                        ("operation", "next"),
-                        ("comment", self.comment),
-                        ("source", PRIORITY_DATA_LABEL),
-                    ]);
-
-                    metrics::histogram!(
-                        DISK_DB_LABEL,
-                        "operation" => "scan",
-                        "comment" => self.comment,
-                        "source" => PRIORITY_DATA_LABEL
-                    )
-                    .record(duration.elapsed().as_secs_f64());
-=======
         if let (Some(data), Some(min), Some(max)) = (&self.guard.priority_data, min, max)
             && data.min.as_slice() <= min
             && max <= data.max.as_slice()
         {
+            #[cfg(feature = "metrics")]
+            let duration = std::time::Instant::now();
+
             let iter = data.records.scan(Some(min), Some(max), order);
->>>>>>> 96d63b08
 
             #[cfg(feature = "metrics")]
             {
