#[cfg(feature = "metrics")]
use grug_types::MetricsIterExt;
#[cfg(feature = "serde")]
use serde::{Deserialize, Serialize};
use {
    crate::{DbError, DbResult, U64Comparator, U64Timestamp},
    grug_app::{Commitment, Db},
    grug_types::{Batch, Buffer, Hash256, HashExt, Op, Order, Record, Storage},
    ouroboros::self_referencing,
    rocksdb::{
        BoundColumnFamily, DBWithThreadMode, IteratorMode, MultiThreaded, Options, ReadOptions,
        WriteBatch,
    },
    std::{
        collections::BTreeMap,
        marker::PhantomData,
        ops::Bound,
        path::Path,
        sync::{Arc, RwLock, RwLockReadGuard},
    },
};

/// We use three column families (CFs) for storing data.
/// The default family is used for metadata. Currently the only metadata we have
/// is the latest version.
pub const CF_NAME_DEFAULT: &str = "default";

/// The preimage column family maps key hashes to raw keys. This is necessary
/// for generating ICS-23 compatible Merkle proofs.
#[cfg(feature = "ibc")]
pub const CF_NAME_PREIMAGES: &str = "preimages";

/// The state commitment (SC) family stores Merkle tree nodes, which hold hashed
/// key-value pair data. We use this CF for deriving the Merkle root hash for the
/// state (used in consensus) and generating Merkle proofs (used in light clients).
pub const CF_NAME_STATE_COMMITMENT: &str = "state_commitment";

/// The state storage (SS) family stores raw, prehash key-value pair data.
/// When performing normal read/write/remove/scan interactions, we use this CF.
///
/// It also utilize RocksDB's timestamping feature to provide historical state
/// access, necessary for archive nodes:
/// https://github.com/facebook/rocksdb/wiki/User-defined-Timestamp
///
/// Unfortunately the Rust API for RocksDB does not support timestamping,
/// we have to add it in. Our fork is here, under the `0.21.0-cw` branch:
/// https://github.com/left-curve/rust-rocksdb/tree/v0.21.0-cw
pub const CF_NAME_STATE_STORAGE: &str = "state_storage";

/// Storage key for the latest version.
pub const LATEST_VERSION_KEY: &[u8] = b"latest_version";

/// Storage key for the oldest version.
pub const OLDEST_VERSION_KEY: &[u8] = b"oldest_version";

#[cfg(feature = "metrics")]
pub const DISK_DB_LABEL: &str = "grug.db.disk.duration";

#[cfg(feature = "metrics")]
pub const PRIORITY_DATA_LOCK_COUNT_LABEL: &str = "grug.db.disk.priority_data_lock_count";

/// Configurations related to the disk DB.
#[derive(Default, Debug, Clone)]
#[cfg_attr(feature = "serde", derive(Serialize, Deserialize))]
pub struct Config {
<<<<<<< HEAD
    /// Records in this range will be loaded into memory. Reading and iterating
    /// within this range will be done entirely in memory, without accessing the
    /// disk.
    ///
    /// Lower bound is inclusive, upper bound is exclusive.
    pub priority_range: Option<(Vec<u8>, Vec<u8>)>,
    /// Options regarding auto-pruning.
    pub pruning: PruningConfig,
}

#[derive(Default, Debug, Clone, Copy)]
#[cfg_attr(feature = "serde", derive(Serialize, Deserialize))]
pub struct PruningConfig {
    /// The interval of auto-pruning (i.e. perform a pruning every X versions).
    /// 0 means no auto-pruning.
    pub interval: u64,
    /// At each auto-pruning, how many recent versions to keep.
    pub keep_recent: u64,
    /// Whether to force an immediate database compaction when auto-pruning.
    pub force_compact: bool,
=======
    /// The interval of auto-pruning (i.e. perform a pruning every X versions).
    /// 0 means no auto-pruning.
    pub prune_interval: u64,
    /// At each auto-pruning, how many recent versions to keep.
    pub prune_keep_recent: u64,
    /// The interval of manual compaction (i.e. perform a manual compaction
    /// every X versions).
    /// 0 means no manual compaction, which leaves it to RocksDB's internal
    /// logic to decide when to compact. In our practical experience, in a live
    /// network with a lot of read requests from RPC, RocksDB compacts infrequently
    /// or not at all, resulting in performance degradation over time.
    pub compact_interval: u64,
>>>>>>> c54ea69e
}

/// The base storage primitive.
///
/// Its main feature is the separation of state storage (SS) and state commitment
/// (SC). Specifically, SS stores _prehash_ key-value pairs (KV pairs), while SC
/// stores _hashed_ KV pairs in a Merkle tree data structure. SS is used for
/// normal read/write access to the state, while SC is used for deriving Merkle
/// root hashes for the state (used by nodes to reach consensus) and generate
/// Merkle proofs for data in the state (used by light clients, such as in iBC).
///
/// The separation of SS and SC was first conceived by the Cosmos SDK core team
/// in ADR-040:
/// <https://github.com/cosmos/cosmos-sdk/blob/main/docs/architecture/adr-040-storage-and-smt-state-commitments.md>
/// and later refined in ADR-065:
/// <https://github.com/cosmos/cosmos-sdk/blob/main/docs/architecture/adr-065-store-v2.md>.
/// It was first pushed to production use by Sei, marketed as SeiDB:
/// <https://blog.sei.io/sei-db-the-numbers/>
///
/// Our design mostly resembles Sei's with the differences being that:
/// - we use a binary Jellyfish Merkle tree (JMT) instead of IAVL;
/// - we store JMT data in a RocksDB instance, instead of using memory map (mmap);
/// - we don't have asynchronous commit;
/// - we don't store snapshots or use a WAL to recover the latest state.
///
/// These differences are not because we don't agree with Sei's approach...
/// it's just because we're having here is sort of a quick hack and we don't
/// have time to look into those advanced features yet. We will keep experimenting
/// and maybe our implementation will converge with Sei's some time later.
pub struct DiskDb<T> {
    pub(crate) inner: Arc<DiskDbInner>,
    prune: PruningConfig,
    _commitment: PhantomData<T>,
}

#[derive(Debug)]
pub(crate) struct DiskDbInner {
    pub db: DBWithThreadMode<MultiThreaded>,
    // Data that are ready to be persisted to the physical database.
    // Ideally we want to just use a `rocksdb::WriteBatch` here, but it's not
    // thread-safe.
    pending_data: RwLock<Option<PendingData>>,
    priority_data: Option<PriorityData>,
}

#[derive(Debug)]
pub(crate) struct PendingData {
    version: u64,
    state_commitment: Batch,
    state_storage: Batch,
}

#[derive(Debug)]
struct PriorityData {
    min: Vec<u8>, // inclusive
    max: Vec<u8>, // exclusive
    records: RwLock<BTreeMap<Vec<u8>, Vec<u8>>>,
}

impl<T> DiskDb<T> {
    /// Create a DiskDb instance by opening a physical RocksDB instance, using
    /// the default configurations.
    pub fn open<P>(data_dir: P) -> DbResult<Self>
    where
        P: AsRef<Path>,
    {
        Self::open_with_cfg(data_dir, Config::default())
    }

    /// Create a DiskDb instance by opening a physical RocksDB instance.
    pub fn open_with_cfg<P>(data_dir: P, cfg: Config) -> DbResult<Self>
    where
        P: AsRef<Path>,
    {
        // Note: For default and state commitment CFs, don't enable timestamping;
        // for state storage column family, enable timestamping.
        let db = DBWithThreadMode::open_cf_with_opts(&new_db_options(), data_dir, [
            (CF_NAME_DEFAULT, Options::default()),
            #[cfg(feature = "ibc")]
            (CF_NAME_PREIMAGES, new_cf_options_with_ts()),
            (CF_NAME_STATE_STORAGE, new_cf_options_with_ts()),
            (CF_NAME_STATE_COMMITMENT, Options::default()),
        ])?;

        // If `priority_range` is specified, load the data in that range into memory.
        let priority_data = cfg.priority_range.map(|(min, max)| {
            #[cfg(feature = "tracing")]
            let mut size = 0;

            // On a brand new database, where the `state_storage` column family
            // is completely empty, with no data ever written into it yet, the
            // iterator fails with:
            //
            // > Invalid argument: cannot call this method on column family
            //   state_storage that enables timestamp
            //
            // Therefore, we check whether the `latest_version` exists, If not,
            // it means the DB is new, then we default the priority data to an
            // empty B-tree map.
            let records = if let Some(latest_version) = read_version(&db, LATEST_VERSION_KEY) {
                db.iterator_cf_opt(
                    &cf_state_storage(&db),
                    new_read_options(Some(latest_version), Some(min.as_ref()), Some(max.as_ref())),
                    IteratorMode::Start,
                )
                .map(|item| {
                    let (k, v) = item.unwrap_or_else(|err| {
                        panic!("failed to load record for priority data: {err}");
                    });

                    #[cfg(feature = "tracing")]
                    {
                        size += k.len() + v.len();
                    }

                    (k.to_vec(), v.to_vec())
                })
                .collect::<BTreeMap<_, _>>()
            } else {
                BTreeMap::new()
            };

            #[cfg(feature = "tracing")]
            {
                tracing::info!(num_records = records.len(), size, "Loaded priority data");
            }

            PriorityData {
                min,
                max,
                records: RwLock::new(records),
            }
        });

        Ok(Self {
            inner: Arc::new(DiskDbInner {
                db,
                pending_data: RwLock::new(None),
                priority_data,
            }),
            prune: cfg.pruning,
            _commitment: PhantomData,
        })
    }
}

impl<T> Clone for DiskDb<T> {
    fn clone(&self) -> Self {
        Self {
            inner: Arc::clone(&self.inner),
            prune: self.prune,
            _commitment: PhantomData,
        }
    }
}

impl<T> Db for DiskDb<T>
where
    T: Commitment,
{
    type Error = DbError;
    type Proof = T::Proof;
    type StateCommitment = StateCommitment;
    type StateStorage = StateStorage;

    fn state_commitment(&self) -> StateCommitment {
        StateCommitment {
            inner: Arc::clone(&self.inner),
        }
    }

    fn state_storage_with_comment(
        &self,
        version: Option<u64>,
        comment: &'static str,
    ) -> DbResult<StateStorage> {
        // Read the latest version.
        // If it doesn't exist, this means not even a single batch has been
        // written yet (e.g. during `InitChain`). In this case just use zero.
        let latest_version = self.latest_version().unwrap_or(0);

        // If version is unspecified, use the latest version. Otherwise, make
        // sure it's no newer than the latest version.
        let version = match version {
            Some(version) => {
                if version > latest_version {
                    return Err(DbError::version_too_new(version, latest_version));
                }
                version
            },
            None => latest_version,
        };

        // If the oldest version record exists (meaning, pruning has been
        // performed at least once), and the requested version is older than it,
        // return error.
        if let Some(oldest_version) = self.oldest_version() {
            if version < oldest_version {
                return Err(DbError::version_too_old(version, oldest_version));
            }
        }

        Ok(StateStorage {
            inner: Arc::clone(&self.inner),
            version,
            comment,
        })
    }

    fn latest_version(&self) -> Option<u64> {
        read_version(&self.inner.db, LATEST_VERSION_KEY)
    }

    fn oldest_version(&self) -> Option<u64> {
        read_version(&self.inner.db, OLDEST_VERSION_KEY)
    }

    fn root_hash(&self, version: Option<u64>) -> DbResult<Option<Hash256>> {
        let version = version.unwrap_or_else(|| self.latest_version().unwrap_or(0));
        Ok(T::root_hash(&self.state_commitment(), version)?)
    }

    fn prove(&self, key: &[u8], version: Option<u64>) -> DbResult<Self::Proof> {
        let version = version.unwrap_or_else(|| self.latest_version().unwrap_or(0));
        Ok(T::prove(&self.state_commitment(), key.hash256(), version)?)
    }

    fn flush_but_not_commit(&self, batch: Batch) -> DbResult<(u64, Option<Hash256>)> {
        #[cfg(feature = "metrics")]
        let duration = std::time::Instant::now();

        // A write batch must not already exist. If it does, it means a batch
        // has been flushed, but not committed, then a next batch is flusehd,
        // which indicates some error in the ABCI app's logic.
        if self.inner.pending_data.read()?.is_some() {
            return Err(DbError::pending_data_already_set());
        }

        let (old_version, new_version) = match self.latest_version() {
            // An old version exist.
            // Set the new version to be the old version plus one
            Some(v) => (v, v + 1),
            // The old version doesn't exist. This means not a first batch has
            // been flushed yet. In this case, we set the new version to be zero.
            // This is necessary to ensure that DB version always matches the
            // block height.
            None => (0, 0),
        };

        // Commit hashed KVs to state commitment.
        // The DB writes here are kept in the in-memory `PendingData`.
        let mut buffer = Buffer::new(
            self.state_commitment(),
            None,
            "disk_db/state_commitment/flush_but_not_commit",
        );

        let root_hash = T::apply(&mut buffer, old_version, new_version, &batch)?;
        let (_, pending) = buffer.disassemble();

        *(self.inner.pending_data.write()?) = Some(PendingData {
            version: new_version,
            state_commitment: pending,
            state_storage: batch,
        });

        #[cfg(feature = "metrics")]
        {
            metrics::histogram!(DISK_DB_LABEL, "operation" => "flush_but_not_commit")
                .record(duration.elapsed().as_secs_f64());
        }

        Ok((new_version, root_hash))
    }

    fn commit(&self) -> DbResult<()> {
        #[cfg(feature = "metrics")]
        let duration = std::time::Instant::now();

        let pending = self
            .inner
            .pending_data
            .write()?
            .take()
            .ok_or(DbError::pending_data_not_set())?;

        // If priority data exists, apply the change set to it.
        if let Some(data) = &self.inner.priority_data {
            #[cfg(feature = "tracing")]
            {
                tracing::debug!("Attempting to acquire write lock on priority data");
            }

            let mut records = data.records.write().expect("priority data poisoned");

            #[cfg(feature = "tracing")]
            {
                tracing::debug!("Acquired write lock on priority data");
            }

            #[cfg(feature = "metrics")]
            {
                metrics::gauge!(PRIORITY_DATA_LOCK_COUNT_LABEL, "type" => "write").increment(1);
            }

            for (k, op) in pending.state_storage.range::<[u8], _>((
                Bound::Included(data.min.as_slice()),
                Bound::Excluded(data.max.as_slice()),
            )) {
                if let Op::Insert(v) = op {
                    records.insert(k.clone(), v.clone());
                } else {
                    records.remove(k);
                }
            }

            #[cfg(feature = "tracing")]
            {
                tracing::debug!("Released write lock on priority data");
            }

            #[cfg(feature = "metrics")]
            {
                metrics::gauge!(PRIORITY_DATA_LOCK_COUNT_LABEL, "type" => "write").decrement(1);
            }
        }

        // Now, prepare the write batch that will be written to RocksDB.
        let mut batch = WriteBatch::default();
        let ts = U64Timestamp::from(pending.version);

        // Set the new version (note: use little endian)
        let cf = cf_default(&self.inner.db);
        batch.put_cf(&cf, LATEST_VERSION_KEY, pending.version.to_le_bytes());

        // Writes in state commitment
        let cf = cf_state_commitment(&self.inner.db);
        for (key, op) in pending.state_commitment {
            if let Op::Insert(value) = op {
                batch.put_cf(&cf, key, value);
            } else {
                batch.delete_cf(&cf, key);
            }
        }

        // Writes in preimages (note: don't forget timestamping, and deleting
        // key hashes that are deleted in state storage - see Zellic audut).
        // This is only necessary if the `ibc` feature is enabled.
        #[cfg(feature = "ibc")]
        {
            let cf = cf_preimages(&self.inner.db);
            for (key, op) in &pending.state_storage {
                if let Op::Insert(_) = op {
                    batch.put_cf_with_ts(&cf, key.hash256(), ts, key);
                } else {
                    batch.delete_cf_with_ts(&cf, key.hash256(), ts);
                }
            }
        }

        // Writes in state storage (note: don't forget timestamping)
        let cf = cf_state_storage(&self.inner.db);
        for (key, op) in pending.state_storage {
            if let Op::Insert(value) = op {
                batch.put_cf_with_ts(&cf, key, ts, value);
            } else {
                batch.delete_cf_with_ts(&cf, key, ts);
            }
        }

        self.inner.db.write(batch)?;

        #[cfg(feature = "metrics")]
        {
            metrics::histogram!(DISK_DB_LABEL, "operation" => "commit")
                .record(duration.elapsed().as_secs_f64());
        }

        // Perform auto-pruning if the configured interval is reached.
        if self.prune.interval != 0
            && pending.version % self.prune.interval == 0
            && pending.version > self.prune.keep_recent
        {
<<<<<<< HEAD
            self.prune(pending.version - self.prune.keep_recent)?;

            if self.prune.force_compact {
                self.compact();
            }
=======
            self.prune(pending.version - self.cfg.prune_keep_recent)?;
        }

        // Perform manual compaction if the configured interval is reached.
        if self.cfg.compact_interval != 0
            && pending.version % self.cfg.compact_interval == 0
            && pending.version > self.cfg.compact_interval
        {
            self.compact();
>>>>>>> c54ea69e
        }

        Ok(())
    }

    fn prune(&self, up_to_version: u64) -> DbResult<()> {
        #[cfg(feature = "tracing")]
        {
            tracing::info!(up_to_version, "Pruning database");
        }

        #[cfg(feature = "metrics")]
        let duration = std::time::Instant::now();

        let ts = U64Timestamp::from(up_to_version);

        // Prune state storage.
        //
        // We do this by increase the state storage column family's
        // `full_history_ts_low` value, as in SeiDB:
        // <https://github.com/sei-protocol/sei-db/blob/v0.0.41/ss/rocksdb/db.go#L186-L206>
        //
        // Note, this does _not_ incur an immediate full compaction, i.e. this
        // performs a lazy prune. Future compactions will honor the increased
        // `full_history_ts_low` and trim history when possible.
        let cf = cf_state_storage(&self.inner.db);
        self.inner.db.increase_full_history_ts_low(&cf, ts)?;

        // Same for preimages.
        #[cfg(feature = "ibc")]
        {
            let cf = cf_preimages(&self.inner.db);
            self.inner.db.increase_full_history_ts_low(&cf, ts)?;
        }

        // Prune state commitment.
        let mut buffer = Buffer::new(
            self.state_commitment(),
            None,
            "disk_db/state_commitment/prune",
        );

        T::prune(&mut buffer, up_to_version)?;

        let (_, pending) = buffer.disassemble();
        let mut batch = WriteBatch::default();
        let cf = cf_state_commitment(&self.inner.db);
        for (key, op) in pending {
            if let Op::Insert(value) = op {
                batch.put_cf(&cf, key, value);
            } else {
                batch.delete_cf(&cf, key);
            }
        }

        // Finally, update the oldest available version value.
        let cf = cf_default(&self.inner.db);
        batch.put_cf(&cf, OLDEST_VERSION_KEY, up_to_version.to_le_bytes());

        self.inner.db.write(batch)?;

        #[cfg(feature = "metrics")]
        {
            metrics::histogram!(DISK_DB_LABEL, "operation" => "prune")
                .record(duration.elapsed().as_secs_f64());
        }

        Ok(())
    }
}

impl<T> DiskDb<T> {
    /// Force an immediate compaction of the timestamped column families.
    pub fn compact(&self) {
        #[cfg(feature = "tracing")]
        {
            tracing::info!("Compacting database");
        }

        #[cfg(feature = "metrics")]
        let duration = std::time::Instant::now();

        self.inner.db.compact_range_cf(
            &cf_state_storage(&self.inner.db),
            None::<&[u8]>,
            None::<&[u8]>,
        );

        #[cfg(feature = "ibc")]
        {
            self.inner.db.compact_range_cf(
                &cf_preimages(&self.inner.db),
                None::<&[u8]>,
                None::<&[u8]>,
            );
        }

        #[cfg(feature = "metrics")]
        {
            metrics::histogram!(DISK_DB_LABEL, "operation" => "compact")
                .record(duration.elapsed().as_secs_f64());
        }
    }
}

// ----------------------------- state commitment ------------------------------

#[derive(Clone, Debug)]
pub struct StateCommitment {
    inner: Arc<DiskDbInner>,
}

impl Storage for StateCommitment {
    fn read(&self, key: &[u8]) -> Option<Vec<u8>> {
        self.inner
            .db
            .get_cf(&cf_state_commitment(&self.inner.db), key)
            .unwrap_or_else(|err| {
                panic!("failed to read from state commitment: {err}");
            })
    }

    fn scan<'a>(
        &'a self,
        min: Option<&[u8]>,
        max: Option<&[u8]>,
        order: Order,
    ) -> Box<dyn Iterator<Item = Record> + 'a> {
        let opts = new_read_options(None, min, max);
        let mode = into_iterator_mode(order);
        let iter = self
            .inner
            .db
            .iterator_cf_opt(&cf_state_commitment(&self.inner.db), opts, mode)
            .map(|item| {
                let (k, v) = item.unwrap_or_else(|err| {
                    panic!("failed to iterate in state commitment: {err}");
                });
                (k.to_vec(), v.to_vec())
            });
        Box::new(iter)
    }

    fn scan_keys<'a>(
        &'a self,
        min: Option<&[u8]>,
        max: Option<&[u8]>,
        order: Order,
    ) -> Box<dyn Iterator<Item = Vec<u8>> + 'a> {
        let opts = new_read_options(None, min, max);
        let mode = into_iterator_mode(order);
        let iter = self
            .inner
            .db
            .iterator_cf_opt(&cf_state_commitment(&self.inner.db), opts, mode)
            .map(|item| {
                let (k, _) = item.unwrap_or_else(|err| {
                    panic!("failed to iterate in state commitment: {err}");
                });
                k.to_vec()
            });
        Box::new(iter)
    }

    fn scan_values<'a>(
        &'a self,
        min: Option<&[u8]>,
        max: Option<&[u8]>,
        order: Order,
    ) -> Box<dyn Iterator<Item = Vec<u8>> + 'a> {
        let opts = new_read_options(None, min, max);
        let mode = into_iterator_mode(order);
        let iter = self
            .inner
            .db
            .iterator_cf_opt(&cf_state_commitment(&self.inner.db), opts, mode)
            .map(|item| {
                let (_, v) = item.unwrap_or_else(|err| {
                    panic!("failed to iterate in state commitment: {err}");
                });
                v.to_vec()
            });
        Box::new(iter)
    }

    fn write(&mut self, _key: &[u8], _value: &[u8]) {
        unreachable!("write function called on read-only storage");
    }

    fn remove(&mut self, _key: &[u8]) {
        unreachable!("write function called on read-only storage");
    }

    fn remove_range(&mut self, _min: Option<&[u8]>, _max: Option<&[u8]>) {
        unreachable!("write function called on read-only storage");
    }
}

// ------------------------------- state storage -------------------------------

#[derive(Clone, Debug)]
pub struct StateStorage {
    inner: Arc<DiskDbInner>,
    version: u64,
    #[cfg_attr(not(feature = "metrics"), allow(dead_code))]
    comment: &'static str,
}

impl StateStorage {
    fn create_iterator<'a>(
        &'a self,
        min: Option<&[u8]>,
        max: Option<&[u8]>,
        order: Order,
    ) -> Box<dyn Iterator<Item = Record> + 'a> {
        // If priority data exists, and the iterator range completely falls
        // within the priority range, then create a priority iterator.
        // Note: `min` and `data.min` are both inclusive; `max` and `data.max`
        // are both exclusive.
        if let (Some(data), Some(min), Some(max)) = (&self.inner.priority_data, min, max) {
            if data.min.as_slice() <= min && max <= data.max.as_slice() {
                return self.create_priority_iterator(data, min, max, order);
            }
        }

        self.create_non_priority_iterator(min, max, order)
    }

    fn create_priority_iterator<'a>(
        &'a self,
        data: &'a PriorityData,
        min: &[u8],
        max: &[u8],
        order: Order,
    ) -> Box<dyn Iterator<Item = Record> + 'a> {
        #[cfg(feature = "tracing")]
        {
            tracing::debug!(
                operation = "read",
                comment = self.comment,
                "Attempting to acquire read lock on priority data"
            );
        }

        let records = data.records.read().expect("priority data poisoned");

        #[cfg(feature = "tracing")]
        {
            tracing::debug!(
                operation = "read",
                comment = self.comment,
                "Acquired read lock on priority data"
            );
        }

        #[cfg(feature = "metrics")]
        {
            metrics::gauge!(PRIORITY_DATA_LOCK_COUNT_LABEL, "type" => "read").increment(1);
        }

        Box::new(PriorityDataIter {
            inner: PriorityDataIterInner::new(records, |g| g.scan(Some(min), Some(max), order)),
            comment: self.comment,
        })
    }

    fn create_non_priority_iterator<'a>(
        &'a self,
        min: Option<&[u8]>,
        max: Option<&[u8]>,
        order: Order,
    ) -> Box<dyn Iterator<Item = Record> + 'a> {
        let opts = new_read_options(Some(self.version), min, max);
        let mode = into_iterator_mode(order);
        let iter = self
            .inner
            .db
            .iterator_cf_opt(&cf_state_storage(&self.inner.db), opts, mode)
            .map(|item| {
                let (k, v) = item.unwrap_or_else(|err| {
                    panic!("failed to iterate in state storage: {err}");
                });
                (k.to_vec(), v.to_vec())
            });

        #[cfg(feature = "metrics")]
        let iter = iter.with_metrics(DISK_DB_LABEL, [
            ("operation", "next"),
            ("comment", self.comment),
        ]);

        Box::new(iter)
    }
}

impl Storage for StateStorage {
    fn read(&self, key: &[u8]) -> Option<Vec<u8>> {
        #[cfg(feature = "metrics")]
        let duration = std::time::Instant::now();

        // If the key falls in the priority data range, read the value from
        // priority data, without accessing the disk.
        // Note: `min` is inclusive, while `max` is exclusive.
        if let Some(data) = &self.inner.priority_data {
            if data.min.as_slice() <= key && key < data.max.as_slice() {
                #[cfg(feature = "tracing")]
                {
                    tracing::debug!(
                        operation = "read",
                        comment = self.comment,
                        "Attempting to acquire read lock on priority data"
                    );
                }

                let records = data.records.read().expect("priority data poisoned");

                #[cfg(feature = "tracing")]
                {
                    tracing::debug!(
                        operation = "read",
                        comment = self.comment,
                        "Acquired read lock on priority data"
                    );
                }

                #[cfg(feature = "metrics")]
                {
                    metrics::gauge!(PRIORITY_DATA_LOCK_COUNT_LABEL, "type" => "read").increment(1);
                }

                let value = records.get(key).cloned();

                #[cfg(feature = "tracing")]
                {
                    tracing::debug!(
                        operation = "read",
                        comment = self.comment,
                        "Released read lock on priority data"
                    );
                }

                #[cfg(feature = "metrics")]
                {
                    metrics::gauge!(PRIORITY_DATA_LOCK_COUNT_LABEL, "type" => "read").decrement(1);
                }

                return value;
            }
        }

        let opts = new_read_options(Some(self.version), None, None);
        let value = self
            .inner
            .db
            .get_cf_opt(&cf_state_storage(&self.inner.db), key, &opts)
            .unwrap_or_else(|err| {
                panic!("failed to read from state storage: {err}");
            });

        #[cfg(feature = "metrics")]
        {
            metrics::histogram!(DISK_DB_LABEL, "operation" => "read", "comment" => self.comment)
                .record(duration.elapsed().as_secs_f64());
        }

        value
    }

    fn scan<'a>(
        &'a self,
        min: Option<&[u8]>,
        max: Option<&[u8]>,
        order: Order,
    ) -> Box<dyn Iterator<Item = Record> + 'a> {
        #[cfg(feature = "metrics")]
        let duration = std::time::Instant::now();

        let iter = self.create_iterator(min, max, order);

        #[cfg(feature = "metrics")]
        {
            metrics::histogram!(DISK_DB_LABEL, "operation" => "scan", "comment" => self.comment)
                .record(duration.elapsed().as_secs_f64());
        }

        iter
    }

    fn scan_keys<'a>(
        &'a self,
        min: Option<&[u8]>,
        max: Option<&[u8]>,
        order: Order,
    ) -> Box<dyn Iterator<Item = Vec<u8>> + 'a> {
        #[cfg(feature = "metrics")]
        let duration = std::time::Instant::now();

        let iter = self.create_iterator(min, max, order).map(|(k, _)| k);

        #[cfg(feature = "metrics")]
        {
            metrics::histogram!(DISK_DB_LABEL, "operation" => "scan_keys", "comment" => self.comment)
                .record(duration.elapsed().as_secs_f64());
        }

        Box::new(iter)
    }

    fn scan_values<'a>(
        &'a self,
        min: Option<&[u8]>,
        max: Option<&[u8]>,
        order: Order,
    ) -> Box<dyn Iterator<Item = Vec<u8>> + 'a> {
        #[cfg(feature = "metrics")]
        let duration = std::time::Instant::now();

        let iter = self.create_iterator(min, max, order).map(|(_, v)| v);

        #[cfg(feature = "metrics")]
        {
            metrics::histogram!(DISK_DB_LABEL, "operation" => "scan_values", "comment" => self.comment)
                .record(duration.elapsed().as_secs_f64());
        }

        Box::new(iter)
    }

    fn write(&mut self, _key: &[u8], _value: &[u8]) {
        unreachable!("write function called on read-only storage");
    }

    fn remove(&mut self, _key: &[u8]) {
        unreachable!("write function called on read-only storage");
    }

    fn remove_range(&mut self, _min: Option<&[u8]>, _max: Option<&[u8]>) {
        unreachable!("write function called on read-only storage");
    }
}

struct PriorityDataIter<'a> {
    inner: PriorityDataIterInner<'a>,
    comment: &'static str,
}

#[self_referencing]
struct PriorityDataIterInner<'a> {
    guard: RwLockReadGuard<'a, BTreeMap<Vec<u8>, Vec<u8>>>,
    #[borrows(guard)]
    #[covariant]
    inner: Box<dyn Iterator<Item = Record> + 'this>,
}

impl<'a> Iterator for PriorityDataIter<'a> {
    type Item = Record;

    fn next(&mut self) -> Option<Self::Item> {
        self.inner.with_inner_mut(|iter| iter.next())
    }
}

impl<'a> Drop for PriorityDataIter<'a> {
    fn drop(&mut self) {
        #[cfg(feature = "tracing")]
        {
            tracing::debug!(
                operation = "read",
                comment = self.comment,
                "Released read lock on priority data"
            );
        }

        #[cfg(feature = "metrics")]
        {
            metrics::gauge!(PRIORITY_DATA_LOCK_COUNT_LABEL, "type" => "read").decrement(1);
        }
    }
}

// ---------------------------------- helpers ----------------------------------

#[inline]
fn into_iterator_mode(order: Order) -> IteratorMode<'static> {
    match order {
        Order::Ascending => IteratorMode::Start,
        Order::Descending => IteratorMode::End,
    }
}

// TODO: rocksdb tuning? see:
// https://github.com/sei-protocol/sei-db/blob/main/ss/rocksdb/opts.go#L29-L65
// https://github.com/turbofish-org/merk/blob/develop/src/merk/mod.rs#L84-L102
pub fn new_db_options() -> Options {
    let mut opts = Options::default();
    opts.create_if_missing(true);
    opts.create_missing_column_families(true);
    opts
}

pub fn new_cf_options_with_ts() -> Options {
    let mut opts = Options::default();
    // Must use a timestamp-enabled comparator
    opts.set_comparator_with_ts(
        U64Comparator::NAME,
        U64Timestamp::SIZE,
        Box::new(U64Comparator::compare),
        Box::new(U64Comparator::compare_ts),
        Box::new(U64Comparator::compare_without_ts),
    );
    opts
}

pub(crate) fn new_read_options(
    version: Option<u64>,
    iterate_lower_bound: Option<&[u8]>,
    iterate_upper_bound: Option<&[u8]>,
) -> ReadOptions {
    let mut opts = ReadOptions::default();
    if let Some(version) = version {
        opts.set_timestamp(U64Timestamp::from(version));
    }
    if let Some(bound) = iterate_lower_bound {
        opts.set_iterate_lower_bound(bound);
    }
    if let Some(bound) = iterate_upper_bound {
        opts.set_iterate_upper_bound(bound);
    }
    opts
}

pub fn cf_default(db: &DBWithThreadMode<MultiThreaded>) -> Arc<BoundColumnFamily<'_>> {
    db.cf_handle(CF_NAME_DEFAULT).unwrap_or_else(|| {
        panic!("failed to find default column family");
    })
}

#[cfg(feature = "ibc")]
pub(crate) fn cf_preimages(db: &DBWithThreadMode<MultiThreaded>) -> Arc<BoundColumnFamily<'_>> {
    db.cf_handle(CF_NAME_PREIMAGES).unwrap_or_else(|| {
        panic!("failed to find default column family");
    })
}

pub fn cf_state_storage(db: &DBWithThreadMode<MultiThreaded>) -> Arc<BoundColumnFamily<'_>> {
    db.cf_handle(CF_NAME_STATE_STORAGE).unwrap_or_else(|| {
        panic!("failed to find state storage column family");
    })
}

pub fn cf_state_commitment(db: &DBWithThreadMode<MultiThreaded>) -> Arc<BoundColumnFamily<'_>> {
    db.cf_handle(CF_NAME_STATE_COMMITMENT).unwrap_or_else(|| {
        panic!("failed to find state commitment column family");
    })
}

pub fn read_version(db: &DBWithThreadMode<MultiThreaded>, k: &[u8]) -> Option<u64> {
    let cf = cf_default(db);
    let bytes = db.get_cf(&cf, k).unwrap_or_else(|err| {
        panic!("failed to read from default column family: {err}");
    })?;
    let array = bytes.try_into().unwrap_or_else(|bytes: Vec<u8>| {
        panic!("version is of incorrect byte length: {}", bytes.len());
    });
    Some(u64::from_le_bytes(array))
}

// ------------------------ tests using JMT commitment -------------------------

#[cfg(test)]
mod tests_jmt {
    use {
        crate::DiskDb,
        grug_app::Db,
        grug_jmt::{MerkleTree, verify_proof},
        grug_types::{
            Batch, Hash256, HashExt, MembershipProof, NonMembershipProof, Op, Order, Proof,
            ProofNode, Storage,
        },
        hex_literal::hex,
        temp_rocksdb::TempDataDir,
    };

    // Using the same test case as in our rust-rocksdb fork:
    // https://github.com/left-curve/rust-rocksdb/blob/v0.21.0-cw/tests/test_timestamp.rs#L150
    //
    // hash(donald)  = 01000001...
    // hash(jake)    = 11001101...
    // hash(joe)     = 01111000...
    // hash(larry)   = 00001101...
    // hash(pumpkin) = 11111111...

    // The tree at version 1 should look like:
    //
    //           root
    //         ┌──┴──┐
    //         0     jake
    //      ┌──┴──┐
    //    larry   01
    //         ┌──┴──┐
    //      donald  joe
    //
    // hash_00
    // = hash(01 | hash("larry") | hash("engineer"))
    // = hash(01 | 0d098b1c0162939e05719f059f0f844ed989472e9e6a53283a00fe92127ac27f | 7826b958b79c70626801b880405eb5111557dadceb2fee2b1ed69a18eed0c6dc)
    // = 01d2b46c3dd0180a5e8236137b4ada8ae6c9ca7c8799ecf7932d1320c9dfbf3b
    //
    // hash_010
    // = hash(01 | hash("donald") | hash("trump"))
    // = hash(01 | 4138cfbc5d36f31e8ae09ef4044bb88c0c9c6f289a6a1c27b335a99d1d8dc86f | a60a52382d7077712def2a69eda3ba309b19598944aa459ce418ae53b7fb5d58)
    // = 8fb3cdb9c15244dc8b7f701bb08640389dcde92a3b85277348ca1ec839d2a575
    //
    // hash_011
    // = hash(01 | hash("joe") | hash("biden"))
    // = hash(01 | 78675cc176081372c43abab3ea9fb70c74381eb02dc6e93fb6d44d161da6eeb3 | 0631a609edb7c79f3a051b935ddb0927818ebd03964a4d18f316d2dadf216894)
    // = hash(3b640fe6cffebfa7c2ba388b66aa3a4978c2221799ef9316e059eed2e656511a)
    //
    // hash_01
    // = hash(00 | 8fb3cdb9c15244dc8b7f701bb08640389dcde92a3b85277348ca1ec839d2a575 | 3b640fe6cffebfa7c2ba388b66aa3a4978c2221799ef9316e059eed2e656511a)
    // = 248f2dfa7cd94e3856e5a6978e500e6d9528837cd0c64187b937455f8d865baf
    //
    // hash_0
    // = hash(00 | 01d2b46c3dd0180a5e8236137b4ada8ae6c9ca7c8799ecf7932d1320c9dfbf3b | 248f2dfa7cd94e3856e5a6978e500e6d9528837cd0c64187b937455f8d865baf)
    // = 4d28a7511b5df59d1cdab1ace2314ba10f4637d0b51cac24ad0dbf199f7333ad
    //
    // hash_1
    // = hash(01 | hash("jake") | hash("shepherd"))
    // = hash(01 | cdf30c6b345276278bedc7bcedd9d5582f5b8e0c1dd858f46ef4ea231f92731d | def3735d7a0d2696775d6d72f379e4536c4d9e3cd6367f27a0bcb7f40d4558fb)
    // = 8358fe5d68c2d969c72b67ccffef68e2bf3b2edb200c0a7731e9bf131be11394
    //
    // root_hash
    // = hash(00 | 4d28a7511b5df59d1cdab1ace2314ba10f4637d0b51cac24ad0dbf199f7333ad | 8358fe5d68c2d969c72b67ccffef68e2bf3b2edb200c0a7731e9bf131be11394)
    // = 1712a8d4c9896a8cadb4e13592bd9e2713a16d0bf5572a8bf540eb568cb30b64
    mod v0 {
        use super::*;

        pub const ROOT_HASH: Hash256 = Hash256::from_inner(hex!(
            "1712a8d4c9896a8cadb4e13592bd9e2713a16d0bf5572a8bf540eb568cb30b64"
        ));
        pub const HASH_0: Hash256 = Hash256::from_inner(hex!(
            "4d28a7511b5df59d1cdab1ace2314ba10f4637d0b51cac24ad0dbf199f7333ad"
        ));
        pub const HASH_00: Hash256 = Hash256::from_inner(hex!(
            "01d2b46c3dd0180a5e8236137b4ada8ae6c9ca7c8799ecf7932d1320c9dfbf3b"
        ));
        pub const HASH_01: Hash256 = Hash256::from_inner(hex!(
            "248f2dfa7cd94e3856e5a6978e500e6d9528837cd0c64187b937455f8d865baf"
        ));
        pub const HASH_010: Hash256 = Hash256::from_inner(hex!(
            "8fb3cdb9c15244dc8b7f701bb08640389dcde92a3b85277348ca1ec839d2a575"
        ));
        pub const HASH_011: Hash256 = Hash256::from_inner(hex!(
            "3b640fe6cffebfa7c2ba388b66aa3a4978c2221799ef9316e059eed2e656511a"
        ));
        pub const HASH_1: Hash256 = Hash256::from_inner(hex!(
            "8358fe5d68c2d969c72b67ccffef68e2bf3b2edb200c0a7731e9bf131be11394"
        ));
    }

    // The tree at version 2 should look like:
    //
    //            root
    //         ┌───┴───┐
    //         0       1
    //      ┌──┴──┐    └──┐
    //   larry  donald    11
    //                ┌───┴───┐
    //              jake   pumpkin
    //
    // hash_00
    // = 01d2b46c3dd0180a5e8236137b4ada8ae6c9ca7c8799ecf7932d1320c9dfbf3b (same as v1)
    //
    // hash_01
    // = hash(01 | hash("donald") | hash("duck"))
    // = hash(01 | 4138cfbc5d36f31e8ae09ef4044bb88c0c9c6f289a6a1c27b335a99d1d8dc86f | 2d2370db2447ff8cf4f3accd68c85aa119a9c893effd200a9b69176e9fc5eb98)
    // = 44cb87f51dbe89d482329a5cc71fadf6758d3c3f7a46b8e03efbc9354e4b5be7
    //
    // hash_0
    // = hash(00 | 01d2b46c3dd0180a5e8236137b4ada8ae6c9ca7c8799ecf7932d1320c9dfbf3b | 44cb87f51dbe89d482329a5cc71fadf6758d3c3f7a46b8e03efbc9354e4b5be7)
    // = 7ce76869da6e1ff26f873924e6667e131761ef9075aebd6bba7c48663696f402
    //
    // hash_110
    // = 8358fe5d68c2d969c72b67ccffef68e2bf3b2edb200c0a7731e9bf131be11394 (same as in v1)
    //
    // hash_111
    // = hash(01 | hash("pumpkin") | hash("cat"))
    // = hash(01 | ff48e511e1638fc379cb75de1c28fe2016051b167f9aa8cac3dd86c6f4787539 | 77af778b51abd4a3c51c5ddd97204a9c3ae614ebccb75a606c3b6865aed6744e)
    // = a2cb2e0c6a5b3717d5355d1e8d046f305f7bd9730cf94434b51063209664f9c6
    //
    // hash_11
    // = hash(00 | 8358fe5d68c2d969c72b67ccffef68e2bf3b2edb200c0a7731e9bf131be11394 | a2cb2e0c6a5b3717d5355d1e8d046f305f7bd9730cf94434b51063209664f9c6)
    // = 1fd4c7d63c6349b827d1af289d9870f923d0be6ecbb6b91c2f42d81ac7b45a51
    //
    // hash_1
    // = hash(00 | 0000000000000000000000000000000000000000000000000000000000000000 | 1fd4c7d63c6349b827d1af289d9870f923d0be6ecbb6b91c2f42d81ac7b45a51)
    // = 9445f09716426120318220f103d9925c8a73155cf561ed4440b3d1fdc1f1153f
    //
    // root_hash
    // = hash(00 | 7ce76869da6e1ff26f873924e6667e131761ef9075aebd6bba7c48663696f402 | 9445f09716426120318220f103d9925c8a73155cf561ed4440b3d1fdc1f1153f)
    // = 05c5d1c5e433ed85c4b5c42d4da7adf6d204d3c1af37cac316f47b042c154eb4
    mod v1 {
        use super::*;

        pub const ROOT_HASH: Hash256 = Hash256::from_inner(hex!(
            "05c5d1c5e433ed85c4b5c42d4da7adf6d204d3c1af37cac316f47b042c154eb4"
        ));
        pub const HASH_0: Hash256 = Hash256::from_inner(hex!(
            "7ce76869da6e1ff26f873924e6667e131761ef9075aebd6bba7c48663696f402"
        ));
        pub const HASH_00: Hash256 = Hash256::from_inner(hex!(
            "01d2b46c3dd0180a5e8236137b4ada8ae6c9ca7c8799ecf7932d1320c9dfbf3b"
        ));
        pub const HASH_01: Hash256 = Hash256::from_inner(hex!(
            "44cb87f51dbe89d482329a5cc71fadf6758d3c3f7a46b8e03efbc9354e4b5be7"
        ));
        pub const HASH_1: Hash256 = Hash256::from_inner(hex!(
            "9445f09716426120318220f103d9925c8a73155cf561ed4440b3d1fdc1f1153f"
        ));
        pub const HASH_110: Hash256 = Hash256::from_inner(hex!(
            "8358fe5d68c2d969c72b67ccffef68e2bf3b2edb200c0a7731e9bf131be11394"
        ));
        pub const HASH_111: Hash256 = Hash256::from_inner(hex!(
            "a2cb2e0c6a5b3717d5355d1e8d046f305f7bd9730cf94434b51063209664f9c6"
        ));
    }

    #[test]
    fn disk_db_works() {
        let path = TempDataDir::new("_grug_disk_db_works");
        let db = DiskDb::<MerkleTree>::open(&path).unwrap();

        // Write a batch. The very first batch have version 0.
        let batch = Batch::from([
            (b"donald".to_vec(), Op::Insert(b"trump".to_vec())),
            (b"jake".to_vec(), Op::Insert(b"shepherd".to_vec())),
            (b"joe".to_vec(), Op::Insert(b"biden".to_vec())),
            (b"larry".to_vec(), Op::Insert(b"engineer".to_vec())),
        ]);
        let (version, root_hash) = db.flush_and_commit(batch).unwrap();
        assert_eq!(version, 0);
        assert_eq!(root_hash, Some(v0::ROOT_HASH));

        // Write another batch with version = 1.
        let batch = Batch::from([
            (b"donald".to_vec(), Op::Insert(b"duck".to_vec())),
            (b"joe".to_vec(), Op::Delete),
            (b"pumpkin".to_vec(), Op::Insert(b"cat".to_vec())),
        ]);
        let (version, root_hash) = db.flush_and_commit(batch).unwrap();
        assert_eq!(version, 1);
        assert_eq!(root_hash, Some(v1::ROOT_HASH));

        // Try query values at the two versions, respectively, from state storage.
        for (version, key, value) in [
            (0, "donald", Some("trump")),
            (0, "jake", Some("shepherd")),
            (0, "joe", Some("biden")),
            (0, "larry", Some("engineer")),
            (0, "pumpkin", None),
            (1, "donald", Some("duck")),
            (1, "jake", Some("shepherd")),
            (1, "joe", None),
            (1, "larry", Some("engineer")),
            (1, "pumpkin", Some("cat")),
        ] {
            let found_value = db
                .state_storage(Some(version))
                .unwrap()
                .read(key.as_bytes())
                .map(|bz| String::from_utf8(bz).unwrap());
            assert_eq!(found_value.as_deref(), value);
        }

        // Try iterating at the two versions, respectively.
        for (version, items) in [
            (0, [
                ("donald", "trump"),
                ("jake", "shepherd"),
                ("joe", "biden"),
                ("larry", "engineer"),
            ]),
            (1, [
                ("donald", "duck"),
                ("jake", "shepherd"),
                ("larry", "engineer"),
                ("pumpkin", "cat"),
            ]),
        ] {
            for ((found_key, found_value), (key, value)) in db
                .state_storage(Some(version))
                .unwrap()
                .scan(None, None, Order::Ascending)
                .zip(items)
            {
                assert_eq!(found_key, key.as_bytes());
                assert_eq!(found_value, value.as_bytes());
            }
        }

        // Try generating merkle proofs at the two versions, respectively; also
        // verify the proofs.
        for (version, key, value, proof) in [
            (
                0,
                "donald",
                Some("trump"),
                Proof::Membership(MembershipProof {
                    sibling_hashes: vec![Some(v0::HASH_011), Some(v0::HASH_00), Some(v0::HASH_1)],
                }),
            ),
            (
                0,
                "jake",
                Some("shepherd"),
                Proof::Membership(MembershipProof {
                    sibling_hashes: vec![Some(v0::HASH_0)],
                }),
            ),
            (
                0,
                "joe",
                Some("biden"),
                Proof::Membership(MembershipProof {
                    sibling_hashes: vec![Some(v0::HASH_010), Some(v0::HASH_00), Some(v0::HASH_1)],
                }),
            ),
            (
                0,
                "larry",
                Some("engineer"),
                Proof::Membership(MembershipProof {
                    sibling_hashes: vec![Some(v0::HASH_01), Some(v0::HASH_1)],
                }),
            ),
            (
                0,
                "pumpkin",
                None,
                Proof::NonMembership(NonMembershipProof {
                    node: ProofNode::Leaf {
                        key_hash: "jake".hash256(),
                        value_hash: "shepherd".hash256(),
                    },
                    sibling_hashes: vec![Some(v0::HASH_0)],
                }),
            ),
            (
                1,
                "donald",
                Some("duck"),
                Proof::Membership(MembershipProof {
                    sibling_hashes: vec![Some(v1::HASH_00), Some(v1::HASH_1)],
                }),
            ),
            (
                1,
                "jake",
                Some("shepherd"),
                Proof::Membership(MembershipProof {
                    sibling_hashes: vec![Some(v1::HASH_111), None, Some(v1::HASH_0)],
                }),
            ),
            (
                1,
                "joe",
                None,
                Proof::NonMembership(NonMembershipProof {
                    node: ProofNode::Leaf {
                        key_hash: "donald".hash256(),
                        value_hash: "duck".hash256(),
                    },
                    sibling_hashes: vec![Some(v1::HASH_00), Some(v1::HASH_1)],
                }),
            ),
            (
                1,
                "larry",
                Some("engineer"),
                Proof::Membership(MembershipProof {
                    sibling_hashes: vec![Some(v1::HASH_01), Some(v1::HASH_1)],
                }),
            ),
            (
                1,
                "pumpkin",
                Some("cat"),
                Proof::Membership(MembershipProof {
                    sibling_hashes: vec![Some(v1::HASH_110), None, Some(v1::HASH_0)],
                }),
            ),
        ] {
            let found_proof = db.prove(key.as_bytes(), Some(version)).unwrap();
            assert_eq!(found_proof, proof);

            let root_hash = match version {
                0 => v0::ROOT_HASH,
                1 => v1::ROOT_HASH,
                _ => unreachable!(),
            };
            assert!(
                verify_proof(
                    root_hash,
                    key.as_bytes().hash256(),
                    value.map(|v| v.hash256()),
                    &found_proof,
                )
                .is_ok()
            );
        }
    }

    #[test]
    fn disk_db_pruning_works() {
        let path = TempDataDir::new("_grug_disk_db_pruning_works");
        let db = DiskDb::<MerkleTree>::open(&path).unwrap();

        // Apply a few batches. Same test data as used in the JMT test.
        for batch in [
            // v0
            Batch::from([
                (b"r".to_vec(), Op::Insert(b"foo".to_vec())),
                (b"m".to_vec(), Op::Insert(b"bar".to_vec())),
                (b"L".to_vec(), Op::Insert(b"fuzz".to_vec())),
                (b"a".to_vec(), Op::Insert(b"buzz".to_vec())),
            ]),
            // v1
            Batch::from([(b"m".to_vec(), Op::Delete)]),
            // v2
            Batch::from([(b"r".to_vec(), Op::Delete)]),
            // v3
            Batch::from([(b"L".to_vec(), Op::Delete)]),
            // v4
            Batch::from([(b"a".to_vec(), Op::Delete)]),
        ] {
            db.flush_and_commit(batch).unwrap();
        }

        // Prune up to v3.
        // This deletes version 0-2. v3 is now the oldest available version.
        db.prune(3).unwrap();

        // Attempt access the state under versions 0..=2, should fail.
        for version in 0..=2 {
            // Request state storage. Should fail with `DbError::VersionTooOld`.
            assert!(db.state_storage(Some(version)).is_err_and(|err| {
                err.to_string()
                    .contains("older than the oldest available version (3)")
            }));

            // Prove a key. Should fail when attempting to load the root node of
            // that version.
            assert!(db.prove(b"a", Some(version)).is_err_and(|err| {
                err.to_string()
                    .contains("data not found! type: grug_jmt::node::Node")
            }));
        }

        // Doing the same under versions 3, which haven't been pruned, should work.
        // Proof doesn't work for version 4 though, because the tree is empty.
        // We can't proof anything if the tree is empty...
        {
            assert!(db.state_storage(Some(3)).is_ok());
            assert!(db.prove(b"a", Some(3)).is_ok());
        }

        // Doing the same under version 5 (newer than the latest version) should fail.
        {
            assert!(db.state_storage(Some(5)).is_err_and(|err| {
                err.to_string()
                    .contains("newer than the latest version (4)")
            }));

            assert!(db.prove(b"a", Some(5)).is_err_and(|err| {
                err.to_string()
                    .contains("data not found! type: grug_jmt::node::Node")
            }));
        }
    }
}

// ----------------------- tests using simple commitment -----------------------

#[cfg(test)]
mod tests_simple {
    use {
        super::*,
        grug_app::SimpleCommitment,
        grug_types::{ResultExt, btree_map, hash},
        temp_rocksdb::TempDataDir,
    };

    // sha256(6 | donald | 1 | 5 | trump | 4 | jake | 1 | 8 | shepherd | 3 | joe | 1 | 5 | biden | 5 | larry | 1 | 8 | engineer)
    // = sha256(0006646f6e616c640100057472756d7000046a616b65010008736865706865726400036a6f65010005626964656e00056c61727279010008656e67696e656572)
    const V0_HASH: Hash256 =
        hash!("be33ce9316ee2af84f037db3a9d6d01bd2e61557ae7859d4d02138b08e6cc9f9");

    // sha256(6 | donald | 1 | 4 | duck | 3 | joe | 0 | 7 | pumpkin | 1 | 3 | cat)
    // = sha256(0006646f6e616c640100046475636b00036a6f6500000770756d706b696e010003636174)
    const V1_HASH: Hash256 =
        hash!("27fc5226bce75bd7750366ee3ddcf35f2d8daafb9f8e14f855f673e1e6fcb021");

    #[test]
    fn disk_db_lite_works() {
        let path = TempDataDir::new("_grug_disk_db_lite_works");
        let db = DiskDb::<SimpleCommitment>::open(&path).unwrap();

        // Write a 1st batch.
        {
            let batch = Batch::from([
                (b"donald".to_vec(), Op::Insert(b"trump".to_vec())),
                (b"jake".to_vec(), Op::Insert(b"shepherd".to_vec())),
                (b"joe".to_vec(), Op::Insert(b"biden".to_vec())),
                (b"larry".to_vec(), Op::Insert(b"engineer".to_vec())),
            ]);
            let (version, root_hash) = db.flush_and_commit(batch).unwrap();
            assert_eq!(version, 0);
            assert_eq!(root_hash, Some(V0_HASH));

            for (k, v) in [
                ("donald", Some("trump")),
                ("jake", Some("shepherd")),
                ("joe", Some("biden")),
                ("larry", Some("engineer")),
            ] {
                let found_value = db
                    .state_storage(Some(version))
                    .unwrap()
                    .read(k.as_bytes())
                    .map(|v| String::from_utf8(v).unwrap());
                assert_eq!(found_value.as_deref(), v);
            }
        }

        // Write a 2nd batch.
        {
            let batch = Batch::from([
                (b"donald".to_vec(), Op::Insert(b"duck".to_vec())),
                (b"joe".to_vec(), Op::Delete),
                (b"pumpkin".to_vec(), Op::Insert(b"cat".to_vec())),
            ]);
            let (version, root_hash) = db.flush_and_commit(batch).unwrap();
            assert_eq!(version, 1);
            assert_eq!(root_hash, Some(V1_HASH));

            for (k, v) in [
                ("donald", Some("duck")),
                ("jake", Some("shepherd")),
                ("joe", None),
                ("larry", Some("engineer")),
                ("pumpkin", Some("cat")),
            ] {
                let found_value = db
                    .state_storage(Some(version))
                    .unwrap()
                    .read(k.as_bytes())
                    .map(|v| String::from_utf8(v).unwrap());
                assert_eq!(found_value.as_deref(), v);
            }
        }
    }

    #[test]
    fn prune_works() {
        let path = TempDataDir::new("_grug_disk_db_lite_pruning_works");
        let db = DiskDb::<SimpleCommitment>::open(&path).unwrap();

        for batch in [
            // v0
            Batch::from([(b"0".to_vec(), Op::Insert(b"0".to_vec()))]),
            // v1
            Batch::from([(b"1".to_vec(), Op::Insert(b"1".to_vec()))]),
            // v2
            Batch::from([(b"2".to_vec(), Op::Insert(b"2".to_vec()))]),
            // v3
            Batch::from([(b"3".to_vec(), Op::Insert(b"3".to_vec()))]),
            // v4
            Batch::from([(b"4".to_vec(), Op::Insert(b"4".to_vec()))]),
        ] {
            db.flush_and_commit(batch).unwrap();
        }

        let current_version = db.latest_version();
        assert_eq!(current_version, Some(4));

        let storage = db.state_storage(current_version).unwrap();
        assert_eq!(storage.read(b"2"), Some(b"2".to_vec()));
        assert_eq!(storage.read(b"4"), Some(b"4".to_vec()));

        db.flush_and_commit(Batch::from([(b"2".to_vec(), Op::Insert(b"22".to_vec()))]))
            .unwrap();

        assert_eq!(
            db.state_storage(Some(5)).unwrap().read(b"2"),
            Some(b"22".to_vec())
        );

        assert_eq!(
            db.state_storage(None).unwrap().read(b"2"),
            Some(b"22".to_vec())
        );

        // Prune the db at 3, which is exclusive (3 becomes the oldest version)
        // and force an immediate compaction.
        db.prune(3).unwrap();
        db.compact();

        assert_eq!(
            db.state_storage(Some(4)).unwrap().read(b"2"),
            Some(b"2".to_vec())
        );

        assert_eq!(
            db.state_storage(Some(3)).unwrap().read(b"2"),
            Some(b"2".to_vec())
        );

        // Try to read at version = 2. We return an error trying create a storage at a pruned version.
        // This is not ensuring that we really pruned the db, but that we saved the correct oldest version.
        db.state_storage(Some(2)).should_fail_with_error(
            "requested version (2) is older than the oldest available version (3)",
        );

        // Ensure that the prune really pruned the db.
        db.inner
            .db
            .get_cf_opt(
                &cf_state_storage(&db.inner.db),
                b"2",
                &new_read_options(Some(2), None, None),
            )
            .should_fail_with_error(
                "Invalid argument: Read timestamp:  is smaller than full_history_ts_low",
            );
    }

    #[test]
    fn auto_pruning_and_manual_compaction_works() {
        const KEY: &[u8] = b"data";

        let path = TempDataDir::new("_grug_disk_db_auto_prune_works");
        let db = DiskDb::<SimpleCommitment>::open_with_cfg(&path, Config {
<<<<<<< HEAD
            pruning: PruningConfig {
                interval: 2,
                keep_recent: 2,
                force_compact: true,
            },
            ..Default::default()
=======
            prune_interval: 2,
            prune_keep_recent: 2,
            compact_interval: 2,
>>>>>>> c54ea69e
        })
        .unwrap();

        // Write four batches of versions 0, 1, 2, 3.
        for version in 0..=3 {
            db.flush_and_commit(btree_map! {
                KEY.to_vec() => Op::Insert(vec![version]),
            })
            .unwrap();
        }

        // No pruning should have happened at this point. Oldest version should
        // not have been set (it's only set the first time a pruning is performed),
        // and we should be able to read the historical values.
        assert_eq!(db.oldest_version(), None);
        for version in 0..=3 {
            assert_eq!(
                db.state_storage(Some(version)).unwrap().read(KEY).unwrap(),
                vec![version as u8]
            );
        }

        // Write a batch of version 4.
        db.flush_and_commit(btree_map! {
            KEY.to_vec() => Op::Insert(vec![4]),
        })
        .unwrap();

        // A pruning should have happened. with `up_to_version` = 4 - 2 = 2
        // (exclusive, meaning version 0 & 1 are gone, version 2 is kept).
        assert_eq!(db.oldest_version(), Some(2));
        for version in 0..=1 {
            db.state_storage(Some(version))
                .should_fail_with_error(DbError::version_too_old(version, 2));

            db.inner
                .db
                .get_cf_opt(
                    &cf_state_storage(&db.inner.db),
                    KEY,
                    &new_read_options(Some(version), None, None),
                )
                .should_fail_with_error(
                    "Invalid argument: Read timestamp:  is smaller than full_history_ts_low",
                );
        }
        for version in 2..=4 {
            assert_eq!(
                db.state_storage(Some(version)).unwrap().read(KEY).unwrap(),
                vec![version as u8]
            );
        }
    }

    #[test]
    fn priority_data() {
        let path = TempDataDir::new("_grug_disk_db_priority_data");

        // First, open the DB _without_ priority data, and write some records.
        let db = DiskDb::<SimpleCommitment>::open(&path).unwrap();

        db.flush_and_commit(Batch::from([
            (b"000".to_vec(), Op::Insert(b"000".to_vec())),
            (b"001".to_vec(), Op::Insert(b"001".to_vec())),
            (b"002".to_vec(), Op::Insert(b"002".to_vec())),
            (b"003".to_vec(), Op::Insert(b"003".to_vec())),
            (b"004".to_vec(), Op::Insert(b"004".to_vec())),
        ]))
        .unwrap();

        // Enusre rockdb max is exclusive.
        {
            assert_eq!(
                db.inner
                    .db
                    .iterator_cf_opt(
                        &cf_state_storage(&db.inner.db),
                        new_read_options(Some(0), Some(b"000"), Some(b"004")),
                        IteratorMode::Start,
                    )
                    .map(|res| {
                        let (k, v) = res.unwrap();
                        (k.to_vec(), v.to_vec())
                    })
                    .collect::<Vec<_>>(),
                [
                    (b"000".to_vec(), b"000".to_vec()),
                    (b"001".to_vec(), b"001".to_vec()),
                    (b"002".to_vec(), b"002".to_vec()),
                    (b"003".to_vec(), b"003".to_vec()),
                ]
            );

            assert_eq!(
                db.inner
                    .db
                    .iterator_cf_opt(
                        &cf_state_storage(&db.inner.db),
                        new_read_options(Some(0), Some(b"000"), Some(b"005")),
                        IteratorMode::Start,
                    )
                    .map(|res| {
                        let (k, v) = res.unwrap();
                        (k.to_vec(), v.to_vec())
                    })
                    .collect::<Vec<_>>(),
                [
                    (b"000".to_vec(), b"000".to_vec()),
                    (b"001".to_vec(), b"001".to_vec()),
                    (b"002".to_vec(), b"002".to_vec()),
                    (b"003".to_vec(), b"003".to_vec()),
                    (b"004".to_vec(), b"004".to_vec()),
                ]
            );
        }

        drop(db);

        // Open the DB again, _with_ priority data this time.
        let db = DiskDb::<SimpleCommitment>::open_with_cfg(&path, Config {
            priority_range: Some((b"000".to_vec(), b"004".to_vec())),
            ..Default::default()
        })
        .unwrap();

        // In order to test the priorty data, we manually delete a key from the db.
        // This is not something that should happen in a normal use case but allows
        // us to test the priority data.
        // Remove the `002` key from the db.
        {
            assert_eq!(
                db.inner
                    .db
                    .get_cf_opt(
                        &cf_state_storage(&db.inner.db),
                        b"002",
                        &new_read_options(Some(0), None, None)
                    )
                    .unwrap()
                    .unwrap(),
                b"002"
            );

            db.inner
                .db
                .delete_cf_with_ts(
                    &cf_state_storage(&db.inner.db),
                    b"002",
                    U64Timestamp::from(0),
                )
                .unwrap();

            assert!(
                db.inner
                    .db
                    .get_cf_opt(
                        &cf_state_storage(&db.inner.db),
                        b"002",
                        &new_read_options(Some(0), None, None)
                    )
                    .unwrap()
                    .is_none()
            );
        }

        let storage = db.state_storage(None).unwrap();

        // We should be able to read `002` from the priority data.
        // This proves we're accessing it from priority data (as expected), not
        // from the underlying rocksdb.
        assert_eq!(storage.read(b"002").unwrap(), b"002");

        // Iterate over the a range included in the priority data
        assert_eq!(
            storage
                .scan_values(Some(b"001"), Some(b"003"), Order::Ascending)
                .collect::<Vec<_>>(),
            [b"001", b"002"]
        );

        // Iterate over the exact range of the priority data
        assert_eq!(
            storage
                .scan_values(Some(b"000"), Some(b"004"), Order::Ascending)
                .collect::<Vec<_>>(),
            [b"000", b"001", b"002", b"003"]
        );

        // Iterate over a range that exceeds the priority data.
        // Data are loaded from disk, key `002` should not be found.
        assert_eq!(
            storage
                .scan_values(Some(b"000"), Some(b"005"), Order::Ascending)
                .collect::<Vec<_>>(),
            [b"000", b"001", b"003", b"004"]
        );
    }

    #[test]
    fn priority_data_new_db() {
        let path = TempDataDir::new("_grug_disk_db_priority_data_new_db");

        // Open a brand new DB with priority data. Should succeed.
        let _db = DiskDb::<SimpleCommitment>::open_with_cfg(&path, Config {
            priority_range: Some((b"000".to_vec(), b"004".to_vec())),
            ..Default::default()
        })
        .unwrap();
    }
}<|MERGE_RESOLUTION|>--- conflicted
+++ resolved
@@ -63,7 +63,6 @@
 #[derive(Default, Debug, Clone)]
 #[cfg_attr(feature = "serde", derive(Serialize, Deserialize))]
 pub struct Config {
-<<<<<<< HEAD
     /// Records in this range will be loaded into memory. Reading and iterating
     /// within this range will be done entirely in memory, without accessing the
     /// disk.
@@ -77,14 +76,6 @@
 #[derive(Default, Debug, Clone, Copy)]
 #[cfg_attr(feature = "serde", derive(Serialize, Deserialize))]
 pub struct PruningConfig {
-    /// The interval of auto-pruning (i.e. perform a pruning every X versions).
-    /// 0 means no auto-pruning.
-    pub interval: u64,
-    /// At each auto-pruning, how many recent versions to keep.
-    pub keep_recent: u64,
-    /// Whether to force an immediate database compaction when auto-pruning.
-    pub force_compact: bool,
-=======
     /// The interval of auto-pruning (i.e. perform a pruning every X versions).
     /// 0 means no auto-pruning.
     pub prune_interval: u64,
@@ -97,7 +88,6 @@
     /// network with a lot of read requests from RPC, RocksDB compacts infrequently
     /// or not at all, resulting in performance degradation over time.
     pub compact_interval: u64,
->>>>>>> c54ea69e
 }
 
 /// The base storage primitive.
@@ -477,27 +467,19 @@
         }
 
         // Perform auto-pruning if the configured interval is reached.
-        if self.prune.interval != 0
-            && pending.version % self.prune.interval == 0
-            && pending.version > self.prune.keep_recent
-        {
-<<<<<<< HEAD
-            self.prune(pending.version - self.prune.keep_recent)?;
-
-            if self.prune.force_compact {
-                self.compact();
-            }
-=======
-            self.prune(pending.version - self.cfg.prune_keep_recent)?;
+        if self.prune.prune_interval != 0
+            && pending.version % self.prune.prune_interval == 0
+            && pending.version > self.prune.prune_keep_recent
+        {
+            self.prune(pending.version - self.prune.prune_keep_recent)?;
         }
 
         // Perform manual compaction if the configured interval is reached.
-        if self.cfg.compact_interval != 0
-            && pending.version % self.cfg.compact_interval == 0
-            && pending.version > self.cfg.compact_interval
+        if self.prune.compact_interval != 0
+            && pending.version % self.prune.compact_interval == 0
+            && pending.version > self.prune.compact_interval
         {
             self.compact();
->>>>>>> c54ea69e
         }
 
         Ok(())
@@ -1639,18 +1621,12 @@
 
         let path = TempDataDir::new("_grug_disk_db_auto_prune_works");
         let db = DiskDb::<SimpleCommitment>::open_with_cfg(&path, Config {
-<<<<<<< HEAD
             pruning: PruningConfig {
-                interval: 2,
-                keep_recent: 2,
-                force_compact: true,
+                prune_interval: 2,
+                prune_keep_recent: 2,
+                compact_interval: 2,
             },
             ..Default::default()
-=======
-            prune_interval: 2,
-            prune_keep_recent: 2,
-            compact_interval: 2,
->>>>>>> c54ea69e
         })
         .unwrap();
 
