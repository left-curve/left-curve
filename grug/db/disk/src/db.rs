use {
    crate::{DbError, DbResult, U64Comparator, U64Timestamp},
    grug_app::{Buffer, Db, PrunableDb},
    grug_jmt::MerkleTree,
    grug_types::{Batch, Hash256, HashExt, Op, Order, Proof, Record, Storage},
    rocksdb::{
        BoundColumnFamily, DBWithThreadMode, IteratorMode, MultiThreaded, Options, ReadOptions,
        WriteBatch,
    },
    std::{
        path::Path,
        sync::{Arc, RwLock},
    },
};

/// We use three column families (CFs) for storing data.
/// The default family is used for metadata. Currently the only metadata we have
/// is the latest version.
const CF_NAME_DEFAULT: &str = "default";

/// The preimage column family maps key hashes to raw keys. This is necessary
/// for generating ICS-23 compatible Merkle proofs.
const CF_NAME_PREIMAGES: &str = "preimages";

/// The state commitment (SC) family stores Merkle tree nodes, which hold hashed
/// key-value pair data. We use this CF for deriving the Merkle root hash for the
/// state (used in consensus) and generating Merkle proofs (used in light clients).
const CF_NAME_STATE_COMMITMENT: &str = "state_commitment";

/// The state storage (SS) family stores raw, prehash key-value pair data.
/// When performing normal read/write/remove/scan interactions, we use this CF.
///
/// It also utilize RocksDB's timestamping feature to provide historical state
/// access, necessary for archive nodes:
/// https://github.com/facebook/rocksdb/wiki/User-defined-Timestamp
///
/// Unfortunately the Rust API for RocksDB does not support timestamping,
/// we have to add it in. Our fork is here, under the `0.21.0-cw` branch:
/// https://github.com/left-curve/rust-rocksdb/tree/v0.21.0-cw
const CF_NAME_STATE_STORAGE: &str = "state_storage";

/// Storage key for the latest version.
const LATEST_VERSION_KEY: &[u8] = b"latest_version";

/// Storage key for the oldest version.
const OLDEST_VERSION_KEY: &[u8] = b"oldest_version";

/// Jellyfish Merkle tree (JMT) using default namespaces.
pub(crate) const MERKLE_TREE: MerkleTree = MerkleTree::new_default();

/// The base storage primitive.
///
/// Its main feature is the separation of state storage (SS) and state commitment
/// (SC). Specifically, SS stores _prehash_ key-value pairs (KV pairs), while SC
/// stores _hashed_ KV pairs in a Merkle tree data structure. SS is used for
/// normal read/write access to the state, while SC is used for deriving Merkle
/// root hashes for the state (used by nodes to reach consensus) and generate
/// Merkle proofs for data in the state (used by light clients, such as in iBC).
///
/// The separation of SS and SC was first conceived by the Cosmos SDK core team
/// in ADR-040:
/// <https://github.com/cosmos/cosmos-sdk/blob/main/docs/architecture/adr-040-storage-and-smt-state-commitments.md>
/// and later refined in ADR-065:
/// <https://github.com/cosmos/cosmos-sdk/blob/main/docs/architecture/adr-065-store-v2.md>.
/// It was first pushed to production use by Sei, marketed as SeiDB:
/// <https://blog.sei.io/sei-db-the-numbers/>
///
/// Our design mostly resembles Sei's with the differences being that:
/// - we use a binary Jellyfish Merkle tree (JMT) instead of IAVL;
/// - we store JMT data in a RocksDB instance, instead of using memory map (mmap);
/// - we don't have asynchronous commit;
/// - we don't store snapshots or use a WAL to recover the latest state.
///
/// These differences are not because we don't agree with Sei's approach...
/// it's just because we're having here is sort of a quick hack and we don't
/// have time to look into those advanced features yet. We will keep experimenting
/// and maybe our implementation will converge with Sei's some time later.
pub struct DiskDb {
    pub(crate) inner: Arc<DiskDbInner>,
}

pub(crate) struct DiskDbInner {
    pub db: DBWithThreadMode<MultiThreaded>,
    // Data that are ready to be persisted to the physical database.
    // Ideally we want to just use a `rocksdb::WriteBatch` here, but it's not
    // thread-safe.
    pending_data: RwLock<Option<PendingData>>,
}

pub(crate) struct PendingData {
    version: u64,
    state_commitment: Batch,
    state_storage: Batch,
}

impl DiskDb {
    /// Create a DiskDb instance by opening a physical RocksDB instance.
    pub fn open<P>(data_dir: P) -> DbResult<Self>
    where
        P: AsRef<Path>,
    {
        // Note: For default and state commitment CFs, don't enable timestamping;
        // for state storage column family, enable timestamping.
        let db = DBWithThreadMode::open_cf_with_opts(&new_db_options(), data_dir, [
            (CF_NAME_DEFAULT, Options::default()),
            (CF_NAME_PREIMAGES, new_cf_options_with_ts()),
            (CF_NAME_STATE_STORAGE, new_cf_options_with_ts()),
            (CF_NAME_STATE_COMMITMENT, Options::default()),
        ])?;

        Ok(Self {
            inner: Arc::new(DiskDbInner {
                db,
                pending_data: RwLock::new(None),
            }),
        })
    }
}

impl Clone for DiskDb {
    fn clone(&self) -> Self {
        Self {
            inner: Arc::clone(&self.inner),
        }
    }
}

impl Db for DiskDb {
    type Error = DbError;
    type Proof = Proof;
    type StateCommitment = StateCommitment;
    type StateStorage = StateStorage;

    fn state_commitment(&self) -> StateCommitment {
        StateCommitment {
            inner: Arc::clone(&self.inner),
        }
    }

    fn state_storage(&self, version: Option<u64>) -> DbResult<StateStorage> {
        // Read the latest version.
        // If it doesn't exist, this means not even a single batch has been
        // written yet (e.g. during `InitChain`). In this case just use zero.
        let latest_version = self.latest_version().unwrap_or(0);

        // If version is unspecified, use the latest version. Otherwise, make
        // sure it's no newer than the latest version.
        let version = match version {
            Some(version) => {
                if version > latest_version {
                    return Err(DbError::VersionTooNew {
                        version,
                        latest_version,
                    });
                }
                version
            },
            None => latest_version,
        };

        // If the oldest version record exists (meaning, pruning has been
        // performed at least once), and the requested version is older than it,
        // return error.
        if let Some(oldest_version) = self.oldest_version() {
            if version < oldest_version {
                return Err(DbError::VersionTooOld {
                    version,
                    oldest_version,
                });
            }
        }

        Ok(StateStorage {
            inner: Arc::clone(&self.inner),
            version,
        })
    }

    fn latest_version(&self) -> Option<u64> {
        let cf = cf_default(&self.inner.db);
        let bytes = self
            .inner
            .db
            .get_cf(&cf, LATEST_VERSION_KEY)
            .unwrap_or_else(|err| {
                panic!("failed to read from default column family: {err}");
            })?;
        let array = bytes.try_into().unwrap_or_else(|bytes: Vec<u8>| {
            panic!(
                "latest version is of incorrect byte length: {}",
                bytes.len()
            );
        });
        Some(u64::from_le_bytes(array))
    }

    fn root_hash(&self, version: Option<u64>) -> DbResult<Option<Hash256>> {
        let version = version.unwrap_or_else(|| self.latest_version().unwrap_or(0));
        Ok(MERKLE_TREE.root_hash(&self.state_commitment(), version)?)
    }

    fn prove(&self, key: &[u8], version: Option<u64>) -> DbResult<Proof> {
        let version = version.unwrap_or_else(|| self.latest_version().unwrap_or(0));
        Ok(MERKLE_TREE.prove(&self.state_commitment(), key.hash256(), version)?)
    }

    fn flush_but_not_commit(&self, batch: Batch) -> DbResult<(u64, Option<Hash256>)> {
        // A write batch must not already exist. If it does, it means a batch
        // has been flushed, but not committed, then a next batch is flusehd,
        // which indicates some error in the ABCI app's logic.
        if self.inner.pending_data.read()?.is_some() {
            return Err(DbError::PendingDataAlreadySet);
        }

        let (old_version, new_version) = match self.latest_version() {
            // An old version exist.
            // Set the new version to be the old version plus one
            Some(v) => (v, v + 1),
            // The old version doesn't exist. This means not a first batch has
            // been flushed yet. In this case, we set the new version to be zero.
            // This is necessary to ensure that DB version always matches the
            // block height.
            None => (0, 0),
        };

        // Commit hashed KVs to state commitment.
        // The DB writes here are kept in the in-memory `PendingData`.
        let mut buffer = Buffer::new(self.state_commitment(), None);
        let root_hash = MERKLE_TREE.apply_raw(&mut buffer, old_version, new_version, &batch)?;
        let (_, pending) = buffer.disassemble();

        *(self.inner.pending_data.write()?) = Some(PendingData {
            version: new_version,
            state_commitment: pending,
            state_storage: batch,
        });

        Ok((new_version, root_hash))
    }

    fn commit(&self) -> DbResult<()> {
        let pending = self
            .inner
            .pending_data
            .write()?
            .take()
            .ok_or(DbError::PendingDataNotSet)?;
        let mut batch = WriteBatch::default();
        let ts = U64Timestamp::from(pending.version);

        // Set the new version (note: use little endian)
        let cf = cf_default(&self.inner.db);
        batch.put_cf(&cf, LATEST_VERSION_KEY, pending.version.to_le_bytes());

        // Writes in state commitment
        let cf = cf_state_commitment(&self.inner.db);
        for (key, op) in pending.state_commitment {
            if let Op::Insert(value) = op {
                batch.put_cf(&cf, key, value);
            } else {
                batch.delete_cf(&cf, key);
            }
        }

        // Writes in preimages (note: don't forget timestamping, and deleting
        // key hashes that are deleted in state storage - see Zellic audut).
        let cf = cf_preimages(&self.inner.db);
        for (key, op) in &pending.state_storage {
            if let Op::Insert(_) = op {
                batch.put_cf_with_ts(&cf, key.hash256(), ts, key);
            } else {
                batch.delete_cf_with_ts(&cf, key.hash256(), ts);
            }
        }

        // Writes in state storage (note: don't forget timestamping)
        let cf = cf_state_storage(&self.inner.db);
        for (key, op) in pending.state_storage {
            if let Op::Insert(value) = op {
                batch.put_cf_with_ts(&cf, key, ts, value);
            } else {
                batch.delete_cf_with_ts(&cf, key, ts);
            }
        }

        Ok(self.inner.db.write(batch)?)
    }
}

impl PrunableDb for DiskDb {
    fn oldest_version(&self) -> Option<u64> {
        let cf = cf_default(&self.inner.db);
        let bytes = self
            .inner
            .db
            .get_cf(&cf, OLDEST_VERSION_KEY)
            .unwrap_or_else(|err| {
                panic!("failed to read from default column family: {err}");
            })?;
        let array = bytes.try_into().unwrap_or_else(|bytes: Vec<u8>| {
            panic!(
                "oldest version is of incorrect byte length: {}",
                bytes.len()
            );
        });
        Some(u64::from_le_bytes(array))
    }

    fn prune(&self, up_to_version: u64) -> DbResult<()> {
        let ts = U64Timestamp::from(up_to_version);

        // Prune state storage.
        //
        // We do this by increase the state storage column family's
        // `full_history_ts_low` value, as in SeiDB:
        // <https://github.com/sei-protocol/sei-db/blob/v0.0.41/ss/rocksdb/db.go#L186-L206>
        //
        // Note, this does _not_ incur an immediate full compaction, i.e. this
        // performs a lazy prune. Future compactions will honor the increased
        // `full_history_ts_low` and trim history when possible.
        let cf = cf_state_storage(&self.inner.db);
        self.inner.db.increase_full_history_ts_low(&cf, ts)?;

        // Same for preimages.
        let cf = cf_preimages(&self.inner.db);
        self.inner.db.increase_full_history_ts_low(&cf, ts)?;

        // Prune state commitment.
        let mut buffer = Buffer::new(self.state_commitment(), None);
        MERKLE_TREE.prune(&mut buffer, up_to_version)?;

        let (_, pending) = buffer.disassemble();
        let mut batch = WriteBatch::default();
        let cf = cf_state_commitment(&self.inner.db);
        for (key, op) in pending {
            if let Op::Insert(value) = op {
                batch.put_cf(&cf, key, value);
            } else {
                batch.delete_cf(&cf, key);
            }
        }

        // Finally, update the oldest available version value.
        let cf = cf_default(&self.inner.db);
        batch.put_cf(&cf, OLDEST_VERSION_KEY, up_to_version.to_le_bytes());

        Ok(self.inner.db.write(batch)?)
    }
}

// ----------------------------- state commitment ------------------------------

pub struct StateCommitment {
    inner: Arc<DiskDbInner>,
}

impl Clone for StateCommitment {
    fn clone(&self) -> Self {
        Self {
            inner: Arc::clone(&self.inner),
        }
    }
}

impl Storage for StateCommitment {
    fn read(&self, key: &[u8]) -> Option<Vec<u8>> {
        self.inner
            .db
            .get_cf(&cf_state_commitment(&self.inner.db), key)
            .unwrap_or_else(|err| {
                panic!("failed to read from state commitment: {err}");
            })
    }

    fn scan<'a>(
        &'a self,
        min: Option<&[u8]>,
        max: Option<&[u8]>,
        order: Order,
    ) -> Box<dyn Iterator<Item = Record> + 'a> {
        let opts = new_read_options(None, min, max);
        let mode = into_iterator_mode(order);
        let iter = self
            .inner
            .db
            .iterator_cf_opt(&cf_state_commitment(&self.inner.db), opts, mode)
            .map(|item| {
                let (k, v) = item.unwrap_or_else(|err| {
                    panic!("failed to iterate in state commitment: {err}");
                });
                (k.to_vec(), v.to_vec())
            });
        Box::new(iter)
    }

    fn scan_keys<'a>(
        &'a self,
        min: Option<&[u8]>,
        max: Option<&[u8]>,
        order: Order,
    ) -> Box<dyn Iterator<Item = Vec<u8>> + 'a> {
        let opts = new_read_options(None, min, max);
        let mode = into_iterator_mode(order);
        let iter = self
            .inner
            .db
            .iterator_cf_opt(&cf_state_commitment(&self.inner.db), opts, mode)
            .map(|item| {
                let (k, _) = item.unwrap_or_else(|err| {
                    panic!("failed to iterate in state commitment: {err}");
                });
                k.to_vec()
            });
        Box::new(iter)
    }

    fn scan_values<'a>(
        &'a self,
        min: Option<&[u8]>,
        max: Option<&[u8]>,
        order: Order,
    ) -> Box<dyn Iterator<Item = Vec<u8>> + 'a> {
        let opts = new_read_options(None, min, max);
        let mode = into_iterator_mode(order);
        let iter = self
            .inner
            .db
            .iterator_cf_opt(&cf_state_commitment(&self.inner.db), opts, mode)
            .map(|item| {
                let (_, v) = item.unwrap_or_else(|err| {
                    panic!("failed to iterate in state commitment: {err}");
                });
                v.to_vec()
            });
        Box::new(iter)
    }

    fn write(&mut self, _key: &[u8], _value: &[u8]) {
        unreachable!("write function called on read-only storage");
    }

    fn remove(&mut self, _key: &[u8]) {
        unreachable!("write function called on read-only storage");
    }

    fn remove_range(&mut self, _min: Option<&[u8]>, _max: Option<&[u8]>) {
        unreachable!("write function called on read-only storage");
    }
}

// ------------------------------- state storage -------------------------------

#[derive(Clone)]
pub struct StateStorage {
    inner: Arc<DiskDbInner>,
    version: u64,
}

impl Storage for StateStorage {
    fn read(&self, key: &[u8]) -> Option<Vec<u8>> {
        let opts = new_read_options(Some(self.version), None, None);
        self.inner
            .db
            .get_cf_opt(&cf_state_storage(&self.inner.db), key, &opts)
            .unwrap_or_else(|err| {
                panic!("failed to read from state storage: {err}");
            })
    }

    fn scan<'a>(
        &'a self,
        min: Option<&[u8]>,
        max: Option<&[u8]>,
        order: Order,
    ) -> Box<dyn Iterator<Item = Record> + 'a> {
        let opts = new_read_options(Some(self.version), min, max);
        let mode = into_iterator_mode(order);
        let iter = self
            .inner
            .db
            .iterator_cf_opt(&cf_state_storage(&self.inner.db), opts, mode)
            .map(|item| {
                let (k, v) = item.unwrap_or_else(|err| {
                    panic!("failed to iterate in state storage: {err}");
                });
                (k.to_vec(), v.to_vec())
            });
        Box::new(iter)
    }

    fn scan_keys<'a>(
        &'a self,
        min: Option<&[u8]>,
        max: Option<&[u8]>,
        order: Order,
    ) -> Box<dyn Iterator<Item = Vec<u8>> + 'a> {
        let opts = new_read_options(Some(self.version), min, max);
        let mode = into_iterator_mode(order);
        let iter = self
            .inner
            .db
            .iterator_cf_opt(&cf_state_storage(&self.inner.db), opts, mode)
            .map(|item| {
                let (k, _) = item.unwrap_or_else(|err| {
                    panic!("failed to iterate in state storage: {err}");
                });
                k.to_vec()
            });
        Box::new(iter)
    }

    fn scan_values<'a>(
        &'a self,
        min: Option<&[u8]>,
        max: Option<&[u8]>,
        order: Order,
    ) -> Box<dyn Iterator<Item = Vec<u8>> + 'a> {
        let opts = new_read_options(Some(self.version), min, max);
        let mode = into_iterator_mode(order);
        let iter = self
            .inner
            .db
            .iterator_cf_opt(&cf_state_storage(&self.inner.db), opts, mode)
            .map(|item| {
                let (_, v) = item.unwrap_or_else(|err| {
                    panic!("failed to iterate in state storage: {err}");
                });
                v.to_vec()
            });
        Box::new(iter)
    }

    fn write(&mut self, _key: &[u8], _value: &[u8]) {
        unreachable!("write function called on read-only storage");
    }

    fn remove(&mut self, _key: &[u8]) {
        unreachable!("write function called on read-only storage");
    }

    fn remove_range(&mut self, _min: Option<&[u8]>, _max: Option<&[u8]>) {
        unreachable!("write function called on read-only storage");
    }
}

// ---------------------------------- helpers ----------------------------------

#[inline]
fn into_iterator_mode(order: Order) -> IteratorMode<'static> {
    match order {
        Order::Ascending => IteratorMode::Start,
        Order::Descending => IteratorMode::End,
    }
}

// TODO: rocksdb tuning? see:
// https://github.com/sei-protocol/sei-db/blob/main/ss/rocksdb/opts.go#L29-L65
// https://github.com/turbofish-org/merk/blob/develop/src/merk/mod.rs#L84-L102
fn new_db_options() -> Options {
    let mut opts = Options::default();
    opts.create_if_missing(true);
    opts.create_missing_column_families(true);
    opts
}

fn new_cf_options_with_ts() -> Options {
    let mut opts = Options::default();
    // Must use a timestamp-enabled comparator
    opts.set_comparator_with_ts(
        U64Comparator::NAME,
        U64Timestamp::SIZE,
        Box::new(U64Comparator::compare),
        Box::new(U64Comparator::compare_ts),
        Box::new(U64Comparator::compare_without_ts),
    );
    opts
}

pub(crate) fn new_read_options(
    version: Option<u64>,
    iterate_lower_bound: Option<&[u8]>,
    iterate_upper_bound: Option<&[u8]>,
) -> ReadOptions {
    let mut opts = ReadOptions::default();
    if let Some(version) = version {
        opts.set_timestamp(U64Timestamp::from(version));
    }
    if let Some(bound) = iterate_lower_bound {
        opts.set_iterate_lower_bound(bound);
    }
    if let Some(bound) = iterate_upper_bound {
        opts.set_iterate_upper_bound(bound);
    }
    opts
}

fn cf_default(db: &DBWithThreadMode<MultiThreaded>) -> Arc<BoundColumnFamily> {
    db.cf_handle(CF_NAME_DEFAULT).unwrap_or_else(|| {
        panic!("failed to find default column family");
    })
}

pub(crate) fn cf_preimages(db: &DBWithThreadMode<MultiThreaded>) -> Arc<BoundColumnFamily> {
    db.cf_handle(CF_NAME_PREIMAGES).unwrap_or_else(|| {
        panic!("failed to find default column family");
    })
}

fn cf_state_storage(db: &DBWithThreadMode<MultiThreaded>) -> Arc<BoundColumnFamily> {
    db.cf_handle(CF_NAME_STATE_STORAGE).unwrap_or_else(|| {
        panic!("failed to find state storage column family");
    })
}

fn cf_state_commitment(db: &DBWithThreadMode<MultiThreaded>) -> Arc<BoundColumnFamily> {
    db.cf_handle(CF_NAME_STATE_COMMITMENT).unwrap_or_else(|| {
        panic!("failed to find state commitment column family");
    })
}

// ----------------------------------- test ------------------------------------

#[cfg(test)]
mod tests {
    use {
        crate::{DiskDb, TempDataDir},
        grug_app::{Db, PrunableDb},
<<<<<<< HEAD
        grug_jmt::verify_proof,
        grug_types::{
            Batch, Hash256, HashExt, MembershipProof, NonMembershipProof, Op, Order, Proof,
            ProofNode, Storage,
        },
=======
        grug_jmt::{MembershipProof, NonMembershipProof, Proof, ProofNode, verify_proof},
        grug_types::{Batch, Hash256, HashExt, Op, Order, Storage},
>>>>>>> d7b1c5f3
        hex_literal::hex,
    };

    // Using the same test case as in our rust-rocksdb fork:
    // https://github.com/left-curve/rust-rocksdb/blob/v0.21.0-cw/tests/test_timestamp.rs#L150
    //
    // hash(donald)  = 01000001...
    // hash(jake)    = 11001101...
    // hash(joe)     = 01111000...
    // hash(larry)   = 00001101...
    // hash(pumpkin) = 11111111...

    // The tree at version 1 should look like:
    //
    //           root
    //         ┌──┴──┐
    //         0     jake
    //      ┌──┴──┐
    //    larry   01
    //         ┌──┴──┐
    //      donald  joe
    //
    // hash_00
    // = hash(01 | hash("larry") | hash("engineer"))
    // = hash(01 | 0d098b1c0162939e05719f059f0f844ed989472e9e6a53283a00fe92127ac27f | 7826b958b79c70626801b880405eb5111557dadceb2fee2b1ed69a18eed0c6dc)
    // = 01d2b46c3dd0180a5e8236137b4ada8ae6c9ca7c8799ecf7932d1320c9dfbf3b
    //
    // hash_010
    // = hash(01 | hash("donald") | hash("trump"))
    // = hash(01 | 4138cfbc5d36f31e8ae09ef4044bb88c0c9c6f289a6a1c27b335a99d1d8dc86f | a60a52382d7077712def2a69eda3ba309b19598944aa459ce418ae53b7fb5d58)
    // = 8fb3cdb9c15244dc8b7f701bb08640389dcde92a3b85277348ca1ec839d2a575
    //
    // hash_011
    // = hash(01 | hash("joe") | hash("biden"))
    // = hash(01 | 78675cc176081372c43abab3ea9fb70c74381eb02dc6e93fb6d44d161da6eeb3 | 0631a609edb7c79f3a051b935ddb0927818ebd03964a4d18f316d2dadf216894)
    // = hash(3b640fe6cffebfa7c2ba388b66aa3a4978c2221799ef9316e059eed2e656511a)
    //
    // hash_01
    // = hash(00 | 8fb3cdb9c15244dc8b7f701bb08640389dcde92a3b85277348ca1ec839d2a575 | 3b640fe6cffebfa7c2ba388b66aa3a4978c2221799ef9316e059eed2e656511a)
    // = 248f2dfa7cd94e3856e5a6978e500e6d9528837cd0c64187b937455f8d865baf
    //
    // hash_0
    // = hash(00 | 01d2b46c3dd0180a5e8236137b4ada8ae6c9ca7c8799ecf7932d1320c9dfbf3b | 248f2dfa7cd94e3856e5a6978e500e6d9528837cd0c64187b937455f8d865baf)
    // = 4d28a7511b5df59d1cdab1ace2314ba10f4637d0b51cac24ad0dbf199f7333ad
    //
    // hash_1
    // = hash(01 | hash("jake") | hash("shepherd"))
    // = hash(01 | cdf30c6b345276278bedc7bcedd9d5582f5b8e0c1dd858f46ef4ea231f92731d | def3735d7a0d2696775d6d72f379e4536c4d9e3cd6367f27a0bcb7f40d4558fb)
    // = 8358fe5d68c2d969c72b67ccffef68e2bf3b2edb200c0a7731e9bf131be11394
    //
    // root_hash
    // = hash(00 | 4d28a7511b5df59d1cdab1ace2314ba10f4637d0b51cac24ad0dbf199f7333ad | 8358fe5d68c2d969c72b67ccffef68e2bf3b2edb200c0a7731e9bf131be11394)
    // = 1712a8d4c9896a8cadb4e13592bd9e2713a16d0bf5572a8bf540eb568cb30b64
    mod v0 {
        use super::*;

        pub const ROOT_HASH: Hash256 = Hash256::from_inner(hex!(
            "1712a8d4c9896a8cadb4e13592bd9e2713a16d0bf5572a8bf540eb568cb30b64"
        ));
        pub const HASH_0: Hash256 = Hash256::from_inner(hex!(
            "4d28a7511b5df59d1cdab1ace2314ba10f4637d0b51cac24ad0dbf199f7333ad"
        ));
        pub const HASH_00: Hash256 = Hash256::from_inner(hex!(
            "01d2b46c3dd0180a5e8236137b4ada8ae6c9ca7c8799ecf7932d1320c9dfbf3b"
        ));
        pub const HASH_01: Hash256 = Hash256::from_inner(hex!(
            "248f2dfa7cd94e3856e5a6978e500e6d9528837cd0c64187b937455f8d865baf"
        ));
        pub const HASH_010: Hash256 = Hash256::from_inner(hex!(
            "8fb3cdb9c15244dc8b7f701bb08640389dcde92a3b85277348ca1ec839d2a575"
        ));
        pub const HASH_011: Hash256 = Hash256::from_inner(hex!(
            "3b640fe6cffebfa7c2ba388b66aa3a4978c2221799ef9316e059eed2e656511a"
        ));
        pub const HASH_1: Hash256 = Hash256::from_inner(hex!(
            "8358fe5d68c2d969c72b67ccffef68e2bf3b2edb200c0a7731e9bf131be11394"
        ));
    }

    // The tree at version 2 should look like:
    //
    //            root
    //         ┌───┴───┐
    //         0       1
    //      ┌──┴──┐    └──┐
    //   larry  donald    11
    //                ┌───┴───┐
    //              jake   pumpkin
    //
    // hash_00
    // = 01d2b46c3dd0180a5e8236137b4ada8ae6c9ca7c8799ecf7932d1320c9dfbf3b (same as v1)
    //
    // hash_01
    // = hash(01 | hash("donald") | hash("duck"))
    // = hash(01 | 4138cfbc5d36f31e8ae09ef4044bb88c0c9c6f289a6a1c27b335a99d1d8dc86f | 2d2370db2447ff8cf4f3accd68c85aa119a9c893effd200a9b69176e9fc5eb98)
    // = 44cb87f51dbe89d482329a5cc71fadf6758d3c3f7a46b8e03efbc9354e4b5be7
    //
    // hash_0
    // = hash(00 | 01d2b46c3dd0180a5e8236137b4ada8ae6c9ca7c8799ecf7932d1320c9dfbf3b | 44cb87f51dbe89d482329a5cc71fadf6758d3c3f7a46b8e03efbc9354e4b5be7)
    // = 7ce76869da6e1ff26f873924e6667e131761ef9075aebd6bba7c48663696f402
    //
    // hash_110
    // = 8358fe5d68c2d969c72b67ccffef68e2bf3b2edb200c0a7731e9bf131be11394 (same as in v1)
    //
    // hash_111
    // = hash(01 | hash("pumpkin") | hash("cat"))
    // = hash(01 | ff48e511e1638fc379cb75de1c28fe2016051b167f9aa8cac3dd86c6f4787539 | 77af778b51abd4a3c51c5ddd97204a9c3ae614ebccb75a606c3b6865aed6744e)
    // = a2cb2e0c6a5b3717d5355d1e8d046f305f7bd9730cf94434b51063209664f9c6
    //
    // hash_11
    // = hash(00 | 8358fe5d68c2d969c72b67ccffef68e2bf3b2edb200c0a7731e9bf131be11394 | a2cb2e0c6a5b3717d5355d1e8d046f305f7bd9730cf94434b51063209664f9c6)
    // = 1fd4c7d63c6349b827d1af289d9870f923d0be6ecbb6b91c2f42d81ac7b45a51
    //
    // hash_1
    // = hash(00 | 0000000000000000000000000000000000000000000000000000000000000000 | 1fd4c7d63c6349b827d1af289d9870f923d0be6ecbb6b91c2f42d81ac7b45a51)
    // = 9445f09716426120318220f103d9925c8a73155cf561ed4440b3d1fdc1f1153f
    //
    // root_hash
    // = hash(00 | 7ce76869da6e1ff26f873924e6667e131761ef9075aebd6bba7c48663696f402 | 9445f09716426120318220f103d9925c8a73155cf561ed4440b3d1fdc1f1153f)
    // = 05c5d1c5e433ed85c4b5c42d4da7adf6d204d3c1af37cac316f47b042c154eb4
    mod v1 {
        use super::*;

        pub const ROOT_HASH: Hash256 = Hash256::from_inner(hex!(
            "05c5d1c5e433ed85c4b5c42d4da7adf6d204d3c1af37cac316f47b042c154eb4"
        ));
        pub const HASH_0: Hash256 = Hash256::from_inner(hex!(
            "7ce76869da6e1ff26f873924e6667e131761ef9075aebd6bba7c48663696f402"
        ));
        pub const HASH_00: Hash256 = Hash256::from_inner(hex!(
            "01d2b46c3dd0180a5e8236137b4ada8ae6c9ca7c8799ecf7932d1320c9dfbf3b"
        ));
        pub const HASH_01: Hash256 = Hash256::from_inner(hex!(
            "44cb87f51dbe89d482329a5cc71fadf6758d3c3f7a46b8e03efbc9354e4b5be7"
        ));
        pub const HASH_1: Hash256 = Hash256::from_inner(hex!(
            "9445f09716426120318220f103d9925c8a73155cf561ed4440b3d1fdc1f1153f"
        ));
        pub const HASH_110: Hash256 = Hash256::from_inner(hex!(
            "8358fe5d68c2d969c72b67ccffef68e2bf3b2edb200c0a7731e9bf131be11394"
        ));
        pub const HASH_111: Hash256 = Hash256::from_inner(hex!(
            "a2cb2e0c6a5b3717d5355d1e8d046f305f7bd9730cf94434b51063209664f9c6"
        ));
    }

    #[test]
    fn disk_db_works() {
        let path = TempDataDir::new("_grug_disk_db_works");
        let db = DiskDb::open(&path).unwrap();

        // Write a batch. The very first batch have version 0.
        let batch = Batch::from([
            (b"donald".to_vec(), Op::Insert(b"trump".to_vec())),
            (b"jake".to_vec(), Op::Insert(b"shepherd".to_vec())),
            (b"joe".to_vec(), Op::Insert(b"biden".to_vec())),
            (b"larry".to_vec(), Op::Insert(b"engineer".to_vec())),
        ]);
        let (version, root_hash) = db.flush_and_commit(batch).unwrap();
        assert_eq!(version, 0);
        assert_eq!(root_hash, Some(v0::ROOT_HASH));

        // Write another batch with version = 1.
        let batch = Batch::from([
            (b"donald".to_vec(), Op::Insert(b"duck".to_vec())),
            (b"joe".to_vec(), Op::Delete),
            (b"pumpkin".to_vec(), Op::Insert(b"cat".to_vec())),
        ]);
        let (version, root_hash) = db.flush_and_commit(batch).unwrap();
        assert_eq!(version, 1);
        assert_eq!(root_hash, Some(v1::ROOT_HASH));

        // Try query values at the two versions, respectively, from state storage.
        for (version, key, value) in [
            (0, "donald", Some("trump")),
            (0, "jake", Some("shepherd")),
            (0, "joe", Some("biden")),
            (0, "larry", Some("engineer")),
            (0, "pumpkin", None),
            (1, "donald", Some("duck")),
            (1, "jake", Some("shepherd")),
            (1, "joe", None),
            (1, "larry", Some("engineer")),
            (1, "pumpkin", Some("cat")),
        ] {
            let found_value = db
                .state_storage(Some(version))
                .unwrap()
                .read(key.as_bytes())
                .map(|bz| String::from_utf8(bz).unwrap());
            assert_eq!(found_value.as_deref(), value);
        }

        // Try iterating at the two versions, respectively.
        for (version, items) in [
            (0, [
                ("donald", "trump"),
                ("jake", "shepherd"),
                ("joe", "biden"),
                ("larry", "engineer"),
            ]),
            (1, [
                ("donald", "duck"),
                ("jake", "shepherd"),
                ("larry", "engineer"),
                ("pumpkin", "cat"),
            ]),
        ] {
            for ((found_key, found_value), (key, value)) in db
                .state_storage(Some(version))
                .unwrap()
                .scan(None, None, Order::Ascending)
                .zip(items)
            {
                assert_eq!(found_key, key.as_bytes());
                assert_eq!(found_value, value.as_bytes());
            }
        }

        // Try generating merkle proofs at the two versions, respectively; also
        // verify the proofs.
        for (version, key, value, proof) in [
            (
                0,
                "donald",
                Some("trump"),
                Proof::Membership(MembershipProof {
                    sibling_hashes: vec![Some(v0::HASH_011), Some(v0::HASH_00), Some(v0::HASH_1)],
                }),
            ),
            (
                0,
                "jake",
                Some("shepherd"),
                Proof::Membership(MembershipProof {
                    sibling_hashes: vec![Some(v0::HASH_0)],
                }),
            ),
            (
                0,
                "joe",
                Some("biden"),
                Proof::Membership(MembershipProof {
                    sibling_hashes: vec![Some(v0::HASH_010), Some(v0::HASH_00), Some(v0::HASH_1)],
                }),
            ),
            (
                0,
                "larry",
                Some("engineer"),
                Proof::Membership(MembershipProof {
                    sibling_hashes: vec![Some(v0::HASH_01), Some(v0::HASH_1)],
                }),
            ),
            (
                0,
                "pumpkin",
                None,
                Proof::NonMembership(NonMembershipProof {
                    node: ProofNode::Leaf {
                        key_hash: "jake".hash256(),
                        value_hash: "shepherd".hash256(),
                    },
                    sibling_hashes: vec![Some(v0::HASH_0)],
                }),
            ),
            (
                1,
                "donald",
                Some("duck"),
                Proof::Membership(MembershipProof {
                    sibling_hashes: vec![Some(v1::HASH_00), Some(v1::HASH_1)],
                }),
            ),
            (
                1,
                "jake",
                Some("shepherd"),
                Proof::Membership(MembershipProof {
                    sibling_hashes: vec![Some(v1::HASH_111), None, Some(v1::HASH_0)],
                }),
            ),
            (
                1,
                "joe",
                None,
                Proof::NonMembership(NonMembershipProof {
                    node: ProofNode::Leaf {
                        key_hash: "donald".hash256(),
                        value_hash: "duck".hash256(),
                    },
                    sibling_hashes: vec![Some(v1::HASH_00), Some(v1::HASH_1)],
                }),
            ),
            (
                1,
                "larry",
                Some("engineer"),
                Proof::Membership(MembershipProof {
                    sibling_hashes: vec![Some(v1::HASH_01), Some(v1::HASH_1)],
                }),
            ),
            (
                1,
                "pumpkin",
                Some("cat"),
                Proof::Membership(MembershipProof {
                    sibling_hashes: vec![Some(v1::HASH_110), None, Some(v1::HASH_0)],
                }),
            ),
        ] {
            let found_proof = db.prove(key.as_bytes(), Some(version)).unwrap();
            assert_eq!(found_proof, proof);

            let root_hash = match version {
                0 => v0::ROOT_HASH,
                1 => v1::ROOT_HASH,
                _ => unreachable!(),
            };
            assert!(
                verify_proof(
                    root_hash,
                    key.as_bytes().hash256(),
                    value.map(|v| v.hash256()),
                    &found_proof,
                )
                .is_ok()
            );
        }
    }

    #[test]
    fn disk_db_pruning_works() {
        let path = TempDataDir::new("_grug_disk_db_pruning_works");
        let db = DiskDb::open(&path).unwrap();

        // Apply a few batches. Same test data as used in the JMT test.
        for batch in [
            // v0
            Batch::from([
                (b"r".to_vec(), Op::Insert(b"foo".to_vec())),
                (b"m".to_vec(), Op::Insert(b"bar".to_vec())),
                (b"L".to_vec(), Op::Insert(b"fuzz".to_vec())),
                (b"a".to_vec(), Op::Insert(b"buzz".to_vec())),
            ]),
            // v1
            Batch::from([(b"m".to_vec(), Op::Delete)]),
            // v2
            Batch::from([(b"r".to_vec(), Op::Delete)]),
            // v3
            Batch::from([(b"L".to_vec(), Op::Delete)]),
            // v4
            Batch::from([(b"a".to_vec(), Op::Delete)]),
        ] {
            db.flush_and_commit(batch).unwrap();
        }

        // Prune up to v3.
        // This deletes version 0-2. v3 is now the oldest available version.
        db.prune(3).unwrap();

        // Attempt access the state under versions 0..=2, should fail.
        for version in 0..=2 {
            // Request state storage. Should fail with `DbError::VersionTooOld`.
            assert!(db.state_storage(Some(version)).is_err_and(|err| {
                err.to_string()
                    .contains("older than the oldest available version (3)")
            }));

            // Prove a key. Should fail when attempting to load the root node of
            // that version.
            assert!(db.prove(b"a", Some(version)).is_err_and(|err| {
                err.to_string()
                    .contains("data not found! type: grug_jmt::node::Node")
            }));
        }

        // Doing the same under versions 3, which haven't been pruned, should work.
        // Proof doesn't work for version 4 though, because the tree is empty.
        // We can't proof anything if the tree is empty...
        {
            assert!(db.state_storage(Some(3)).is_ok());
            assert!(db.prove(b"a", Some(3)).is_ok());
        }

        // Doing the same under version 5 (newer than the latest version) should fail.
        {
            assert!(db.state_storage(Some(5)).is_err_and(|err| {
                err.to_string()
                    .contains("newer than the latest version (4)")
            }));

            assert!(db.prove(b"a", Some(5)).is_err_and(|err| {
                err.to_string()
                    .contains("data not found! type: grug_jmt::node::Node")
            }));
        }
    }
}<|MERGE_RESOLUTION|>--- conflicted
+++ resolved
@@ -625,16 +625,11 @@
     use {
         crate::{DiskDb, TempDataDir},
         grug_app::{Db, PrunableDb},
-<<<<<<< HEAD
         grug_jmt::verify_proof,
         grug_types::{
             Batch, Hash256, HashExt, MembershipProof, NonMembershipProof, Op, Order, Proof,
             ProofNode, Storage,
         },
-=======
-        grug_jmt::{MembershipProof, NonMembershipProof, Proof, ProofNode, verify_proof},
-        grug_types::{Batch, Hash256, HashExt, Op, Order, Storage},
->>>>>>> d7b1c5f3
         hex_literal::hex,
     };
 
