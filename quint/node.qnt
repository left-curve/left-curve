--- conflicted
+++ resolved
@@ -2,15 +2,8 @@
 
 module node {
     import hashes.* from "./hashes"
-<<<<<<< HEAD
     import basicSpells.* from "./spells/basicSpells"
-=======
 
-type Option[a] = 
-    | None
-    | Some(a)
-
->>>>>>> 86a1cf77
 type Child = {
     version: int, //u64 //TODO: Version not hashed
     hash: Term_t,
@@ -71,244 +64,6 @@
     }
 }
 
-<<<<<<< HEAD
-// runs
-run hash_InternalTest = {
-    nondet left_child_key = 0.to(16).oneOf()
-    nondet left_child_value = 0.to(16).oneOf()
-    val left_leaf = {
-        key_hash: termHash(raw([left_child_key])),
-        value_hash:  termHash(raw([left_child_value]))
-    }
-
-    nondet right_child_key = 0.to(16).oneOf()
-    nondet right_child_value = 0.to(16).oneOf()
-    val right_leaf = {
-        key_hash: termHash(raw([right_child_key])),
-        value_hash:  termHash(raw([right_child_value]))
-    }
-
-    val left_leaf_hash = hashLeafNode(left_leaf)
-    val right_leaf_hash = hashLeafNode(right_leaf)
-// visual representation of hashed leaf node    
-//                              *
-//                              | [0]
-//                              Hash
-//                      /[0,0]   |[0,1]   \ [0,2]
-//  Raw(LeafNodeIdentifier)     Hash      Hash
-//                       [0,1,0]/           / [0,2,0]
-//            Raw([left_child_key])    Raw([left_child_value])
-
-    val expected_left_hash =  Map([0] -> Hash,
-                            [0, 0] -> Raw(LeafNodeIdentifier),
-                            [0, 1] -> Hash, 
-                                [0, 1, 0] -> Raw([left_child_key]), 
-                            [0, 2] -> Hash,        
-                                [0, 2, 0] -> Raw([left_child_value])
-                )
-    val expected_right_hash =  Map([0] -> Hash,
-                            [0, 0] -> Raw(LeafNodeIdentifier),
-                            [0, 1] -> Hash, 
-                                [0, 1, 0] -> Raw([right_child_key]), 
-                            [0, 2] -> Hash,        
-                                [0, 2, 0] -> Raw([right_child_value])
-    )
-    
-    val internal_node = {
-        left_child: Some({version: 0, hash: left_leaf_hash}),
-        right_child: Some({version: 0, hash: right_leaf_hash})
-    }    
-    val hashed_internal_node = hash(Internal(internal_node))
-// visual representation of hashed internal node    
-//                                                          *
-//                                                          | [0]
-//                                                        Hash
-//                            /                             |                                      \
-//                           /                              |                                       \
-//                          /                               |                                        \
-//                         /                                |                                         \
-//                        /                                 |                                          \
-//                       /                                  |                                           \
-//                      /[0,0]                              |[0,1]                                       \ [0,2]
-//  Raw(InternalNodeIdentifier)                           Hash                                           Hash
-//                                       [0,1,0]/    [0,1,1]|   [0,1,2]\              [0,2,0] /    [0,2,1]|   [0,2,2]\
-//                          Raw(LeafNodeIdentifier)       Hash       Hash      Raw(LeafNodeIdentifier)   Hash       Hash
-//                                              [0,1,1,0]/           / [0,1,2,0]                [0,2,1,0]/           / [0,2,2,0]
-//                                  Raw([left_child_key])   Raw([left_child_value])     Raw([right_child_key])   Raw([righ_child_value])
-    
-    val expected_internal_node_hash =  Map([0] -> Hash,
-                            [0,0] -> Raw(InternalNodeIdentifier),
-                            [0, 1] -> Hash,
-                                [0, 1, 0] -> Raw(LeafNodeIdentifier),
-                                [0, 1, 1] -> Hash, 
-                                    [0, 1, 1, 0] -> Raw([left_child_key]), 
-                                [0, 1, 2] -> Hash,        
-                                    [0, 1, 2, 0] -> Raw([left_child_value]),
-                            [0, 2] -> Hash,
-                                [0, 2, 0] -> Raw(LeafNodeIdentifier),
-                                [0, 2, 1] -> Hash, 
-                                    [0, 2, 1, 0] -> Raw([right_child_key]), 
-                                [0, 2, 2] -> Hash,        
-                                    [0, 2, 2, 0] -> Raw([right_child_value])
-                            )
-
-    assert(hashed_internal_node == expected_internal_node_hash)
-}
-run hash_LeafTest = {
-    nondet key = 0.to(16).oneOf()
-    nondet value = 0.to(16).oneOf()
-    val l = {
-        key_hash: termHash(raw([key])),
-        value_hash:  termHash(raw([value]))
-    }
-    val result = hash(Leaf(l))
-
-    val expected =  Map([0] -> Hash,
-                            [0, 0] -> Raw(LeafNodeIdentifier),
-                            [0, 1] -> Hash, 
-                                [0, 1, 0] -> Raw([key]), 
-                            [0, 2] -> Hash,        
-                                [0, 2, 0] -> Raw([value]) 
-                )
-    assert(result == expected)
-}
-run LeafHashTest = {  
-    nondet key = 0.to(16).oneOf()
-    nondet value = 0.to(16).oneOf()
-    val l = {
-        key_hash: termHash(raw([key])),
-        value_hash:  termHash(raw([value]))
-    }
-    val result = hashLeafNode(l)
-    val expected =  Map([0] -> Hash,
-                            [0, 0] -> Raw(LeafNodeIdentifier),
-                            [0, 1] -> Hash, 
-                                [0, 1, 0] -> Raw([key]), 
-                            [0, 2] -> Hash,        
-                                [0, 2, 0] -> Raw([value]) 
-                )
-    assert(result == expected)
-}
-
-run InternalHashTest = {
-    nondet left_child_key = 0.to(16).oneOf()
-    nondet left_child_value = 0.to(16).oneOf()
-    val left_leaf = {
-        key_hash: termHash(raw([left_child_key])),
-        value_hash:  termHash(raw([left_child_value]))
-    }
-
-    nondet right_child_key = 0.to(16).oneOf()
-    nondet right_child_value = 0.to(16).oneOf()
-    val right_leaf = {
-        key_hash: termHash(raw([right_child_key])),
-        value_hash:  termHash(raw([right_child_value]))
-    }
-
-    val left_leaf_hash = hashLeafNode(left_leaf)
-    val right_leaf_hash = hashLeafNode(right_leaf)
-    
-    val expected_left_hash =  Map([0] -> Hash,
-                            [0, 0] -> Raw(LeafNodeIdentifier),
-                            [0, 1] -> Hash, 
-                                [0, 1, 0] -> Raw([left_child_key]), 
-                            [0, 2] -> Hash,        
-                                [0, 2, 0] -> Raw([left_child_value])
-                            )
-    val expected_right_hash =  Map([0] -> Hash,
-                            [0, 0] -> Raw(LeafNodeIdentifier),
-                            [0, 1] -> Hash, 
-                                [0, 1, 0] -> Raw([right_child_key]), 
-                            [0, 2] -> Hash,        
-                                [0, 2, 0] -> Raw([right_child_value])
-                            )
-    
-    val internal_node = {
-        left_child: Some({version: 0, hash: left_leaf_hash}),
-        right_child: Some({version: 0, hash: right_leaf_hash})
-    }    
-    val hashed_internal_node = hashInternalNode(internal_node)
-    val expected_internal_node_hash =  Map([0] -> Hash,
-                            [0,0] -> Raw(InternalNodeIdentifier),
-                            [0, 1] -> Hash,
-                                [0, 1, 0] -> Raw(LeafNodeIdentifier),
-                                [0, 1, 1] -> Hash, 
-                                    [0, 1, 1, 0] -> Raw([left_child_key]), 
-                                [0, 1, 2] -> Hash,        
-                                    [0, 1, 2, 0] -> Raw([left_child_value]),
-                            [0, 2] -> Hash,
-                                [0, 2, 0] -> Raw(LeafNodeIdentifier),
-                                [0, 2, 1] -> Hash, 
-                                    [0, 2, 1, 0] -> Raw([right_child_key]), 
-                                [0, 2, 2] -> Hash,        
-                                    [0, 2, 2, 0] -> Raw([right_child_value])
-                            )
-    all {
-        assert(left_leaf_hash == expected_left_hash),
-        assert(right_leaf_hash == expected_right_hash),
-        assert(expected_internal_node_hash == hashed_internal_node)
-    }
-}
-run LeafCheckIsLeafTest = {
-    nondet key = 0.to(16).oneOf()
-    nondet value = 0.to(16).oneOf()
-    val l = {
-        key_hash: termHash(raw([key])),
-        value_hash:  termHash(raw([value]))
-    }
-    assert(is_leaf(Leaf(l)) == true)
-}
-
-run InternalNodeCheckIsLeafTest = {
-    nondet left_child_key = 0.to(16).oneOf()
-    nondet left_child_value = 0.to(16).oneOf()
-    val left_leaf = {
-        key_hash: termHash(raw([left_child_key])),
-        value_hash:  termHash(raw([left_child_value]))
-    }
-
-    nondet right_child_key = 0.to(16).oneOf()
-    nondet right_child_value = 0.to(16).oneOf()
-    val right_leaf = {
-        key_hash: termHash(raw([right_child_key])),
-        value_hash:  termHash(raw([right_child_value]))
-    }
-
-    val left_leaf_hash = hashLeafNode(left_leaf)
-    val right_leaf_hash = hashLeafNode(right_leaf)
-
-    val internal_node = {
-        left_child: Some({version: 0, hash: left_leaf_hash}),
-        right_child: Some({version: 0, hash: right_leaf_hash})
-    }
-
-    assert(is_leaf(Internal(internal_node)) == false)
-}
-run IncompleteInternalNodeCheckIsLeafTest = {
-    nondet left_child_key = 0.to(16).oneOf()
-    nondet left_child_value = 0.to(16).oneOf()
-    val left_leaf = {
-        key_hash: termHash(raw([left_child_key])),
-        value_hash:  termHash(raw([left_child_value]))
-    }
-    val left_leaf_hash = hashLeafNode(left_leaf)
-
-    val inner_node = {
-        left_child: Some({version: 0, hash: left_leaf_hash}),
-        right_child: None
-    }
-
-    assert(is_leaf(Internal(inner_node)) == false)
-}
-
-run NoneHashOfChildTest = {
-    val hash_of_none = hashOfChild(None)
-    val expected_hash = Map( [0] -> Hash, [0, 0] -> Raw([0]))
-
-    assert(expected_hash == hash_of_none)
-}
-=======
->>>>>>> 86a1cf77
 // TODO test more
 
 }