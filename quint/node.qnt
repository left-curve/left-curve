// -*- mode: Bluespec; -*-

module node {
    import hashes.* from "./hashes"
type Option[a] = 
    | None
    | Some(a)

type Child = {
    version: int, //u64 //TODO: Version not hashed
    hash: Term_t,
}

type InternalNode = {
    left_child: Option[Child],
    right_child: Option[Child],
}

type LeafNode = {
    key_hash: Term_t,
    value_hash: Term_t,
}

type Node = 
    | Internal(InternalNode)
    | Leaf(LeafNode)

<<<<<<< HEAD
val InternalIdentifier: Bytes_t = [0]
val LeafNodeIdentifier: Bytes_t = [1]
val InternalNodeHashPrefix: Term_t = raw(InternalIdentifier)
val LeafNodeHashPrefix: Term_t = raw(LeafNodeIdentifier)
=======
pure def is_leaf(n: Node) : bool =
    match n {
        | Leaf(n) => true
        | Internal(n) => false
}
val InternalNodeIdentifier : Bytes_t = [0]
val LeafNodeIdentifier : Bytes_t = [1]
val InternalNodeHashPrefix : Term_t = raw(InternalNodeIdentifier)
val LeafNodeHashPrefix : Term_t = raw(LeafNodeIdentifier)
>>>>>>> f45de9a3

val l = {
    key_hash: termHash(raw([2])),
    value_hash:  termHash(raw([17]))
}
pure def hashLeafNode(l: LeafNode): Term_t =
    termHash(   LeafNodeHashPrefix
                .termConcat(l.key_hash)
                .termConcat(l.value_hash))

pure def hashOfChild(oc: Option[Child]) : Term_t =
    match oc {
        | None => termHash(raw([0]))
        | Some(c) => c.hash
    }

pure def hashInternalNode(l: InternalNode): Term_t =
    termHash(   InternalNodeHashPrefix
                .termConcat(l.left_child.hashOfChild())
                .termConcat(l.right_child.hashOfChild()))

pure def hash(n: Node) : Term_t = {
    match n {
        | Leaf(n) => hashLeafNode(n)
        | Internal(n) => hashInternalNode(n)
    }
}

// runs
run hash_InternalTest = {
    nondet left_child_key = 0.to(16).oneOf()
    nondet left_child_value = 0.to(16).oneOf()
    val left_leaf = {
        key_hash: termHash(raw([left_child_key])),
        value_hash:  termHash(raw([left_child_value]))
    }

    nondet right_child_key = 0.to(16).oneOf()
    nondet right_child_value = 0.to(16).oneOf()
    val right_leaf = {
        key_hash: termHash(raw([right_child_key])),
        value_hash:  termHash(raw([right_child_value]))
    }

    val left_leaf_hash = hashLeafNode(left_leaf)
    val right_leaf_hash = hashLeafNode(right_leaf)
    
    val expected_left_hash =  Map([0] -> Hash,
                            [0, 0] -> Raw(LeafNodeIdentifier),
                            [0, 1] -> Hash, 
                                [0, 1, 0] -> Raw([left_child_key]), 
                            [0, 2] -> Hash,        
                                [0, 2, 0] -> Raw([left_child_value])
                )
    val expected_right_hash =  Map([0] -> Hash,
                            [0, 0] -> Raw(LeafNodeIdentifier),
                            [0, 1] -> Hash, 
                                [0, 1, 0] -> Raw([right_child_key]), 
                            [0, 2] -> Hash,        
                                [0, 2, 0] -> Raw([right_child_value])
    )
    
    val internal_node = {
        left_child: Some({version: 0, hash: left_leaf_hash}),
        right_child: Some({version: 0, hash: right_leaf_hash})
    }    
    val hashed_internal_node = hash(Internal(internal_node))

    val expected_internal_node_hash =  Map([0] -> Hash,
                            [0,0] -> Raw(InternalNodeIdentifier),
                            [0, 1] -> Hash,
                                [0, 1, 0] -> Raw(LeafNodeIdentifier),
                                [0, 1, 1] -> Hash, 
                                    [0, 1, 1, 0] -> Raw([left_child_key]), 
                                [0, 1, 2] -> Hash,        
                                    [0, 1, 2, 0] -> Raw([left_child_value]),
                            [0, 2] -> Hash,
                                [0, 2, 0] -> Raw(LeafNodeIdentifier),
                                [0, 2, 1] -> Hash, 
                                    [0, 2, 1, 0] -> Raw([right_child_key]), 
                                [0, 2, 2] -> Hash,        
                                    [0, 2, 2, 0] -> Raw([right_child_value])
                            )

    assert(hashed_internal_node == expected_internal_node_hash)
}
run hash_LeafTest = {
    nondet key = 0.to(16).oneOf()
    nondet value = 0.to(16).oneOf()
    val l = {
        key_hash: termHash(raw([key])),
        value_hash:  termHash(raw([value]))
    }
    val result = hash(Leaf(l))

    val expected =  Map([0] -> Hash,
                            [0, 0] -> Raw(LeafNodeIdentifier),
                            [0, 1] -> Hash, 
                                [0, 1, 0] -> Raw([key]), 
                            [0, 2] -> Hash,        
                                [0, 2, 0] -> Raw([value]) 
                )
    assert(result == expected)
}
run LeafHashTest = {  
    nondet key = 0.to(16).oneOf()
    nondet value = 0.to(16).oneOf()
    val l = {
        key_hash: termHash(raw([key])),
        value_hash:  termHash(raw([value]))
    }
    val result = hashLeafNode(l)
    val expected =  Map([0] -> Hash,
                            [0, 0] -> Raw(LeafNodeIdentifier),
                            [0, 1] -> Hash, 
                                [0, 1, 0] -> Raw([key]), 
                            [0, 2] -> Hash,        
                                [0, 2, 0] -> Raw([value]) 
                )
    assert(result == expected)
}

run InternalHashTest = {
    nondet left_child_key = 0.to(16).oneOf()
    nondet left_child_value = 0.to(16).oneOf()
    val left_leaf = {
        key_hash: termHash(raw([left_child_key])),
        value_hash:  termHash(raw([left_child_value]))
    }

    nondet right_child_key = 0.to(16).oneOf()
    nondet right_child_value = 0.to(16).oneOf()
    val right_leaf = {
        key_hash: termHash(raw([right_child_key])),
        value_hash:  termHash(raw([right_child_value]))
    }

    val left_leaf_hash = hashLeafNode(left_leaf)
    val right_leaf_hash = hashLeafNode(right_leaf)
    
    val expected_left_hash =  Map([0] -> Hash,
                            [0, 0] -> Raw(LeafNodeIdentifier),
                            [0, 1] -> Hash, 
                                [0, 1, 0] -> Raw([left_child_key]), 
                            [0, 2] -> Hash,        
                                [0, 2, 0] -> Raw([left_child_value])
                            )
    val expected_right_hash =  Map([0] -> Hash,
                            [0, 0] -> Raw(LeafNodeIdentifier),
                            [0, 1] -> Hash, 
                                [0, 1, 0] -> Raw([right_child_key]), 
                            [0, 2] -> Hash,        
                                [0, 2, 0] -> Raw([right_child_value])
                            )
    
    val internal_node = {
        left_child: Some({version: 0, hash: left_leaf_hash}),
        right_child: Some({version: 0, hash: right_leaf_hash})
    }    
    val hashed_internal_node = hashInternalNode(internal_node)
    val expected_internal_node_hash =  Map([0] -> Hash,
                            [0,0] -> Raw(InternalNodeIdentifier),
                            [0, 1] -> Hash,
                                [0, 1, 0] -> Raw(LeafNodeIdentifier),
                                [0, 1, 1] -> Hash, 
                                    [0, 1, 1, 0] -> Raw([left_child_key]), 
                                [0, 1, 2] -> Hash,        
                                    [0, 1, 2, 0] -> Raw([left_child_value]),
                            [0, 2] -> Hash,
                                [0, 2, 0] -> Raw(LeafNodeIdentifier),
                                [0, 2, 1] -> Hash, 
                                    [0, 2, 1, 0] -> Raw([right_child_key]), 
                                [0, 2, 2] -> Hash,        
                                    [0, 2, 2, 0] -> Raw([right_child_value])
                            )

    assert(left_leaf_hash == expected_left_hash).then(assert(right_leaf_hash == expected_right_hash)).then(assert(expected_internal_node_hash == hashed_internal_node))

}
run LeafCheckIsLeafTest = {
    nondet key = 0.to(16).oneOf()
    nondet value = 0.to(16).oneOf()
    val l = {
        key_hash: termHash(raw([key])),
        value_hash:  termHash(raw([value]))
    }
    assert(is_leaf(Leaf(l)) == true)
}

run InternalNodeCheckIsLeafTest = {
    nondet left_child_key = 0.to(16).oneOf()
    nondet left_child_value = 0.to(16).oneOf()
    val left_leaf = {
        key_hash: termHash(raw([left_child_key])),
        value_hash:  termHash(raw([left_child_value]))
    }

    nondet right_child_key = 0.to(16).oneOf()
    nondet right_child_value = 0.to(16).oneOf()
    val right_leaf = {
        key_hash: termHash(raw([right_child_key])),
        value_hash:  termHash(raw([right_child_value]))
    }

    val left_leaf_hash = hashLeafNode(left_leaf)
    val right_leaf_hash = hashLeafNode(right_leaf)

    val internal_node = {
        left_child: Some({version: 0, hash: left_leaf_hash}),
        right_child: Some({version: 0, hash: right_leaf_hash})
    }

    assert(is_leaf(Internal(internal_node)) == false)
}
run IncompleteInternalNodeCheckIsLeafTest = {
    nondet left_child_key = 0.to(16).oneOf()
    nondet left_child_value = 0.to(16).oneOf()
    val left_leaf = {
        key_hash: termHash(raw([left_child_key])),
        value_hash:  termHash(raw([left_child_value]))
    }
    val left_leaf_hash = hashLeafNode(left_leaf)

    val inner_node = {
        left_child: Some({version: 0, hash: left_leaf_hash}),
        right_child: None
    }

    assert(is_leaf(Internal(inner_node)) == false)
}

run NoneHashOfChildTest = {
    val hash_of_none = hashOfChild(None)
    val expected_hash = Map( [0] -> Hash, [0, 0] -> Raw([0]))

    assert(expected_hash == hash_of_none)
}
// TODO test more

}<|MERGE_RESOLUTION|>--- conflicted
+++ resolved
@@ -25,12 +25,6 @@
     | Internal(InternalNode)
     | Leaf(LeafNode)
 
-<<<<<<< HEAD
-val InternalIdentifier: Bytes_t = [0]
-val LeafNodeIdentifier: Bytes_t = [1]
-val InternalNodeHashPrefix: Term_t = raw(InternalIdentifier)
-val LeafNodeHashPrefix: Term_t = raw(LeafNodeIdentifier)
-=======
 pure def is_leaf(n: Node) : bool =
     match n {
         | Leaf(n) => true
@@ -40,7 +34,6 @@
 val LeafNodeIdentifier : Bytes_t = [1]
 val InternalNodeHashPrefix : Term_t = raw(InternalNodeIdentifier)
 val LeafNodeHashPrefix : Term_t = raw(LeafNodeIdentifier)
->>>>>>> f45de9a3
 
 val l = {
     key_hash: termHash(raw([2])),
