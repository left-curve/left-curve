--- conflicted
+++ resolved
@@ -291,10 +291,6 @@
     activeVersionedTrees.forall(bijectiveTreeMap)
   }
 
-<<<<<<< HEAD
-
-
-
 
   val operationSuccessInv: bool =
     pure def treeContainsKV(t: TreeMap, n: LeafNode): bool =
@@ -318,7 +314,6 @@
           | Delete => treeNotContainsKey(tm, op.key_hash)
         })
 
-=======
   val verifyMembershipInv =
     activeTreeVersions.forall(version => 
       tree.nodes.values().forall (nodes =>
@@ -342,7 +337,6 @@
                   }
                 | None => true}}) // None in Quint means panic in the rust code comment on the line 44 ics23.rs
     )
->>>>>>> 85a5bb74
 
   val allInvariants = all {
     if (everyNodesParentIsInTheTreeInv) true else q::debug("everyNodesParentIsInTheTreeInv", false),
@@ -356,13 +350,9 @@
     if (uniqueHashesInv) true else q::debug("uniqueHashesInv", false),
     if (goodTreeMapInv) true else q::debug("goodTreeMapInv", false),
     if (bijectiveTreeMapInv) true else q::debug("bijectiveTreeMapInv", false),
-<<<<<<< HEAD
-    if (operationSuccessInv) true else  q::debug("operationSuccessInv", false),
-=======
+    if (operationSuccessInv) true else q::debug("operationSuccessInv", false),
     if (verifyMembershipInv) true else q::debug("verifyMembershipInv", false),
->>>>>>> 85a5bb74
-  }
-
+  }
 }
 
 module pruning_state_machine {
