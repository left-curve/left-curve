// -*- mode: Bluespec; -*-

module apply_state_machine {
  import basicSpells.* from "./spells/basicSpells"
  import hashes.* from "./hashes"
  import tree.* from "./tree"
  export tree.*
  import node.* from "./node"
  import utils.* from "./utils"

  import grug_ics23.* from "./grug_ics23"
  import proofs.* from "./proofs"

  import apply_simple as simple from "./apply_simple"
  import apply_fancy as fancy from "./apply_fancy"

  import completeness.* from "./completeness"
  import soundness.* from "./soundness"

  pure val VALUES = Set(Some(Insert([1])), Some(Insert([2])), Some(Delete), None)

  var tree: Tree
  var version: int
  var smallest_unpruned_version: int
  var ops_history: List[Set[OperationOnKey]]

  action init = all {
    // For now, we always start with an empty tree
    tree' = { nodes: Map(), orphans: Set() },
    version' = 1,
    smallest_unpruned_version' = 1,
    ops_history' = [],
  }

<<<<<<< HEAD
  pure val all_key_hashes_as_maps = (0.to(MAX_HASH_LENGTH - 1).setOfMaps(Set(0, 1))).powerset()
  pure def key_hash_map_to_op(km: (int -> int, { id: int, op: Operation })): OperationOnKey = {
    pure val key_hash: Bytes = range(0, MAX_HASH_LENGTH).foldl([], (acc, i) => acc.append(km._1.get(i)))
    { key_hash: key_hash, op: km._2.op }
  }

  pure def to_operations(nondet_value: (int -> int) -> { id: int, op: Operation }): Set[OperationOnKey] = {
    nondet_value.mapToTuples().take(MAX_OPS).map(key_hash_map_to_op)
=======
  pure def to_operations(nondet_value: BitArray -> Option[Operation]): Set[OperationOnKey] = {
    nondet_value.mapToTuples().filterMap(((key_hash, maybe_op)) => {
      match maybe_op {
        | Some(op) => Some({ key_hash: key_hash, op: op })
        | None => None
      }
    })
>>>>>>> 625294da
  }

  action step_parametrized(
    apply_op: (Tree, int, int, Set[OperationOnKey]) => Tree,
    assign_result: (Set[OperationOnKey], Tree) => bool
  ): bool = {
    nondet kms_with_value = all_key_hashes.setOfMaps(VALUES).oneOf()
    pure val ops = kms_with_value.to_operations()
    pure val new_tree = apply_op(tree, version - 1, version, ops)

    assign_result(ops, new_tree)
  }

  action assign_result(ops: Set[OperationOnKey], new_tree: Tree): bool = all {
    tree' = new_tree,
    version' = version + 1,
    smallest_unpruned_version' = smallest_unpruned_version,
    ops_history' = ops_history.append(ops),
  }

  action step_fancy = step_parametrized(fancy::apply, assign_result)
  action step_simple = step_parametrized(simple::apply, assign_result)

  /********* INVARIANTS ***********/

  /// The set of unpruned tree versions that should be complete in the tree
  val activeTreeVersions: Set[int] =
    smallest_unpruned_version.to(tree.treeVersion())

  /// The set of active tree maps
  val activeVersionedTrees: Set[TreeMap] =
    activeTreeVersions.map(v => treeAtVersion(tree, v))

  /// Make sure the tree encoded in the map forms a tree (everyone has a parent, except for the root)
  /// E.g., if a node has keyhash_prefix [1,0,0,1] then there must be a node with keyhash_prefix [1,0,0]
  val everyNodesParentIsInTheTreeInv: bool = {
    pure def everyNodesParentIsInTheTree(t: TreeMap): bool = {
      val prefixes = t.keys().map(p => p.key_hash)
      prefixes.filter(p => p != []).forall(p => {
        val parent = p.slice(0, p.length() - 1)
        prefixes.contains(parent)
      })
    }

    activeVersionedTrees.forall(everyNodesParentIsInTheTree)
  }

  /// Invariant that checks that for any two leaf nodes, there is a nodeId in the
  /// tree that is the common prefix
  val nodeAtCommonPrefixInv: bool = {
    // Check whether there is a node with the given prefix
    pure def existsNode(t: TreeMap, b: Bytes): bool =
      t.keys().filter(nId => nId.key_hash == b).size() > 0

    // For any two leaf nodes, is there a nodeId in the tree that is the common prefix
    // of the nodes?
    pure def nodeAtCommonPrefix(t: TreeMap) : bool =
      t.allLeafs().forall(a =>
        t.allLeafs().forall(b =>
          (a.key_hash != b.key_hash) implies existsNode(t, commonPrefix(a, b))
      ))

    activeVersionedTrees.forall(nodeAtCommonPrefix)
  }

  /// Make sure that the map encodes a tree. In particular, there is no internal node
  /// that has a leaf node as its prefix
  /// E.g., the map is not allowed to have: [0,0,1] -> internal node; [0,0] -> leaf node
  val noLeafInPrefixesInv: bool = {
    pure def noLeafInPrefixes(t: TreeMap): bool = {
      val nodes = t.keys().map(nId => nId.key_hash)
      val leafs = t.keys().filter(nId => t.get(nId).isLeaf()).map(nId => nId.key_hash)

      nodes.forall(node => {
        not(leafs.exists(leaf => node != leaf and leaf.prefix_of(node)))
      })
    }

    activeVersionedTrees.forall(noLeafInPrefixes)
  }

  /// All nodes of type Internal have a child which is not None
  val allInternalNodesHaveAChildInv: bool = {
    pure def internalNodeHasAChild(n: InternalNode): bool = {
      n.left_child != None or n.right_child != None
    }

    pure def allInternalNodesHaveAChild(t: TreeMap): bool = {
      t.keys().forall(nId => {
        match t.get(nId) {
          | Internal(n) => internalNodeHasAChild(n)
          | Leaf(_) => true
        }
      })
    }

    activeVersionedTrees.forall(allInternalNodesHaveAChild)
  }

  /// If a node has exactly one child, the child is an internal node
  /// (if it was a leaf, then the node itself would be the leaf)
  val densityInv: bool = {
    pure def isDense(t: TreeMap): bool =
      t.keys().forall(nId => {
        match t.get(nId) {
          | Internal(n) =>
            if (n.left_child == None and n.right_child != None) {
              // Only has right child, right child should be internal
              findNode(t, nId.key_hash.append(1)).isInternal()
            } else if (n.right_child == None and n.left_child != None) {
              // Only has left child, left child should be internal
              findNode(t, nId.key_hash.append(0)).isInternal()
            } else {
              // Has two children or none
              true
            }
          | Leaf(_) => true
        }
      })

    activeVersionedTrees.forall(isDense)
  }

  /// Invariant: For every node has predecessors with higer (or equal) version
  /// (This could be rewritten to talk about direct predecessors only)
  val versionInv: bool = {
    pure def allPrefixes (l: List[a]): Set[List[a]] =
      0.to(l.length()).map(i => l.slice(0, i))

    // This invariant actually works on the whole tree rather than on a TreeMap
    tree.nodes.keys().forall(a =>
      allPrefixes(a.key_hash).forall(p =>
        tree.nodes.keys().exists(b =>
          p == b.key_hash and b.version >= a.version)))
  }

  /// Every internal node must have at least one child with the same version
  /// This doesn't hold - should it?
  /// TODO: check why this doesn't hold even when there are no deletions (seed 0x61ec6acbe4eda)
  val denseVersionsInv: bool = {
    def denseVersions(t: TreeMap): bool = {
      t.keys().forall(nId => {
        match t.get(nId) {
          | Internal(n) =>
            val leftOK =
              match n.left_child {
                | Some(c) => t.keys().exists(a => a.key_hash == nId.key_hash.append(0) and a.version == nId.version)
                | None => false
              }
            val rightOK =
              match n.right_child {
                | Some(c) => t.keys().exists(a => a.key_hash == nId.key_hash.append(1) and a.version == nId.version)
                | None => false
              }
            or(leftOK, rightOK)
          | Leaf(_) => true
        }
      })
    }

    activeVersionedTrees.forall(denseVersions)
  }

  /// Orphan should not be at one of the version trees after it gets orphaned
  val orphansInNoTreeInv: bool = {
    tree.orphans.forall(o =>
      val nodeId = { version: o.version, key_hash: o.key_hash }
      o.orphaned_since_version.to(tree.treeVersion()).forall(ver =>
        not(tree.treeAtVersion(ver).keys().contains(nodeId))))
  }

  /// Check that for all internal nodes, if they have a hash stored for a child,
  /// then the hash is the hash of the actualy the subtree for the child
  val hashInv: bool = {
    pure def properlyHashed(t: TreeMap): bool = {
      t.keys().forall(nID => {
        match t.get(nID) {
          | Leaf(_) => true
          | Internal(n) => {
            match n.left_child {
              | None => true
              | Some(c) => c.hash == hash(t.findNode(nID.key_hash.append(0)))
            }
            and
            match n.right_child {
              | None => true
              | Some(c) => c.hash == hash(t.findNode(nID.key_hash.append(1)))
            }
          }
        }
      })
    }

    activeVersionedTrees.forall(properlyHashed)
  }

  /// All children in the tree should have different hashes
  val uniqueHashesInv: bool = {
    pure def uniqueHashes(t: TreeMap): bool = {
      pure val hashes = t.values().fold([], (acc, node) => {
        match node {
          | Internal(n) => {
            pure val acc_1 = match n.left_child {
              | None => acc
              | Some(c) => acc.append(c.hash)
            }
            match n.right_child {
              | None => acc_1
              | Some(c) => acc_1.append(c.hash)
            }
          }
         | _ => acc
        }
      })
      pure val uniqueHashes = hashes.foldl(Set(), (acc, hash) => {
        acc.union(Set(hash))
      })

      hashes.length() == uniqueHashes.size()
    }

    activeVersionedTrees.forall(uniqueHashes)
  }

  /// The treemaps we use in the invariants should have unique key_hashes
  /// This is a sanity check for the treeAtVersion computation
  val goodTreeMapInv: bool = {
    pure def goodTreeMap(t: TreeMap): bool =
      t.keys().forall(a =>
        t.keys().forall(b => a.key_hash == b.key_hash implies a.version == b.version))

    activeVersionedTrees.forall(goodTreeMap)
  }

  /// TreeMap is a bijection: we can map keys to values but also values to keys
  /// In other words, values are also unique
  /// Only works on tree map, as trees can have same nodes in different keys/versions
  val bijectiveTreeMapInv: bool = {
    pure def bijectiveTreeMap(t: TreeMap): bool =
      t.keys().size() == t.values().size()

    activeVersionedTrees.forall(bijectiveTreeMap)
  }

  val operationSuccessInv: bool =
    pure def treeContainsKV(t: TreeMap, n: LeafNode): bool =
      t.values().contains(Leaf(n))

    pure def treeNotContainsKey(t: TreeMap, key: BitArray): bool =
      t.values()
        .filter(node =>
          match node {
            | Leaf(n) => n.key_hash == key
            | Internal(_) => false
        })
        .size() == 0

    val tm = tree.treeAtVersion(version - 1)
    ops_history.length() > 0 implies
      ops_history.last().forall(op => {
        match op.op {
          | Insert(value) => treeContainsKV(tm, { key_hash: op.key_hash, value_hash: value })
          | Delete => treeNotContainsKey(tm, op.key_hash)
        }
      })

  val membershipCompletenessInv = activeTreeVersions.forall(v => membershipCompleteness(tree, v))
  val nonMembershipCompletenessInv = activeTreeVersions.forall(v => nonMembershipCompleteness(tree, v))
  val membershipSoundnessInv = activeTreeVersions.forall(v => membershipSoundness(tree, v))
  val nonMembershipSoundnessInv = activeTreeVersions.forall(v => nonMembershipSoundness(tree, v))

  val verifyMembershipInv =
    activeTreeVersions.forall(version => {
      tree.nodes.has({ key_hash: ROOT_BITS, version: version }) implies
        all_key_hashes.forall(key_hash => {
          val proof = ics23_prove(tree, key_hash, version)
          val root = hash(tree.nodes.get({ key_hash: ROOT_BITS, version: version }))
          match proof {
            | Some(p) =>
              match p {
                | Exist(ep) => and {
                  tree.treeAtVersion(version).allLeafs().exists(l => and {
                    // There should be a leaf with this key_hash
                    l.key_hash == key_hash,

                    // and verifying the proof with its value_hash should work,
                    verifyMembership(root, ep, l.key_hash, l.value_hash),

                    // while verifying with any other value_hash should fail
                    all_value_hashes.exclude(Set(l.value_hash)).forall(value_hash => {
                      not(verifyMembership(root, ep, key_hash, value_hash))
                    })
                  }),

                  // Verifying the proof against all other key_hashes and value_hashes should fail
                  all_key_hashes.exclude(Set(key_hash)).forall(key_hash => {
                    all_value_hashes.forall(value_hash => {
                      not(verifyMembership(root, ep, key_hash, value_hash))
                    })
                  }),
                }
                | NonExist(nep) => and {
                  // Verifying the proof against this key_hash should work
                  verifyNonMembership(root, nep, key_hash),
                  // Verifying the proof against all other key_hashes should fail
                  tree.treeAtVersion(version).allLeafs().forall(l => {
                    not(verifyNonMembership(root, nep, l.key_hash))
                  }),
                }
              }
            | None => true  // corresponds to the panic in the rust code comment on the line 44 ics23.rs
          }
      })
    })

  val allInvariants = all {
    if (everyNodesParentIsInTheTreeInv) true else q::debug("everyNodesParentIsInTheTreeInv", false),
    if (nodeAtCommonPrefixInv) true else q::debug("nodeAtCommonPrefixInv", false),
    if (noLeafInPrefixesInv) true else q::debug("noLeafInPrefixesInv", false),
    if (allInternalNodesHaveAChildInv) true else q::debug("allInternalNodesHaveAChild", false),
    if (densityInv) true else q::debug("densityInv", false),
    if (versionInv) true else q::debug("versionInv", false),
    if (orphansInNoTreeInv) true else q::debug("orphansInNoTreeInv", false),
    if (hashInv) true else q::debug("hashInv", false),
    if (uniqueHashesInv) true else q::debug("uniqueHashesInv", false),
    if (goodTreeMapInv) true else q::debug("goodTreeMapInv", false),
    if (bijectiveTreeMapInv) true else q::debug("bijectiveTreeMapInv", false),
    if (operationSuccessInv) true else q::debug("operationSuccessInv", false),
    if (membershipCompletenessInv) true else q::debug("membershipCompletenessInv", false),
    if (nonMembershipCompletenessInv) true else q::debug("nonMembershipCompletenessInv", false),
    if (membershipSoundnessInv) true else q::debug("membershipSoundnessInv", false),
    if (nonMembershipSoundnessInv) true else q::debug("nonMembershipSoundnessInv", false),
    if (verifyMembershipInv) true else q::debug("verifyMembershipInv", false),
  }
}<|MERGE_RESOLUTION|>--- conflicted
+++ resolved
@@ -32,16 +32,6 @@
     ops_history' = [],
   }
 
-<<<<<<< HEAD
-  pure val all_key_hashes_as_maps = (0.to(MAX_HASH_LENGTH - 1).setOfMaps(Set(0, 1))).powerset()
-  pure def key_hash_map_to_op(km: (int -> int, { id: int, op: Operation })): OperationOnKey = {
-    pure val key_hash: Bytes = range(0, MAX_HASH_LENGTH).foldl([], (acc, i) => acc.append(km._1.get(i)))
-    { key_hash: key_hash, op: km._2.op }
-  }
-
-  pure def to_operations(nondet_value: (int -> int) -> { id: int, op: Operation }): Set[OperationOnKey] = {
-    nondet_value.mapToTuples().take(MAX_OPS).map(key_hash_map_to_op)
-=======
   pure def to_operations(nondet_value: BitArray -> Option[Operation]): Set[OperationOnKey] = {
     nondet_value.mapToTuples().filterMap(((key_hash, maybe_op)) => {
       match maybe_op {
@@ -49,7 +39,6 @@
         | None => None
       }
     })
->>>>>>> 625294da
   }
 
   action step_parametrized(
