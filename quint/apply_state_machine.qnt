--- conflicted
+++ resolved
@@ -123,25 +123,6 @@
   /// Make sure that the map encodes a tree. In particular, there is no internal node
   /// that has a leaf node as its prefix
   /// E.g., the map is not allowed to have: [0,0,1] -> internal node; [0,0] -> leaf node
-<<<<<<< HEAD
-  /// TODO: versions
-  pure def noInternalChild(t: TreeMap): bool =
-      val leafNodeIds = t.keys().filter(nId => t.get(nId).isLeaf())
-      val internalNodeIds = t.keys().filter(nId => t.get(nId).isInternal())
-      val leafPrefixes = leafNodeIds.map(nId => nId.key_hash)
-      val internalPrefixes = internalNodeIds.map(nId => nId.key_hash)
-      not(leafPrefixes.exists(lp =>
-              internalPrefixes.exists(ip =>
-                  isPrefixOf(lp, ip))))
-/// The set of active tree maps
-  val activeVersionedTrees: Set[TreeMap] =
-    activeTreeVersions.map(v => treeAtVersion(tree, v))
-  /// Invariant: there is no internal node  that has a leaf node as its prefix
-  /// Make sure that the map encodes a tree. In particular, there is no internal node
-  /// that has a leaf node as its prefix
-  /// E.g., the map is not allowed to have: [0,0,1] -> internal node; [0,0] -> leaf node
-=======
->>>>>>> 5b82e37e
   val noLeafInPrefixesInv: bool = {
     pure def noLeafInPrefixes(t: TreeMap): bool = {
       val nodes = t.keys().map(nId => nId.key_hash)
@@ -154,19 +135,10 @@
 
     activeVersionedTrees.forall(noLeafInPrefixes)
   }
-<<<<<<< HEAD
-  /// For the same path there are not multiple version stored within the nodes
-  pure def oneNodePerPath(t: Tree): bool =
-      val paths = t.nodes.keys().map(nId => nId.key_hash)
-      paths.forall(p => t.nodes.keys().filter(nId => nId.key_hash == p).size() == 1)
-
-  pure def internalNodeHasChildren(n: InternalNode): bool =
-=======
 
   /// All nodes of type Internal have a child which is not None
   val allInternalNodesHaveAChildInv: bool = {
     pure def internalNodeHasAChild(n: InternalNode): bool = {
->>>>>>> 5b82e37e
       n.left_child != None or n.right_child != None
     }
 
@@ -276,35 +248,6 @@
       })
     }
 
-<<<<<<< HEAD
-  val allInvariants1 = all {
-    everyNodesParentIsInTheTreeInv,
-    nodeAtCommonPrefixInv,
-    hashInv,
-    // noInternalChildInv,
-    allInternalNodesHaveChildrenInv,
-    densityInv,
-    versionInv,
-    orphansInNoTreeInv,
-  }
-
-  val allInvariants = all {
-    // if(true) q::debug("\n", true) else q::debug("\n", true),
-    if (everyNodesParentIsInTheTreeInv) true else q::debug("everyNodesParentIsInTheTreeInv", false),
-    if (nodeAtCommonPrefixInv) true else q::debug("nodeAtCommonPrefixInv", false),
-    if (noLeafInPrefixesInv) true else q::debug("noLeafInPrefixesInv", false),
-    if (allInternalNodesHaveChildrenInv) true else q::debug("allInternalNodesHaveAChild", false),
-    if (densityInv) true else q::debug("densityInv", false),
-    if (versionInv) true else q::debug("versionInv", false),
-    if (orphansInNoTreeInv) true else q::debug("orphansInNoTreeInv", false),
-    if (hashInv) true else q::debug("hashInv", false),
-    // if (uniqueHashesInv) true else q::debug("uniqueHashesInv", false),
-    // if (goodTreeMapInv) true else q::debug("goodTreeMapInv", false),
-    // if (bijectiveTreeMapInv) true else q::debug("bijectiveTreeMapInv", false),
-  }
-
-}
-=======
     activeVersionedTrees.forall(properlyHashed)
   }
 
@@ -357,24 +300,17 @@
   }
 
   val allInvariants = all {
+    if (everyNodesParentIsInTheTreeInv) true else q::debug("everyNodesParentIsInTheTreeInv", false),
     if (nodeAtCommonPrefixInv) true else q::debug("nodeAtCommonPrefixInv", false),
-    if (goodTreeMapInv) true else q::debug("goodTreeMapInv", false),
-    if (hashInv) true else q::debug("hashInv", false),
+    if (noLeafInPrefixesInv) true else q::debug("noLeafInPrefixesInv", false),
     if (allInternalNodesHaveAChildInv) true else q::debug("allInternalNodesHaveAChild", false),
     if (densityInv) true else q::debug("densityInv", false),
+    if (versionInv) true else q::debug("versionInv", false),
     if (orphansInNoTreeInv) true else q::debug("orphansInNoTreeInv", false),
-  }
->>>>>>> 5b82e37e
-
-  /// All of the following invariants are broken due to the bug reported in
-  /// https://github.com/left-curve/left-curve/pull/291
-  val brokenInvariants = all {
-    if (everyNodesParentIsInTheTreeInv) true else q::debug("everyNodesParentIsInTheTreeInv", false),
-    if (nodeAtCommonPrefixInv) true else q::debug("nodeAtCommonPrefixInv", false),
-    if (versionInv) true else q::debug("versionInv", false),
-    if (denseVersionsInv) true else q::debug("denseVersionsInv", false),
+    if (hashInv) true else q::debug("hashInv", false),
+    if (uniqueHashesInv) true else q::debug("uniqueHashesInv", false),
+    if (goodTreeMapInv) true else q::debug("goodTreeMapInv", false),
     if (bijectiveTreeMapInv) true else q::debug("bijectiveTreeMapInv", false),
-    if (noLeafInPrefixesInv) true else q::debug("noLeafInPrefixesInv", false)
   }
 }
 
