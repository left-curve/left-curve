--- conflicted
+++ resolved
@@ -6,14 +6,10 @@
 import tree.* from "./tree"
 import apply_state_machine.* from "./apply_state_machine"
 import basicSpells.* from "./spells/basicSpells"
-<<<<<<< HEAD
 import utils.* from "./utils"
-=======
 
 type TreeMap = NodeId -> Node
 
-val keylength = 4
->>>>>>> 61dc9021
 val maxVersion = 10
 
 /// return the prefixes of all childred from nodes at the given version 
@@ -87,26 +83,7 @@
     everyNodesParentIsInTheTree(vTree)
   )
 
-<<<<<<< HEAD
-=======
-/// given two leaf nodes, computes the prefix of the key_hash that is commint
-pure def commonPrefix(a: LeafNode, b: LeafNode) : Bytes_t =
-  val indList = range(1, keylength + 1)
-  indList.foldl([], (s, x) => 
-    if (a.key_hash.slice(0, x) == b.key_hash.slice(0, x)) 
-      b.key_hash.slice(0, x) 
-    else s )
-
-/// Returns a set containing all leaf nodes in a tree
-pure def allLeafs(t: TreeMap) : Set[LeafNode] =
-    val allNodes = t.keys().fold(Set(), (s, x) => s.union(Set(t.get(x))))
-    allNodes.fold(Set(), (s,x) => match x {
-                            | Internal(_) => s
-                            | Leaf(x) => s.union(Set(x))
-    })
-
 /// Is the node an internal node?
->>>>>>> 61dc9021
 pure def isInternal(n: Node) : bool =
     match n {
         | Internal(_) => true
