--- conflicted
+++ resolved
@@ -3,14 +3,8 @@
 use {
     anyhow::bail,
     grug::{
-<<<<<<< HEAD
-        grug_derive, Addr, BankQueryMsg, BankQueryResponse, Bound, Coin, Coins, ImmutableCtx, Map,
-        MutableCtx, Number, NumberConst, Order, Response, StdResult, Storage, SudoCtx, TransferMsg,
-        Uint128,
-=======
         grug_derive, Addr, BankMsg, BankQuery, BankQueryResponse, Bound, Coin, Coins, ImmutableCtx,
         Map, MutableCtx, Order, Response, StdResult, Storage, SudoCtx, Uint128,
->>>>>>> 5eff200c
     },
     std::collections::{BTreeMap, HashMap},
 };
