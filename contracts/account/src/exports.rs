--- conflicted
+++ resolved
@@ -42,11 +42,7 @@
     initialize(ctx.storage, &msg.public_key)
 }
 
-<<<<<<< HEAD
-pub fn before_tx(ctx: AuthCtx, tx: Tx) -> StdResult<AuthResponse> {
-=======
-pub fn before_tx(ctx: AuthCtx, tx: Tx) -> anyhow::Result<Response> {
->>>>>>> 376c9688
+pub fn before_tx(ctx: AuthCtx, tx: Tx) -> anyhow::Result<AuthResponse> {
     authenticate_tx(ctx, tx)
 }
 
