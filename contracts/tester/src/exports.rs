--- conflicted
+++ resolved
@@ -23,9 +23,8 @@
 #[cfg_attr(not(feature = "library"), grug::export)]
 pub fn query(ctx: ImmutableCtx, msg: QueryMsg) -> StdResult<Json> {
     match msg {
-<<<<<<< HEAD
-        QueryMsg::Loop { iterations } => to_json_value(&query_loop(iterations)?),
-        QueryMsg::ForceWrite { key, value } => to_json_value(&query_force_write(&key, &value)),
+        QueryMsg::Loop { iterations } => query_loop(iterations)?.to_json_value(),
+        QueryMsg::ForceWrite { key, value } => query_force_write(&key, &value).to_json_value(),
         QueryMsg::CryptoVerify {
             ty,
             pk,
@@ -54,9 +53,5 @@
             sigs,
             pks,
         )?),
-=======
-        QueryMsg::Loop { iterations } => query_loop(iterations)?.to_json_value(),
-        QueryMsg::ForceWrite { key, value } => query_force_write(&key, &value).to_json_value(),
->>>>>>> 3112a256
     }
 }